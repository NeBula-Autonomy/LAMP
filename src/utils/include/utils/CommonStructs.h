/*
 * Copyright Notes
 *
 * Authors:
 * Alex Stephens       (alex.stephens@jpl.nasa.gov)
 * Benjamin Morrell    (benjamin.morrell@jpl.nasa.gov)
 */

#ifndef COMMON_STRUCTS_H
#define COMMON_STRUCTS_H

#include <boost/function.hpp>

// GTSAM
#include <gtsam/base/Vector.h>
#include <gtsam/geometry/Pose3.h>
#include <gtsam/geometry/Rot3.h>
#include <gtsam/inference/Symbol.h>
#include <gtsam/linear/NoiseModel.h>
#include <gtsam/navigation/AttitudeFactor.h>
#include <gtsam/nonlinear/NonlinearFactorGraph.h>
#include <gtsam/nonlinear/Values.h>
#include <gtsam/slam/BetweenFactor.h>
#include <gtsam/slam/InitializePose3.h>
#include <gtsam/slam/PriorFactor.h>

#include <geometry_utils/GeometryUtilsROS.h>
#include <geometry_utils/Transform3.h>

#include <pcl_ros/point_cloud.h>

#include <geometry_msgs/PoseStamped.h>
#include <pose_graph_msgs/PoseGraph.h>
#include <pose_graph_msgs/PoseGraphEdge.h>
#include <pose_graph_msgs/PoseGraphNode.h>

// Typedef for 6x6 covariance matrices (x, y, z, roll, pitch, yaw).
typedef geometry_utils::MatrixNxNBase<double, 6> Mat66;
typedef geometry_utils::MatrixNxNBase<double, 12> Mat1212;

// Noise models
typedef gtsam::noiseModel::Gaussian Gaussian;
typedef gtsam::noiseModel::Diagonal Diagonal;

// GTSAM edge types
typedef std::pair<gtsam::Symbol, gtsam::Symbol> Edge;
typedef std::pair<gtsam::Symbol, gtsam::Symbol> ArtifactEdge;
typedef std::pair<gtsam::Symbol, gtsam::Pose3> Prior;

typedef pose_graph_msgs::PoseGraphNode NodeMessage;
typedef pose_graph_msgs::PoseGraphEdge EdgeMessage;
typedef pose_graph_msgs::PoseGraph::ConstPtr GraphMsgPtr;

typedef std::vector<EdgeMessage> EdgeMessages;
typedef std::vector<NodeMessage> NodeMessages;

// Typedef for stored point clouds.
typedef pcl::PointCloud<pcl::PointXYZ> PointCloud;

// Function that maps gtsam::Symbol to internal identifier string.
typedef boost::function<std::string(gtsam::Symbol)> SymbolIdMapping;

// Forward declaration.
class PoseGraph;

// GTSAM factor (edge).
struct Factor {
  gtsam::Symbol key_from;
  gtsam::Symbol key_to;
  int type;
  gtsam::Pose3 transform;
  gtsam::SharedNoiseModel covariance;

  // Optional pointer to parent pose graph.
  PoseGraph* graph{nullptr};

  EdgeMessage ToMsg() const;
  static Factor FromMsg(const EdgeMessage& msg);
};

// GTSAM node (prior).
struct Node {
  ros::Time stamp;
  std::string fixed_frame_id;
  gtsam::Symbol key;
  // Type-dependent ID that is optionally set.
  std::string ID{""};
  gtsam::Pose3 pose;
  gtsam::SharedNoiseModel covariance;

  // Optional pointer to parent pose graph.
  PoseGraph* graph{nullptr};

  NodeMessage ToMsg() const;
  static Node FromMsg(const NodeMessage& msg);

  Node(const ros::Time& stamp,
       gtsam::Symbol key,
       const gtsam::Pose3& pose,
       const gtsam::SharedNoiseModel& covariance,
       PoseGraph* graph = nullptr);
};

// Pose graph structure storing values, factors and meta data.
class PoseGraph {
public:
  gtsam::Values values;
  gtsam::NonlinearFactorGraph nfg;

  // Function that maps gtsam::Symbol to std::string (internal identifier for
  // node messages).
  SymbolIdMapping symbol_id_map;

  std::string fixed_frame_id;

  // Keep a list of keyed laser scans and keyed timestamps.
  std::map<gtsam::Symbol, PointCloud::ConstPtr> keyed_scans;
  std::map<gtsam::Symbol, ros::Time> keyed_stamps; // All nodes
  std::map<double, gtsam::Symbol> stamp_to_odom_key;

  void InsertKeyedScan(gtsam::Symbol key, const PointCloud::ConstPtr& scan);
  void InsertKeyedStamp(gtsam::Symbol key, const ros::Time& stamp);
  void InsertStampedOdomKey(double seconds, gtsam::Symbol key);

  // Check if given key has a registered time stamp.
  inline bool HasTime(gtsam::Symbol key) const {
    return keyed_stamps.find(key) != keyed_stamps.end();
  }
  inline bool HasScan(gtsam::Symbol key) const {
    return keyed_scans.find(key) != keyed_scans.end();
  }

  // Message filters (if any)
  std::string prefix{""};

  // Initial key
  gtsam::Symbol initial_key{0};

  // Current key
  gtsam::Symbol key;

  gtsam::Vector6 initial_noise{gtsam::Vector6::Zero()};

  inline gtsam::Pose3 LastPose() const {
    return values.at<gtsam::Pose3>(key - 1);
  }
  inline gtsam::Pose3 GetPose(gtsam::Symbol key) const {
    return values.at<gtsam::Pose3>(key);
  }

  void Initialize(gtsam::Symbol initial_key,
                  const gtsam::Pose3& pose,
                  const Diagonal::shared_ptr& covariance);

  void TrackFactor(const Factor& factor);
  void TrackFactor(const EdgeMessage& msg);
  void TrackFactor(gtsam::Symbol key_from,
                   gtsam::Symbol key_to,
                   int type,
                   const gtsam::Pose3& transform,
                   const gtsam::SharedNoiseModel& covariance);
  void TrackNode(const Node& node);
  void TrackNode(const NodeMessage& msg);
  void TrackNode(const ros::Time& stamp,
                 gtsam::Symbol key,
                 const gtsam::Pose3& pose,
                 const gtsam::SharedNoiseModel& covariance);

  void AddNewValues(const gtsam::Values& new_values);
  inline void ClearNewValues() {
    values_new_.clear();
  }

  // Time threshold for time-based lookup functions.
  static double time_threshold;
  // Convert timestamps to gtsam keys.
  gtsam::Symbol GetKeyAtTime(const ros::Time& stamp) const;
  gtsam::Symbol GetClosestKeyAtTime(const ros::Time& stamp) const;
  inline static bool IsTimeWithinThreshold(double time,
                                           const ros::Time& target) {
    return std::abs(time - target.toSec()) <= time_threshold;
  }

  // Saves pose graph and accompanying point clouds to a zip file.
  template <typename PGOSolver>
  bool Save(const std::string& zipFilename, PGOSolver& solver) const;

  // Loads pose graph and accompanying point clouds from a zip file.
  template <typename PGOSolver>
  bool Load(const std::string& zipFilename, PGOSolver& solver);

  // Convert entire pose graph to message.
  GraphMsgPtr ToMsg() const;

  // Generates message from factors and values that were modified since the
  // last update.
  GraphMsgPtr ToIncrementalMsg() const;

  // Incremental update from pose graph message.
  void UpdateFromMsg(const GraphMsgPtr& msg);

  inline void ClearIncrementalMessages() {
    edges_new_.clear();
    priors_new_.clear();
    values_new_.clear();
  }

  inline const EdgeMessages& GetEdges() const {
    return edges_;
  }
  inline const NodeMessages& GetPriors() const {
    return priors_;
  }

private:
  // Cached messages for edges and priors to reduce publishing overhead.
  EdgeMessages edges_;
  NodeMessages priors_;

  // Variables for tracking the new features only
  gtsam::Values values_new_;
  EdgeMessages edges_new_;
  NodeMessages priors_new_;

  // Convert incremental pose graph with given values, edges and priors to
  // message.
  GraphMsgPtr ToMsg_(const gtsam::Values& values,
                     const EdgeMessages& edges,
                     const NodeMessages& priors) const;
};

// ---------------------------------------------------------
// Data structures for each factor type
struct ArtifactFactor {
  ros::Time stamp;
  gtsam::Symbol key;

  gtsam::Point3 position;
  gtsam::SharedNoiseModel covariance;
};

struct AprilTagFactor {
  ros::Time stamp;
  gtsam::Symbol key;

  gtsam::Point3 position;
  gtsam::Point3 ground_truth;
  gtsam::SharedNoiseModel covariance;
};

struct OdometryFactor {
  std::pair<ros::Time, ros::Time> stamps;

  gtsam::Pose3 transform;
  gtsam::SharedNoiseModel covariance;
};

struct LoopClosureFactor {
  ros::Time stamp;
  gtsam::Symbol key_from;
  gtsam::Symbol key_to;

  gtsam::Pose3 transform;
  gtsam::SharedNoiseModel covariance;
};

struct PriorFactor {
  ros::Time stamp;
  gtsam::Symbol key;

  gtsam::Pose3 pose;
  gtsam::SharedNoiseModel covariance;
};

struct ImuFactor {
  // This is required because gtsam::Pose3AttitudeFactor has a deleted
  // operator= so the attitude can't be assigned a value
  ImuFactor(gtsam::Pose3AttitudeFactor factor) : attitude(factor) {}

  gtsam::Pose3AttitudeFactor attitude;
};

// ---------------------------------------------------------

// Base factor data class
class FactorData {
public:
  FactorData(){};
  virtual ~FactorData(){};

  bool b_has_data;  // False if there is no data
  std::string type; // odom, artifact, loop closure
};

// Derived classes
class OdomData : public FactorData {
public:
  OdomData(){};
  virtual ~OdomData(){};

  std::vector<OdometryFactor> factors;
};

class ArtifactData : public FactorData {
public:
  ArtifactData(){};
  virtual ~ArtifactData(){};

  std::vector<ArtifactFactor> factors;
};

class LoopClosureData : public FactorData {
public:
  LoopClosureData(){};
  virtual ~LoopClosureData(){};

  std::vector<LoopClosureFactor> factors;
};

class ImuData : public FactorData {
public:
  ImuData(){};
  virtual ~ImuData(){};

  std::vector<ImuFactor> factors;
};

<<<<<<< HEAD
class AprilTagData : public FactorData {
  public: 

    AprilTagData() { };
    virtual ~AprilTagData() { };

    std::vector<AprilTagFactor> factors;
};
#endif
=======
#endif

// need to include source file for templatized save/load functions
#include "utils/PoseGraphFileIO.hpp"
>>>>>>> a6b19177
<|MERGE_RESOLUTION|>--- conflicted
+++ resolved
@@ -325,7 +325,6 @@
   std::vector<ImuFactor> factors;
 };
 
-<<<<<<< HEAD
 class AprilTagData : public FactorData {
   public: 
 
@@ -335,9 +334,6 @@
     std::vector<AprilTagFactor> factors;
 };
 #endif
-=======
-#endif
 
 // need to include source file for templatized save/load functions
-#include "utils/PoseGraphFileIO.hpp"
->>>>>>> a6b19177
+#include "utils/PoseGraphFileIO.hpp"