--- conflicted
+++ resolved
@@ -472,9 +472,6 @@
 
   std::vector<AprilTagFactor> factors;
 };
-<<<<<<< HEAD
-#endif
-=======
 
 class UwbData : public FactorData {
 
@@ -487,8 +484,4 @@
 };
 
 
-#endif
-
-// need to include source file for templatized save/load functions
-#include "utils/PoseGraphFileIO.hpp"
->>>>>>> e191510f
+#endif