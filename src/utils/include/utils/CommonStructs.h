/*
 * Copyright Notes
 *
 * Authors:
 * Alex Stephens       (alex.stephens@jpl.nasa.gov)
 * Benjamin Morrell    (benjamin.morrell@jpl.nasa.gov)
 */

#ifndef COMMON_STRUCTS_H
#define COMMON_STRUCTS_H

#include <boost/function.hpp>

// GTSAM
#include <gtsam/base/Vector.h>
#include <gtsam/geometry/Pose3.h>
#include <gtsam/geometry/Rot3.h>
#include <gtsam/inference/Symbol.h>
#include <gtsam/linear/NoiseModel.h>
#include <gtsam/navigation/AttitudeFactor.h>
#include <gtsam/nonlinear/NonlinearFactorGraph.h>
#include <gtsam/nonlinear/Values.h>
#include <gtsam/slam/BetweenFactor.h>
#include <gtsam/slam/InitializePose3.h>
#include <gtsam/slam/PriorFactor.h>

#include <pose_graph_msgs/PoseGraph.h>
#include <pose_graph_msgs/KeyedScan.h>

#include <geometry_utils/GeometryUtilsROS.h>
#include <geometry_utils/Transform3.h>

#include <pcl_ros/point_cloud.h>

#include <geometry_msgs/PoseStamped.h>
#include <pose_graph_msgs/PoseGraph.h>
#include <pose_graph_msgs/PoseGraphEdge.h>
#include <pose_graph_msgs/PoseGraphNode.h>

// Typedef for 6x6 covariance matrices (x, y, z, roll, pitch, yaw).
typedef geometry_utils::MatrixNxNBase<double, 6> Mat66;
typedef geometry_utils::MatrixNxNBase<double, 12> Mat1212;

// Noise models
typedef gtsam::noiseModel::Gaussian Gaussian;
typedef gtsam::noiseModel::Diagonal Diagonal;

// GTSAM edge types
typedef std::pair<gtsam::Symbol, gtsam::Symbol> Edge;
typedef std::pair<gtsam::Symbol, gtsam::Symbol> ArtifactEdge;
typedef std::pair<gtsam::Symbol, gtsam::Pose3> Prior;

typedef pose_graph_msgs::PoseGraphNode NodeMessage;
typedef pose_graph_msgs::PoseGraphEdge EdgeMessage;
typedef pose_graph_msgs::PoseGraph::ConstPtr GraphMsgPtr;

typedef std::vector<EdgeMessage> EdgeMessages;
typedef std::vector<NodeMessage> NodeMessages;

// Typedef for stored point clouds.
typedef pcl::PointCloud<pcl::PointXYZ> PointCloud;

// Function that maps gtsam::Symbol to internal identifier string.
typedef boost::function<std::string(gtsam::Symbol)> SymbolIdMapping;

// Forward declaration.
class PoseGraph;

// GTSAM factor (edge).
struct Factor {
  gtsam::Symbol key_from;
  gtsam::Symbol key_to;
  int type;
  gtsam::Pose3 transform;
  gtsam::SharedNoiseModel covariance;

  // Optional pointer to parent pose graph.
  PoseGraph* graph{nullptr};

  EdgeMessage ToMsg() const;
  static Factor FromMsg(const EdgeMessage& msg);
};

// GTSAM node (prior).
struct Node {
  ros::Time stamp;
  std::string fixed_frame_id;
  gtsam::Symbol key;
  // Type-dependent ID that is optionally set.
  std::string ID{""};
  gtsam::Pose3 pose;
  gtsam::SharedNoiseModel covariance;

  // Optional pointer to parent pose graph.
  PoseGraph* graph{nullptr};

  NodeMessage ToMsg() const;
  static Node FromMsg(const NodeMessage& msg);

  Node(const ros::Time& stamp,
       gtsam::Symbol key,
       const gtsam::Pose3& pose,
       const gtsam::SharedNoiseModel& covariance,
       PoseGraph* graph = nullptr);
};

// Pose graph structure storing values, factors and meta data.
class PoseGraph {
public:
  gtsam::Values values;
  gtsam::NonlinearFactorGraph nfg;

  // Function that maps gtsam::Symbol to std::string (internal identifier for
  // node messages).
  SymbolIdMapping symbol_id_map;

  std::string fixed_frame_id;

  // Keep a list of keyed laser scans and keyed timestamps.
  std::map<gtsam::Symbol, PointCloud::ConstPtr> keyed_scans;
  std::map<gtsam::Symbol, ros::Time> keyed_stamps; // All nodes
  std::map<double, gtsam::Symbol> stamp_to_odom_key;

  void InsertKeyedScan(gtsam::Symbol key, const PointCloud::ConstPtr& scan);
  void InsertKeyedStamp(gtsam::Symbol key, const ros::Time& stamp);
  void InsertStampedOdomKey(double seconds, gtsam::Symbol key);

  // Check if given key has a registered time stamp.
  inline bool HasTime(gtsam::Symbol key) const {
    return keyed_stamps.find(key) != keyed_stamps.end();
  }
  inline bool HasScan(gtsam::Symbol key) const {
    return keyed_scans.find(key) != keyed_scans.end();
  }

  // Message filters (if any)
  std::string prefix{""};

  // Initial key
  gtsam::Symbol initial_key{0};

  // Current key
  gtsam::Symbol key;

  gtsam::Vector6 initial_noise{gtsam::Vector6::Zero()};

  inline gtsam::Pose3 LastPose() const {
    return values.at<gtsam::Pose3>(key - 1);
  }
  inline gtsam::Pose3 GetPose(gtsam::Symbol key) const {
    return values.at<gtsam::Pose3>(key);
  }

  void Initialize(gtsam::Symbol initial_key,
                  const gtsam::Pose3& pose,
                  const Diagonal::shared_ptr& covariance);

  void TrackFactor(const Factor& factor);
  void TrackFactor(const EdgeMessage& msg);
  void TrackFactor(gtsam::Symbol key_from,
                   gtsam::Symbol key_to,
                   int type,
                   const gtsam::Pose3& transform,
                   const gtsam::SharedNoiseModel& covariance);
  void TrackNode(const Node& node);
  void TrackNode(const NodeMessage& msg);
  void TrackNode(const ros::Time& stamp,
                 gtsam::Symbol key,
                 const gtsam::Pose3& pose,
                 const gtsam::SharedNoiseModel& covariance);

  // Assume that only one edge can exist of the same type 
  // between the same two keys
  std::set<std::tuple<gtsam::Symbol, gtsam::Symbol, int> > tracked_edges_;

  void AddNewValues(const gtsam::Values& new_values);
  inline void ClearNewValues() {
    values_new_.clear();
  }
  bool EraseValue(const gtsam::Symbol key);

  // Time threshold for time-based lookup functions.
  static double time_threshold;
  // Convert timestamps to gtsam keys.
  gtsam::Symbol GetKeyAtTime(const ros::Time& stamp) const;
  gtsam::Symbol GetClosestKeyAtTime(const ros::Time& stamp) const;
  inline static bool IsTimeWithinThreshold(double time,
                                           const ros::Time& target) {
    return std::abs(time - target.toSec()) <= time_threshold;
  }

  // Saves pose graph and accompanying point clouds to a zip file.
  template <typename PGOSolver>
  bool Save(const std::string& zipFilename, PGOSolver& solver) const;

  // Loads pose graph and accompanying point clouds from a zip file.
  template <typename PGOSolver>
  bool Load(const std::string& zipFilename, PGOSolver& solver);

  // Convert entire pose graph to message.
  GraphMsgPtr ToMsg() const;

  // Generates message from factors and values that were modified since the
  // last update.
  GraphMsgPtr ToIncrementalMsg() const;

  // Incremental update from pose graph message.
  void UpdateFromMsg(const GraphMsgPtr& msg);

  inline void ClearIncrementalMessages() {
    edges_new_.clear();
    priors_new_.clear();
    values_new_.clear();
  }

  inline const EdgeMessages& GetEdges() const {
    return edges_;
  }
  inline const NodeMessages& GetPriors() const {
    return priors_;
  }

private:
  // Cached messages for edges and priors to reduce publishing overhead.
  EdgeMessages edges_;
  NodeMessages priors_;

  // Variables for tracking the new features only
  gtsam::Values values_new_;
  EdgeMessages edges_new_;
  NodeMessages priors_new_;

  // Convert incremental pose graph with given values, edges and priors to
  // message.
  GraphMsgPtr ToMsg_(const gtsam::Values& values,
                     const EdgeMessages& edges,
                     const NodeMessages& priors) const;
};

// ---------------------------------------------------------
// Data structures for each factor type
struct ArtifactFactor {
  ros::Time stamp;
  gtsam::Symbol key;

  gtsam::Point3 position;
  gtsam::SharedNoiseModel covariance;
};

struct AprilTagFactor {
  ros::Time stamp;
  gtsam::Symbol key;

  gtsam::Point3 position;
  gtsam::Point3 ground_truth;
  gtsam::SharedNoiseModel covariance;
};

struct OdometryFactor {
  std::pair<ros::Time, ros::Time> stamps;

  gtsam::Pose3 transform;
  gtsam::SharedNoiseModel covariance;
};

struct LoopClosureFactor {
  ros::Time stamp;
  gtsam::Symbol key_from;
  gtsam::Symbol key_to;

  gtsam::Pose3 transform;
  gtsam::SharedNoiseModel covariance;
};

struct PriorFactor {
  ros::Time stamp;
  gtsam::Symbol key;

  gtsam::Pose3 pose;
  gtsam::SharedNoiseModel covariance;
};

struct ImuFactor {
  // This is required because gtsam::Pose3AttitudeFactor has a deleted
  // operator= so the attitude can't be assigned a value
  ImuFactor(gtsam::Pose3AttitudeFactor factor) : attitude(factor) {}

  gtsam::Pose3AttitudeFactor attitude;
};

// ---------------------------------------------------------

// Base factor data class
class FactorData {
public:
  FactorData() : b_has_data(false) {};
  virtual ~FactorData(){};

  bool b_has_data;  // False if there is no data
  std::string type; // odom, artifact, loop closure
};

// Derived classes
class OdomData : public FactorData {
public:
  OdomData(){};
  virtual ~OdomData(){};

  std::vector<OdometryFactor> factors;
};

class ArtifactData : public FactorData {
public:
  ArtifactData(){};
  virtual ~ArtifactData(){};

  std::vector<ArtifactFactor> factors;
};

class LoopClosureData : public FactorData {
public:
  LoopClosureData(){};
  virtual ~LoopClosureData(){};

  std::vector<LoopClosureFactor> factors;
};

class ImuData : public FactorData {
public:
  ImuData(){};
  virtual ~ImuData(){};

  std::vector<ImuFactor> factors;
};

<<<<<<< HEAD
class PoseGraphData : public FactorData {

  public: 

    PoseGraphData() { };
    virtual ~PoseGraphData() { };

    std::vector<pose_graph_msgs::PoseGraph::ConstPtr> graphs;
    std::vector<pose_graph_msgs::KeyedScan::ConstPtr> scans;
};


=======
class AprilTagData : public FactorData {
  public: 

    AprilTagData() { };
    virtual ~AprilTagData() { };

    std::vector<AprilTagFactor> factors;
};
>>>>>>> fbae8c78
#endif

// need to include source file for templatized save/load functions
#include "utils/PoseGraphFileIO.hpp"<|MERGE_RESOLUTION|>--- conflicted
+++ resolved
@@ -333,7 +333,6 @@
   std::vector<ImuFactor> factors;
 };
 
-<<<<<<< HEAD
 class PoseGraphData : public FactorData {
 
   public: 
@@ -346,7 +345,6 @@
 };
 
 
-=======
 class AprilTagData : public FactorData {
   public: 
 
@@ -355,7 +353,6 @@
 
     std::vector<AprilTagFactor> factors;
 };
->>>>>>> fbae8c78
 #endif
 
 // need to include source file for templatized save/load functions
