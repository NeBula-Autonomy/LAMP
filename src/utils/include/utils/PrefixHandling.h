--- conflicted
+++ resolved
@@ -16,48 +16,6 @@
 
 namespace utils {
 
-<<<<<<< HEAD
-// Base station
-const std::string LAMP_BASE_PREFIX = "base";
-const gtsam::Symbol GTSAM_ERROR_SYMBOL('x', 9999);
-
-// UWB
-const char UWB_PREFIX = 'u';
-
-// Define prefixes for ALL VALID ROBOTS in this file
-const std::map<std::string, unsigned char> ROBOT_PREFIXES = {{"husky1", 'a'},
-                                                             {"husky2", 'b'},
-                                                             {"husky3", 'c'},
-                                                             {"husky4", 'f'},
-                                                             {"telemax1", 'd'},
-                                                             {"robot", 'e'},
-                                                             {"spot1", 'g'},
-                                                             {"spot2", 'h'},
-                                                             {"handheld1", 'i'},
-                                                             {"xmaxx1", 'j'}};
-
-const std::map<std::string, unsigned char> ARTIFACT_PREFIXES = {
-    {"husky1", 'l'},
-    {"husky2", 'm'},
-    {"husky3", 'n'},
-    {"husky4", 'q'},
-    {"telemax1", 'o'},
-    {"robot", 'p'},
-    {"spot1", 'r'},
-    {"spot2", 's'},
-    {"handheld1", 't'},
-    {"xmaxx1", 'u'}};
-
-// ---------------------------------------------------------
-//                    Query functions
-// ---------------------------------------------------------
-
-// Checks if the character is a robot node prefix;
-inline bool IsRobotPrefix(unsigned char c) {
-  for (auto k : ROBOT_PREFIXES) {
-    if (k.second == c) {
-      return true;
-=======
   // Base station
   const std::string LAMP_BASE_PREFIX = "base";
   const gtsam::Symbol GTSAM_ERROR_SYMBOL('x', 9999);
@@ -105,7 +63,6 @@
       if (k.second == c) {
         return true;
       }
->>>>>>> 292d2a83
     }
   }
   return false;
