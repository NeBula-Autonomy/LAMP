/*
 * Copyright Notes
 *
 * Authors:
 * Yun Chang       (yunchang@mit.edu)
 */

#include "utils/CommonFunctions.h"
#include "utils/CommonStructs.h"

#include <gtsam/base/Vector.h>
#include <gtsam/geometry/Pose3.h>
#include <gtsam/geometry/Rot3.h>
#include <gtsam/inference/Symbol.h>
#include <gtsam/linear/NoiseModel.h>
#include <gtsam/sam/RangeFactor.h>
#include <gtsam/slam/BetweenFactor.h>
#include <gtsam/slam/PriorFactor.h>

#include <geometry_utils/GeometryUtilsROS.h>
#include <geometry_utils/Transform3.h>
#include <ros/console.h>

using gtsam::BetweenFactor;
using gtsam::NonlinearFactorGraph;
using gtsam::PriorFactor;
using gtsam::RangeFactor;
using gtsam::Values;
using gtsam::noiseModel::Gaussian;

namespace gu = geometry_utils;

namespace utils {

pose_graph_msgs::PoseGraphEdge
GtsamToRosMsg(gtsam::Symbol key_from,
              gtsam::Symbol key_to,
              int type,
              const gtsam::Pose3& pose,
              const gtsam::SharedNoiseModel& covariance) {
  pose_graph_msgs::PoseGraphEdge edge;
  edge.key_from = key_from;
  edge.key_to = key_to;
  edge.type = type;
  // edge.header.frame_id = fixed_frame_id_;
  // edge.header.stamp = keyed_stamps_[key_to];
  edge.pose = gr::ToRosPose(ToGu(pose));

  // Update the covariance
  UpdateCovariance(edge, covariance);

  return edge;
}


pose_graph_msgs::PoseGraphNode
GtsamToRosMsg(ros::Time stamp,
              const std::string& fixed_frame_id,
              gtsam::Symbol key,
              const gtsam::Pose3& pose,
              const gtsam::SharedNoiseModel& covariance) {
  pose_graph_msgs::PoseGraphNode prior;
  prior.key = key;
  prior.header.frame_id = fixed_frame_id;
  prior.header.stamp = stamp;
  prior.pose = gr::ToRosPose(ToGu(pose));
  // ROS_INFO_STREAM("[GtsamToRosMsg] Quaternion before norm is " << prior.pose.orientation);
  double norm = pow(prior.pose.orientation.x*prior.pose.orientation.x+prior.pose.orientation.y*prior.pose.orientation.y+prior.pose.orientation.z*prior.pose.orientation.z + prior.pose.orientation.w*prior.pose.orientation.w,0.5);
  prior.pose.orientation.x = prior.pose.orientation.x/norm;
  prior.pose.orientation.y = prior.pose.orientation.y/norm;
  prior.pose.orientation.z = prior.pose.orientation.z/norm;
  prior.pose.orientation.w = prior.pose.orientation.w/norm;
  // TODO set prior.ID
  // ROS_INFO_STREAM("[GtsamToRosMsg] Quaternion after norm is " << prior.pose.orientation);

  // Update the covariance
  UpdateCovariance(prior, covariance);

  return prior;
}

geometry_msgs::Pose GtsamToRosMsg(const gtsam::Pose3& pose) {
  // Convert with existing tools - TODO - find a better way to do this
  geometry_msgs::Pose msg = gr::ToRosPose(ToGu(pose));

  return msg;
}

// Convert gtsam data types to a ros message
geometry_msgs::PoseWithCovariance
GtsamToRosMsg(const gtsam::Pose3& pose, const gtsam::Matrix66& covariance) {
  geometry_msgs::PoseWithCovariance msg;

  // Convert with existing tools
  msg.pose = gr::ToRosPose(ToGu(pose));
  UpdateCovariance(msg, covariance);

  return msg;
}

// Pose graph msg to gtsam conversion
// TODO remove this
void PoseGraphMsgToGtsam(const GraphMsgPtr& graph_msg,
                         gtsam::NonlinearFactorGraph* graph_nfg,
                         gtsam::Values* graph_vals) {
  using gtsam::BetweenFactor;
  using gtsam::PriorFactor;
  using gtsam::RangeFactor;

  *graph_nfg = gtsam::NonlinearFactorGraph();
  *graph_vals = gtsam::Values();

  for (const auto& msg_edge : graph_msg->edges) {
    // gtsam::Point3 delta_translation(msg_edge.pose.position.x,
    //                                 msg_edge.pose.position.y,
    //                                 msg_edge.pose.position.z);
    // gtsam::Rot3 delta_orientation(msg_edge.pose.orientation.w,
    //                             msg_edge.pose.orientation.x,
    //                             msg_edge.pose.orientation.y,
    //                             msg_edge.pose.orientation.z);
    // gtsam::Pose3 delta = gtsam::Pose3(delta_orientation, delta_translation);

    gtsam::Pose3 delta = utils::MessageToPose(msg_edge);

    Gaussian::shared_ptr noise = utils::MessageToCovariance(msg_edge);

    // // TODO(Yun) fill in covariance
    // gtsam::Matrix66 covariance;
    // for (size_t i = 0; i < msg_edge.covariance.size(); i++) {
    //   size_t row = static_cast<size_t>(i / 6);
    //   size_t col = i % 6;
    //   covariance(row, col) = msg_edge.covariance[i];
    // }
    // Gaussian::shared_ptr noise = Gaussian::Covariance(covariance);
    //-------------------------------------------------------------------------

    if (msg_edge.type == pose_graph_msgs::PoseGraphEdge::ODOM) {
      // Add to posegraph
      ROS_DEBUG_STREAM("Adding Odom edge for key "
                       << gtsam::DefaultKeyFormatter(msg_edge.key_from)
                       << " to key "
                       << gtsam::DefaultKeyFormatter(msg_edge.key_to));
      graph_nfg->add(
          BetweenFactor<gtsam::Pose3>(gtsam::Symbol(msg_edge.key_from),
                                      gtsam::Symbol(msg_edge.key_to),
                                      delta,
                                      noise));
    }

    else if (msg_edge.type == pose_graph_msgs::PoseGraphEdge::LOOPCLOSE) {
      ROS_DEBUG_STREAM("Adding loop closure edge for key "
                       << gtsam::DefaultKeyFormatter(msg_edge.key_from)
                       << " to key "
                       << gtsam::DefaultKeyFormatter(msg_edge.key_to));
      graph_nfg->add(
          BetweenFactor<gtsam::Pose3>(gtsam::Symbol(msg_edge.key_from),
                                      gtsam::Symbol(msg_edge.key_to),
                                      delta,
                                      noise));
    }

    else if (msg_edge.type == pose_graph_msgs::PoseGraphEdge::ARTIFACT) {
      ROS_DEBUG_STREAM("Adding artifact edge for key "
                       << gtsam::DefaultKeyFormatter(msg_edge.key_from)
                       << " to key "
                       << gtsam::DefaultKeyFormatter(msg_edge.key_to));
      graph_nfg->add(
          BetweenFactor<gtsam::Pose3>(gtsam::Symbol(msg_edge.key_from),
                                      gtsam::Symbol(msg_edge.key_to),
                                      delta,
                                      noise));
    }

    else if (msg_edge.type == pose_graph_msgs::PoseGraphEdge::UWB_RANGE) {
      ROS_DEBUG_STREAM("Adding UWB range factor for key "
                       << gtsam::DefaultKeyFormatter(msg_edge.key_from)
                       << " to key "
                       << gtsam::DefaultKeyFormatter(msg_edge.key_to));
      double range = msg_edge.range;
      double sigmaR = msg_edge.range_error;
      gtsam::noiseModel::Base::shared_ptr rangeNoise =
          gtsam::noiseModel::Isotropic::Sigma(1, sigmaR);
      graph_nfg->add(RangeFactor<gtsam::Pose3, gtsam::Pose3>(
          gtsam::Symbol(msg_edge.key_from),
          gtsam::Symbol(msg_edge.key_to),
          range,
          rangeNoise));
    }

    else if (msg_edge.type == pose_graph_msgs::PoseGraphEdge::UWB_BETWEEN) {
      ROS_DEBUG_STREAM("Adding UWB between factor for key "
                       << gtsam::DefaultKeyFormatter(msg_edge.key_from)
                       << " to key "
                       << gtsam::DefaultKeyFormatter(msg_edge.key_to));
      graph_nfg->add(
          BetweenFactor<gtsam::Pose3>(gtsam::Symbol(msg_edge.key_from),
                                      gtsam::Symbol(msg_edge.key_to),
                                      delta,
                                      noise));
    }

    else if (msg_edge.type == pose_graph_msgs::PoseGraphEdge::PRIOR) {
      Gaussian::shared_ptr prior_noise = utils::MessageToCovariance(msg_edge);

      ROS_DEBUG_STREAM("Adding prior factor for key "
                       << gtsam::DefaultKeyFormatter(msg_edge.key_from));
      graph_nfg->add(gtsam::PriorFactor<gtsam::Pose3>(
          gtsam::Symbol(msg_edge.key_from), delta, prior_noise));
    }

    else if (msg_edge.type == pose_graph_msgs::PoseGraphEdge::IMU) {
      ROS_DEBUG_STREAM("Adding prior factor for IMU");

      gtsam::Unit3 meas_gt(msg_edge.pose.position.x,
                           msg_edge.pose.position.y,
                           msg_edge.pose.position.z);

      // Use top left covariance matrix element only (assume uniform noise)
      gtsam::SharedNoiseModel noise =
          gtsam::noiseModel::Isotropic::Sigma(2, msg_edge.covariance[0]);

      gtsam::Unit3 ref(0, 0, 1);
      graph_nfg->add(
          gtsam::Pose3AttitudeFactor(msg_edge.key_to, ref, noise, meas_gt));
    }
  }

  //-----------------------------------------------//
  // Add the values
  for (const pose_graph_msgs::PoseGraphNode& msg_node : graph_msg->nodes) {
    gtsam::Pose3 full_pose;
    gtsam::Point3 pose_translation(msg_node.pose.position.x,
                                   msg_node.pose.position.y,
                                   msg_node.pose.position.z);
    gtsam::Rot3 pose_orientation(msg_node.pose.orientation.w,
                                 msg_node.pose.orientation.x,
                                 msg_node.pose.orientation.y,
                                 msg_node.pose.orientation.z);
    full_pose = gtsam::Pose3(pose_orientation, pose_translation);

    gtsam::Key key = gtsam::Key(msg_node.key);
    graph_vals->insert(key, full_pose);
  }

  // TODO right now this only accounts for translation part of prior (see
  // for (const pose_graph_msgs::PoseGraphNode& msg_prior : graph_msg->priors) {
  //   ROS_DEBUG_STREAM("Adding prior in pose graph callback for key "
  //                    << gtsam::DefaultKeyFormatter(msg_prior.key));
  //   // create the prior factor

  //   // create precisions // TODO - the precision should come from the message
  //   // shouldn't it? As we will use priors for different applications
  //   gtsam::Vector6 prior_precisions;
  //   prior_precisions.head<3>().setConstant(0.0);
  //   prior_precisions.tail<3>().setConstant(10.0);
  //   // TODO(Yun) create parameter for this
  //   static const gtsam::SharedNoiseModel& prior_noise =
  //       gtsam::noiseModel::Diagonal::Precisions(prior_precisions);

  //   gtsam::Point3 pose_translation(msg_prior.pose.position.x,
  //                                  msg_prior.pose.position.y,
  //                                  msg_prior.pose.position.z);
<<<<<<< HEAD
  //   gtsam::Rot3 pose_orientation(msg_prior.pose.orientation.w,
=======
  //   gtsam::Rot3 pose_orientation(
  //       msg_prior.pose.orientation.w,
>>>>>>> d15d8689
  //                               msg_prior.pose.orientation.x,
  //                               msg_prior.pose.orientation.y,
  //                               msg_prior.pose.orientation.z);
  //   gtsam::Pose3 prior_pose = gtsam::Pose3(pose_orientation,
  //   pose_translation);

  //   graph_nfg->add(
  //       PriorFactor<gtsam::Pose3>(msg_prior.key, prior_pose, prior_noise));
  // }
}

}  // namespace utils<|MERGE_RESOLUTION|>--- conflicted
+++ resolved
@@ -260,12 +260,8 @@
   //   gtsam::Point3 pose_translation(msg_prior.pose.position.x,
   //                                  msg_prior.pose.position.y,
   //                                  msg_prior.pose.position.z);
-<<<<<<< HEAD
-  //   gtsam::Rot3 pose_orientation(msg_prior.pose.orientation.w,
-=======
   //   gtsam::Rot3 pose_orientation(
   //       msg_prior.pose.orientation.w,
->>>>>>> d15d8689
   //                               msg_prior.pose.orientation.x,
   //                               msg_prior.pose.orientation.y,
   //                               msg_prior.pose.orientation.z);
