--- conflicted
+++ resolved
@@ -28,7 +28,6 @@
     return false;
   }
 
-<<<<<<< HEAD
   bool success = true;
   if (msg.type == pose_graph_msgs::PoseGraphEdge::UWB_RANGE) {
     success = TrackUWBFactor(gtsam::Symbol(msg.key_from),
@@ -80,24 +79,6 @@
     edges_.insert(msg);
     edges_new_.insert(msg);
   }
-=======
-  gtsam::Pose3 delta = utils::MessageToPose(msg);
-
-  if (delta.rotation().matrix().determinant() > 1.01 && b_first_){
-    ROS_WARN_STREAM("[Track Factor] Determinant non unary, FIRST TIME is " << delta.rotation().matrix().determinant());
-    b_first_ = false;
-  } else if (delta.rotation().matrix().determinant() > 1.01){
-    ROS_WARN_STREAM("[Track Factor] Determinant non unary, is " << delta.rotation().matrix().determinant());
-  }
-
-  // Eigen::Quaterniond quat(delta.rotation().matrix());
-  // // quat = quat.normalized();
-  // delta.rotation().matrix() = quat.normalized().toRotationMatrix();
-  // ROS_INFO_STREAM("[Track Factor] Quat normalized is: " << quat.normalized().x() << ", "  << quat.normalized().y() << ", " << quat.normalized().z() << ", "  << quat.normalized().w());
-
-  ROS_WARN_STREAM("[Track Factor] Determinant post normalization in TrackFactor, is " << delta.rotation().matrix().determinant() << ".\n matrix is: " << delta.rotation().matrix());
-  Gaussian::shared_ptr noise = utils::MessageToCovariance(msg);
->>>>>>> 17c685f8
 
   if (type == pose_graph_msgs::PoseGraphEdge::ODOM) {
     // Add to posegraph
@@ -176,7 +157,6 @@
   return TrackNode(node.stamp, node.key, node.pose, node.covariance);
 }
 
-<<<<<<< HEAD
 bool PoseGraph::TrackNode(const NodeMessage& msg) {
   const auto pose = utils::MessageToPose(msg);
   Gaussian::shared_ptr noise = utils::MessageToCovariance(msg);
@@ -185,42 +165,6 @@
   if (!TrackNode(msg.header.stamp, gtsam::Symbol(msg.key), pose, noise, false))
     return false;
 
-=======
-bool PoseGraph::TrackNode(const NodeMessage& msg, bool b_do_values) {
-  auto pose = utils::MessageToPose(msg);
-
-  if (pose.rotation().matrix().determinant() > 1.01 && b_first_){
-    ROS_WARN_STREAM("[Track Node] Determinant non unary, FIRST TIME is " << pose.rotation().matrix().determinant());
-    b_first_ = false;
-  } else if (pose.rotation().matrix().determinant() > 1.01){
-    ROS_WARN_STREAM("[Track Node] Determinant non unary, is " << pose.rotation().matrix().determinant());
-  }
-
-  // Eigen::Quaterniond quat(pose.rotation().matrix());
-  // // quat = quat.normalize();
-  // pose.rotation().matrix() = quat.normalized().toRotationMatrix();
-  // ROS_INFO_STREAM("[Track Node] Quat normalized is: " << quat.normalized().x() << ", "  << quat.normalized().y() << ", " << quat.normalized().z() << ", "  << quat.normalized().w());
-  
-  ROS_WARN_STREAM("[Track Node] Determinant post normalization in TrackNode, is " << pose.rotation().matrix().determinant() << "\n. matrix is: " << pose.rotation().matrix());
-
-  if (b_do_values){
-    if (values_.exists(msg.key)) {
-      values_.update(msg.key, pose);
-    }
-    else {
-      values_.insert(msg.key, pose);
-    }
-    if (values_new_.exists(msg.key)) {
-      values_new_.update(msg.key, pose);
-    }
-    else {
-      values_new_.insert(msg.key, pose);
-    }
-  }
-
-  keyed_stamps[msg.key] = msg.header.stamp;
-  
->>>>>>> 17c685f8
   // make copy to modify ID
   auto msg_found = nodes_.find(msg);
   if (msg_found == nodes_.end()) {
@@ -239,7 +183,6 @@
 bool PoseGraph::TrackNode(const ros::Time& stamp,
                           gtsam::Symbol key,
                           const gtsam::Pose3& pose,
-<<<<<<< HEAD
                           const gtsam::SharedNoiseModel& covariance,
                           bool create_msg) {
   // TODO use covariance?
@@ -247,18 +190,10 @@
   if (values_.exists(key)) {
     values_.update(key, pose);
   } else {
-=======
-                          const gtsam::SharedNoiseModel& covariance) {
-  if (values_.exists(key)) {
-    values_.update(key, pose);
-  }
-  else {
->>>>>>> 17c685f8
     values_.insert(key, pose);
   }
   if (values_new_.exists(key)) {
     values_new_.update(key, pose);
-<<<<<<< HEAD
   } else {
     values_new_.insert(key, pose);
   }
@@ -282,16 +217,6 @@
   }
 
   return true;
-=======
-  }
-  else {
-    values_new_.insert(key, pose);
-  }
-  
-  NodeMessage msg =
-      utils::GtsamToRosMsg(stamp, fixed_frame_id, key, pose, covariance);
-  return TrackNode(msg, false);
->>>>>>> 17c685f8
 }
 
 bool PoseGraph::TrackPrior(const EdgeMessage& msg) {
