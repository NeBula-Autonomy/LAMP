--- conflicted
+++ resolved
@@ -5,34 +5,6 @@
 #include <gtsam/slam/BetweenFactor.h>
 #include <gtsam/slam/PriorFactor.h>
 
-<<<<<<< HEAD
-void PoseGraph::TrackFactor(const EdgeMessage& msg) {
-
-  auto edge_identifier = std::make_tuple(msg.key_from, msg.key_to, msg.type);
-
-  // Only add the edge if it is the only one of its type between its two keys
-  if (!tracked_edges_.count(edge_identifier)) {
-    edges_.push_back(msg);
-    edges_new_.push_back(msg);
-
-    tracked_edges_.insert(edge_identifier);
-
-    ROS_INFO_STREAM("Tracking new factor: ("
-      << gtsam::DefaultKeyFormatter(msg.key_from) << ", "
-      << gtsam::DefaultKeyFormatter(msg.key_to) << ", "
-      << msg.type << ") - " 
-      << edges_.size() << " factors in total");
-  }
-
-}
-
-void PoseGraph::TrackFactor(const Factor& factor) {
-  auto msg = factor.ToMsg();
-  TrackFactor(msg);
-}
-
-
-=======
 bool PoseGraph::TrackFactor(const Factor& factor) {
   return TrackFactor(factor.ToMsg());
 }
@@ -104,18 +76,12 @@
   edges_new_.insert(msg);
   return true;
 }
->>>>>>> 851a2a42
 
 bool PoseGraph::TrackFactor(gtsam::Symbol key_from,
                             gtsam::Symbol key_to,
                             int type,
                             const gtsam::Pose3& transform,
                             const gtsam::SharedNoiseModel& covariance) {
-<<<<<<< HEAD
-  auto msg =
-      utils::GtsamToRosMsg(key_from, key_to, type, transform, covariance);
-  TrackFactor(msg);
-=======
   Factor factor;
   factor.key_from = key_from;
   factor.key_to = key_to;
@@ -123,7 +89,6 @@
   factor.transform = transform;
   factor.covariance = covariance;
   return TrackFactor(factor.ToMsg());
->>>>>>> 851a2a42
 }
 
 bool PoseGraph::TrackNode(const Node& node) {
@@ -210,18 +175,7 @@
 
 void PoseGraph::AddNewValues(const gtsam::Values& new_values) {
   // Main values variable
-<<<<<<< HEAD
-  // for (auto v : new_values) {
-  //   if (values.exists(v.key)) {
-  //     ROS_WARN("Value already exists in values");
-  //   }
-  //   else {
-  //     values.insert(v);
-  //   }
-  // }
-=======
   values_.insert(new_values);
->>>>>>> 851a2a42
 
   for (auto v : new_values) {
     if (!values.tryInsert(v.key, v.value).second) {
