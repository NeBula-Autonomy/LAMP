--- conflicted
+++ resolved
@@ -29,10 +29,7 @@
   parameter_utils
   sensor_msgs
   pcl_ros
-<<<<<<< HEAD
   pose_graph_msgs
-=======
->>>>>>> 292d2a83
   utils
 )
 
