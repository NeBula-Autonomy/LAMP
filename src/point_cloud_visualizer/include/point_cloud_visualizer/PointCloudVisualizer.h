--- conflicted
+++ resolved
@@ -76,7 +76,6 @@
 
 class PointCloudVisualizer {
 public:
-<<<<<<< HEAD
   struct BoundingBox {
     Eigen::Vector3d max_pt{-std::numeric_limits<double>::infinity(),
                            -std::numeric_limits<double>::infinity(),
@@ -114,8 +113,6 @@
   typedef pcl::PointCloud<pcl::PointXYZI> PointCloud;
   typedef pcl::PointCloud<pcl::PointXYZRGB> ColorPointCloud;
   typedef std::vector<Level> Levels;
-=======
->>>>>>> 292d2a83
 
   PointCloudVisualizer();
   ~PointCloudVisualizer();
