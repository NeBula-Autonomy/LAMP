--- conflicted
+++ resolved
@@ -26,20 +26,10 @@
   return std::to_string(key1) + '|' + std::to_string(key2);
 }
 
-<<<<<<< HEAD
-geometry_msgs::Point PoseGraphVisualizer::GetPositionMsg(
-    long unsigned int key,
-    const std::map<long unsigned int, tf::Pose>& poses) const {
-  // ROS_INFO("In getPositionMsg");
-  if (poses.find(key) == poses.end()) {
-    // ROS_ERROR("PGV: Key %lu does not exist in GetPositionMsg", key);
-    ROS_ERROR("PGV: Key %s does not exist in GetPositionMsg", gtsam::DefaultKeyFormatter(key));
-=======
 geometry_msgs::Point PoseGraphVisualizer::GetPositionMsg(gtsam::Key key) const {
   ROS_INFO("In getPositionMsg");
   if (!pose_graph_.HasKey(key)) {
     ROS_ERROR("PGV: Key %lu does not exist in GetPositionMsg", key);
->>>>>>> 851a2a42
   }
   geometry_msgs::Point p;
   auto pose = pose_graph_.GetPose(key);
@@ -490,29 +480,6 @@
 
   // Publish loop closure edges.
   if (loop_edge_pub_.getNumSubscribers() > 0) {
-<<<<<<< HEAD
-    // ROS_INFO("Loop Edges");
-    visualization_msgs::Marker m;
-    m.header.frame_id = fixed_frame_id_;
-    m.ns = fixed_frame_id_;
-    m.id = 1;
-    m.action = visualization_msgs::Marker::ADD;
-    m.type = visualization_msgs::Marker::LINE_LIST;
-    m.color.r = 0.0;
-    m.color.g = 0.2;
-    m.color.b = 1.0;
-    m.color.a = 0.8;
-    m.scale.x = 0.02;
-
-    for (size_t ii = 0; ii < loop_edges_.size(); ++ii) {
-      const auto key1 = loop_edges_[ii].first;
-      const auto key2 = loop_edges_[ii].second;
-
-      m.points.push_back(GetPositionMsg(key1, keyed_poses_));
-      m.points.push_back(GetPositionMsg(key2, keyed_poses_));
-    }
-    loop_edge_pub_.publish(m);
-=======
     ROS_INFO("Loop Edges");
     loop_edges.header.frame_id = pose_graph_.fixed_frame_id;
     loop_edges.ns = pose_graph_.fixed_frame_id;
@@ -525,7 +492,6 @@
     loop_edges.color.a = 0.8;
     loop_edges.scale.x = 0.02;
     loop_edge_pub_.publish(loop_edges);
->>>>>>> 851a2a42
   }
 
   // Publish artifact edges.
