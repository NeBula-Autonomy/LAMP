#include <pose_graph_visualizer/PoseGraphVisualizer.h>

#include <interactive_markers/interactive_marker_server.h>
#include <interactive_markers/menu_handler.h>
#include <parameter_utils/ParameterUtils.h>
#include <pose_graph_msgs/KeyedScan.h>
#include <pose_graph_msgs/PoseGraph.h>
#include <std_msgs/Bool.h>
#include <std_msgs/Empty.h>
#include <visualization_msgs/Marker.h>

#include <utils/PrefixHandling.h>

#include <pcl/io/pcd_io.h>
#include <pcl_conversions/pcl_conversions.h>

#include <tf_conversions/tf_eigen.h>

#include <fstream>

#include <time.h>

namespace pu = parameter_utils;

boost::shared_ptr<interactive_markers::InteractiveMarkerServer> server;

std::string GenerateKey(gtsam::Key key1, gtsam::Key key2) {
  return std::to_string(key1) + '|' + std::to_string(key2);
}

geometry_msgs::Point PoseGraphVisualizer::GetPositionMsg(gtsam::Key key) const {
  geometry_msgs::Point p;
  if (!pose_graph_.HasKey(key)) {
    ROS_WARN_STREAM(" Key " << gtsam::DefaultKeyFormatter(key) << " does not exist in GetPositionMsg - returning zeros [TO IMPROVE]");
    return p;
  }
  auto pose = pose_graph_.GetPose(key);
  p.x = pose.x();
  p.y = pose.y();
  p.z = pose.z();
  return p;
}

bool PoseGraphVisualizer::Initialize(const ros::NodeHandle& nh,
                                     const ros::NodeHandle& pnh) {
  ROS_INFO("PoseGraphVisualizer: Initializing");
  name_ = ros::names::append(pnh.getNamespace(), "PoseGraphVisualizer");

  if (!LoadParameters(pnh)) {
    ROS_ERROR("%s: Failed to load parameters.", name_.c_str());
    return false;
  }

  if (!RegisterCallbacks(nh, pnh)) {
    ROS_ERROR("%s: Failed to register callbacks.", name_.c_str());
    return false;
  }
  ROS_INFO("PoseGraphVisualizer: Initializing complete");

  return true;
}

bool PoseGraphVisualizer::LoadParameters(const ros::NodeHandle& n) {
  // Load frame ids.
  if (!pu::Get("frame_id/fixed", pose_graph_.fixed_frame_id))
    return false;
  if (!pu::Get("frame_id/base", base_frame_id_))
    return false;
  if (!pu::Get("b_artifacts_in_global", artifacts_in_global_))
    return false;
  if (!pu::Get("b_use_base_reconciliation", b_use_base_reconciliation_))
    return false;
  // Names of all robots for base station to subscribe to
  if (!pu::Get("robot_names", robot_names_)) {
  ROS_ERROR("%s: No robot names provided to base station.", name_.c_str());
    return false;
  }
  else {
    for (auto s : robot_names_) {
      ROS_INFO_STREAM("Registered new robot: " << s);
    }
  }

  // Load proximity threshold from LaserLoopClosure node
  if (!pu::Get("proximity_threshold", proximity_threshold_))
    return false;

  if (!pu::Get("use_realistic_artifact_models", use_realistic_artifact_models_))
    return false;

  if (!pu::Get("b_scale_artifacts_with_confidence", b_scale_artifacts_with_confidence_))
    return false;
    
  if (!pu::Get("artifact_confidence_limit", artifact_confidence_limit_))
    return false;
  
  // Initialize interactive marker server
  if (publish_interactive_markers_) {
    server.reset(new interactive_markers::InteractiveMarkerServer(
        "interactive_node", "", false));
  }
  return true;
}

bool PoseGraphVisualizer::RegisterCallbacks(const ros::NodeHandle& nh_,
                                            const ros::NodeHandle& pnh_) {
  // Create a local nodehandle to manage callback subscriptions.
  ros::NodeHandle pnh(pnh_);

  ros::NodeHandle nh(nh_);

  highlight_node_srv_ = pnh.advertiseService(
      "highlight_node", &PoseGraphVisualizer::HighlightNodeService, this);
  highlight_edge_srv_ = pnh.advertiseService(
      "highlight_edge", &PoseGraphVisualizer::HighlightEdgeService, this);

  odometry_edge_pub_ =
      pnh.advertise<visualization_msgs::Marker>("odometry_edges", 10, false);
  loop_edge_pub_ =
      pnh.advertise<visualization_msgs::Marker>("loop_edges", 10, false);
  artifact_edge_pub_ =
      pnh.advertise<visualization_msgs::Marker>("artifact_edges", 10, false);
  uwb_edge_pub_ =
      pnh.advertise<visualization_msgs::Marker>("uwb_edges", 10, false);
  uwb_edge_between_pub_ =
      pnh.advertise<visualization_msgs::Marker>("uwb_edges_between", 10, false);
  uwb_node_pub_ =
      pnh.advertise<visualization_msgs::Marker>("uwb_nodes", 10, false);
  graph_node_pub_ =
      pnh.advertise<visualization_msgs::Marker>("graph_nodes", 10, false);
  graph_node_id_pub_ =
      pnh.advertise<visualization_msgs::Marker>("graph_node_ids", 10, false);
  keyframe_node_pub_ =
      pnh.advertise<visualization_msgs::Marker>("keyframe_nodes", 10, false);
  closure_area_pub_ =
      pnh.advertise<visualization_msgs::Marker>("closure_area", 10, false);
  highlight_pub_ =
      pnh.advertise<visualization_msgs::Marker>("confirm_edge", 10, false);
  artifact_marker_pub_ =
      pnh.advertise<visualization_msgs::Marker>("artifact_markers", 10, true);
  stair_marker_pub_ =
      pnh.advertise<visualization_msgs::Marker>("stair_markers", 10, false);      
  artifact_id_marker_pub_ = pnh.advertise<visualization_msgs::Marker>(
      "artifact_id_markers", 10, true);

  keyed_scan_sub_ = nh.subscribe<pose_graph_msgs::KeyedScan>(
      "lamp/keyed_scans", 10, &PoseGraphVisualizer::KeyedScanCallback, this);
  pose_graph_sub_ = nh.subscribe<pose_graph_msgs::PoseGraph>(
      "lamp/pose_graph", 10, &PoseGraphVisualizer::PoseGraphCallback, this);
  pose_graph_edge_sub_ = nh.subscribe<pose_graph_msgs::PoseGraphEdge>(
      "lamp/pose_graph_edge",
      10,
      &PoseGraphVisualizer::PoseGraphEdgeCallback,
      this);
  pose_graph_node_sub_ = nh.subscribe<pose_graph_msgs::PoseGraphNode>(
      "lamp/pose_graph_node",
      10,
      &PoseGraphVisualizer::PoseGraphNodeCallback,
      this);
  erase_posegraph_sub_ =
      nh.subscribe<std_msgs::Bool>("lamp/erase_posegraph",
                                   10,
                                   &PoseGraphVisualizer::ErasePosegraphCallback,
                                   this);

  remove_factor_viz_sub_ = nh.subscribe<std_msgs::Bool>(
      "lamp/remove_factor_viz",
      10,
      &PoseGraphVisualizer::RemoveFactorVizCallback,
      this);

  ignore_artifact_sub_ = nh.subscribe<std_msgs::String>(
      "lamp/ignore_artifact",
      10,
      &PoseGraphVisualizer::IgnoreArtifactCallback,
      this);
  revive_artifact_sub_ = nh.subscribe<std_msgs::String>(
      "lamp/revive_artifact",
      10,
      &PoseGraphVisualizer::ReviveArtifactCallback,
      this);

  // Create subscribers for each robot
  if (!b_use_base_reconciliation_){
    ROS_INFO("Using topics directly from the robot");
    for (std::string robot : robot_names_) {
  
      // artifact subs
      artifact_sub_ = nh.subscribe(
          "/" + robot + "/artifact", 10, &PoseGraphVisualizer::ArtifactCallback, this);

      // Store the subscribers
      subscribers_artifacts_.push_back(artifact_sub_);
    }
  } else {
    ROS_INFO("Using the result from base station reconciliation");
    // Add for case where base station reconciliation is used
    artifact_sub_ = nh.subscribe("reconciled_artifact", 10, &PoseGraphVisualizer::ArtifactCallback, this);
    subscribers_artifacts_.push_back(artifact_sub_);

  }



  return true;
}

void PoseGraphVisualizer::PoseGraphCallback(
    const pose_graph_msgs::PoseGraph::ConstPtr& msg) {
  if (!msg->incremental) {
    pose_graph_.Reset();
  }
  // ROS_INFO("PGV: updating pose graph from message");
  pose_graph_.UpdateFromMsg(msg);
  for (const pose_graph_msgs::PoseGraphNode& msg_node : msg->nodes) {
    tf::Pose pose;
    tf::poseMsgToTF(msg_node.pose, pose);

    gtsam::Symbol sym_key(gtsam::Key(msg_node.key));

    // ROS_INFO_STREAM("Symbol key is " << gtsam::DefaultKeyFormatter(sym_key));
    // ROS_INFO_STREAM("Symbol key (directly) is "
    //                 << gtsam::DefaultKeyFormatter(msg_node.key));

    // ROS_INFO_STREAM("Symbol key (int) is " << msg_node.key);

    // Add UUID if an artifact or uwb node
    if (utils::IsArtifactPrefix(sym_key.chr())) {
      // ROS_INFO_STREAM("Have an artifact node with key "
      //                 << gtsam::DefaultKeyFormatter(sym_key));

      // node.ID = artifacts_[keyed_pose.key].msg.id;
      artifact_id2key_hash_[msg_node.ID] = gtsam::Symbol(msg_node.key);
      artifact_key2id_hash_[gtsam::Symbol(msg_node.key)] = msg_node.ID;
      continue;
    }
  }

  VisualizePoseGraph();
}

void PoseGraphVisualizer::PoseGraphNodeCallback(
    const pose_graph_msgs::PoseGraphNode::ConstPtr& msg) {
  pose_graph_.TrackNode(*msg);
}

void PoseGraphVisualizer::PoseGraphEdgeCallback(
    const pose_graph_msgs::PoseGraphEdge::ConstPtr& msg) {
  pose_graph_.TrackFactor(*msg);
}

void PoseGraphVisualizer::ErasePosegraphCallback(
    const std_msgs::Bool::ConstPtr& msg) {
  const bool erase_all = msg->data;

  // This gets called at restart and load to initialize everything before
  // loading the graph
  if (erase_all == true) {
    pose_graph_.Reset();
    if (publish_interactive_markers_) {
      server.reset(new interactive_markers::InteractiveMarkerServer(
          "interactive_node", "", false));
    }
  }
}

// Callback function to remove the visualization of the edge between factors
void PoseGraphVisualizer::RemoveFactorVizCallback(
    const std_msgs::Bool::ConstPtr& msg) {
  const bool removefactor = msg->data;

  // This gets called after remove factor, to remove the visualization of the
  // edge between the nodes
  if (removefactor == true) {
    // TODO remove all LOOPCLOSE edges from pose_graph_.edges_new_?
    // loop_edges_.clear();
  }
}

void PoseGraphVisualizer::KeyedScanCallback(
    const pose_graph_msgs::KeyedScan::ConstPtr& msg) {
  const gtsam::Key key = msg->key;
  if (pose_graph_.HasScan(key)) {
    ROS_ERROR("%s: Key %lu already has a laser scan.", name_.c_str(), key);
    return;
  }

  pcl::PointCloud<pcl::PointXYZI>::Ptr scan(new pcl::PointCloud<pcl::PointXYZI>);
  pcl::fromROSMsg(msg->scan, *scan);

  // The first key should be treated differently; we need to use the laser
  // scan's timestamp for pose zero.
  if (key == 0) {
    const ros::Time stamp = pcl_conversions::fromPCL(scan->header.stamp);
    pose_graph_.InsertKeyedStamp(key, stamp);
  }

  // ROS_INFO_STREAM("AddKeyScanPair " << key);

  // Add the key and scan.
  pose_graph_.InsertKeyedScan(key, scan);
}

Eigen::Vector3d
PoseGraphVisualizer::GetArtifactPosition(const gtsam::Key artifact_key) const {
  const auto pose = pose_graph_.GetPose(artifact_key);
  Eigen::Vector3d v(pose.x(), pose.y(), pose.z());
  return v;
}

void PoseGraphVisualizer::ArtifactCallback(const core_msgs::Artifact& msg) {
  // Subscribe to artifact messages, include in pose graph, publish global
  // position
  // ROS_WARN("HAVE ARTIFACT IN PGV");
  // std::cout << "[PoseGraphVisualizer] Artifact message received is for id " << msg.id << std::endl;
  // std::cout << "\t Parent id: " << msg.parent_id << std::endl;
  // std::cout << "\t Confidence: " << msg.confidence << std::endl;
  // std::cout << "\t Position:\n[" << msg.point.point.x << ", "
  //           << msg.point.point.y << ", " << msg.point.point.z << "]"
  //           << std::endl;
  // std::cout << "\t Label: " << msg.label << std::endl;

  // Ignore if the confidence is too low
<<<<<<< HEAD
  if (msg.confidence > artifact_confidence_limit_){
=======
  if (msg.confidence < artifact_confidence_limit_){
>>>>>>> 9e4dfe6b
    ROS_WARN("Artifact below confidence limit, not showing in rviz");
    return;
  }

  // Check for NaNs and reject
  if (std::isnan(msg.point.point.x) || std::isnan(msg.point.point.y) ||
      std::isnan(msg.point.point.z)) {
    ROS_WARN("NAN positions input from artifact message - ignoring");
    return;
  }

  // Update id to parent ID mapping 
  artifact_ID2ParentID_[msg.id] = msg.parent_id;

  ArtifactInfo artifactinfo;
  artifactinfo.msg = msg;

  if (artifacts_.count(msg.parent_id)){
    // ROS_DEBUG("Have a repeat observation of an existing artifact");
    if (msg.confidence > artifacts_[msg.parent_id].msg.confidence){
      // ROS_DEBUG_STREAM("Updating artifact visualization, with larger confidence.\n Increasing from " << msg.confidence << " to " << artifacts_[msg.parent_id].msg.confidence);
      artifacts_[msg.parent_id] = artifactinfo;

      // Update current parent id to id mapping
      current_parentID2ID_[msg.parent_id] = msg.id;
    } else {
      // ROS_INFO_STREAM("Keeping old artifact with confidence " << artifacts_[msg.parent_id].msg.confidence << ", which is more than new confidence: " << msg.confidence);
    }
  } else {
    // ROS_INFO("New artifact");
    artifacts_[msg.parent_id] = artifactinfo;
    current_parentID2ID_[msg.parent_id] = msg.id;
  }

  // ROS_INFO_STREAM("Artifact parent UUID is " << msg.parent_id);

  // // Delay getting graph key until we have it.
  // ROS_INFO_STREAM("Artifact key is " << artifact_id2key_hash_[msg.id]);
  // artifacts_[artifact_id2key_hash_[msg.id]] = artifactinfo;
  // VisualizeArtifacts();
}

void PoseGraphVisualizer::IgnoreArtifactCallback(const std_msgs::String::ConstPtr& msg) {
  ROS_INFO("Remove artifact %s from markers", msg->data.c_str());
  if (!IsArtifactBlacklisted(msg->data)) {
    artifact_parentID_blacklist_.push_back(msg->data);
  }
}

void PoseGraphVisualizer::ReviveArtifactCallback(const std_msgs::String::ConstPtr& msg) {
  ROS_INFO("Revert artifact %s to markers", msg->data.c_str());
  artifact_parentID_blacklist_.erase(
      std::remove(artifact_parentID_blacklist_.begin(),
                  artifact_parentID_blacklist_.end(),
                  msg->data),
      artifact_parentID_blacklist_.end());
}

bool PoseGraphVisualizer::HighlightEdge(gtsam::Key key1, gtsam::Key key2) {
  ROS_INFO("Highlighting factor between %lu and %lu.", key1, key2);

  if (!pose_graph_.HasKey(key1) || !pose_graph_.HasKey(key2)) {
    ROS_WARN("Key %lu or %lu does not exist.", key1, key2);
    return false;
  }

  visualization_msgs::Marker m;
  m.header.frame_id = pose_graph_.fixed_frame_id;
  m.ns = pose_graph_.fixed_frame_id + "edge" + GenerateKey(key1, key2);
  m.id = 0;
  m.action = visualization_msgs::Marker::ADD;
  m.type = visualization_msgs::Marker::LINE_LIST;
  m.color.r = 1.0;
  m.color.g = 1.0;
  m.color.b = 0.0;
  m.color.a = 1.0;
  m.scale.x = 0.05;

  m.points.push_back(GetPositionMsg(key1));
  m.points.push_back(GetPositionMsg(key2));
  highlight_pub_.publish(m);

  HighlightNode(key1);
  HighlightNode(key2);

  return true;
}

bool PoseGraphVisualizer::HighlightNode(gtsam::Key key) {
  ROS_INFO("Highlighting node %lu.", key);

  if (!pose_graph_.HasKey(key)) {
    ROS_WARN("Key %lu does not exist.", key);
    return false;
  }

  visualization_msgs::Marker m;
  m.header.frame_id = pose_graph_.fixed_frame_id;
  m.ns = pose_graph_.fixed_frame_id + "node" + std::to_string(key);
  m.action = visualization_msgs::Marker::ADD;
  m.type = visualization_msgs::Marker::SPHERE;
  m.color.r = 1.0;
  m.color.g = 0.0;
  m.color.b = 0.0;
  m.color.a = 1.0;
  m.scale.x = 0.27;
  m.scale.y = 0.27;
  m.scale.z = 0.27;
  m.id = 0;
  m.pose.position = GetPositionMsg(key);
  highlight_pub_.publish(m);

  return true;
}

void PoseGraphVisualizer::UnhighlightEdge(gtsam::Key key1, gtsam::Key key2) {
  visualization_msgs::Marker m;
  m.header.frame_id = pose_graph_.fixed_frame_id;
  m.ns = pose_graph_.fixed_frame_id + "edge" + GenerateKey(key1, key2);
  m.id = 0;
  if (key1 == key2 && key1 == 0)
    m.action = visualization_msgs::Marker::DELETEALL;
  else
    m.action = visualization_msgs::Marker::DELETE;
  highlight_pub_.publish(m);

  UnhighlightNode(key1);
  UnhighlightNode(key2);
}

void PoseGraphVisualizer::UnhighlightNode(gtsam::Key key) {
  visualization_msgs::Marker m;
  m.header.frame_id = pose_graph_.fixed_frame_id;
  m.ns = pose_graph_.fixed_frame_id + "node" + std::to_string(key);
  m.id = 0;
  if (key == 0)
    m.action = visualization_msgs::Marker::DELETEALL;
  else
    m.action = visualization_msgs::Marker::DELETE;
  highlight_pub_.publish(m);
}

bool PoseGraphVisualizer::HighlightNodeService(
    pose_graph_visualizer::HighlightNodeRequest& request,
    pose_graph_visualizer::HighlightNodeResponse& response) {
  if (request.highlight) {
    response.success = HighlightNode(request.key);
  } else {
    UnhighlightNode(request.key);
    response.success = true;
  }
  return true;
}

bool PoseGraphVisualizer::HighlightEdgeService(
    pose_graph_visualizer::HighlightEdgeRequest& request,
    pose_graph_visualizer::HighlightEdgeResponse& response) {
  unsigned char prefix_from = request.prefix_from[0];
  unsigned int key_from = request.key_from;
  gtsam::Symbol id_from(prefix_from, key_from);

  unsigned char prefix_to = request.prefix_to[0];
  unsigned int key_to = request.key_to;
  gtsam::Symbol id_to(prefix_to, key_to);

  if (request.highlight) {
    response.success = HighlightEdge(id_from, id_to);
  } else {
    UnhighlightEdge(id_from, id_to);
    response.success = true;
  }
  return true;
}

// Interactive Marker Menu
void PoseGraphVisualizer::MakeMenuMarker(const gtsam::Pose3& pose,
                                         const std::string& id_number) {
  interactive_markers::MenuHandler menu_handler;

  visualization_msgs::InteractiveMarker int_marker;
  int_marker.header.frame_id = PoseGraphVisualizer::pose_graph_.fixed_frame_id;
  int_marker.scale = 1.0;
  int_marker.pose = utils::GtsamToRosMsg(pose);
  int_marker.name = id_number;

  visualization_msgs::Marker marker;
  marker.type = visualization_msgs::Marker::SPHERE;
  marker.scale.x = 0.3;
  marker.scale.y = 0.3;
  marker.scale.z = 0.3;
  marker.color.r = 0.0;
  marker.color.g = 1.0;
  marker.color.b = 1.0;
  marker.color.a = 0.5;

  visualization_msgs::InteractiveMarkerControl control;
  control.interaction_mode = visualization_msgs::InteractiveMarkerControl::MENU;
  control.name = id_number;
  control.markers.push_back(marker);
  control.always_visible = true;
  int_marker.controls.push_back(control);

  menu_handler.insert(id_number);
  server->insert(int_marker);
  menu_handler.apply(*server, int_marker.name);
}

void PoseGraphVisualizer::VisualizePoseGraph() {
  visualization_msgs::Marker odometry_edges;
  visualization_msgs::Marker loop_edges;
  visualization_msgs::Marker artifact_edges;
  visualization_msgs::Marker uwb_edges;
  visualization_msgs::Marker uwb_between_edges;

  visualization_msgs::Marker* edge_target;
  // TODO visualize new edges/nodes or all?
  for (const auto& edge : pose_graph_.GetNewEdges()) {
    edge_target = nullptr;
    switch (edge.type) {
    case pose_graph_msgs::PoseGraphEdge::ODOM:
      edge_target = &odometry_edges;
      break;
    case pose_graph_msgs::PoseGraphEdge::LOOPCLOSE:
      edge_target = &loop_edges;
      break;
    case pose_graph_msgs::PoseGraphEdge::ARTIFACT:
      edge_target = &artifact_edges;
      break;
    case pose_graph_msgs::PoseGraphEdge::UWB_RANGE:
      edge_target = &uwb_edges;
      break;
    case pose_graph_msgs::PoseGraphEdge::UWB_BETWEEN:
      edge_target = &uwb_between_edges;
      break;
    }
    // TODO - look at how to handle Priors - a small edge - 1 m down in z
    if (edge_target) {
      edge_target->points.push_back(GetPositionMsg(edge.key_from));
      edge_target->points.push_back(GetPositionMsg(edge.key_to));
    }
  }

  // Publish odometry edges.
  if (odometry_edge_pub_.getNumSubscribers() > 0) {
    odometry_edges.header.frame_id = pose_graph_.fixed_frame_id;
    odometry_edges.ns = pose_graph_.fixed_frame_id;
    odometry_edges.id = 0;
    odometry_edges.action = visualization_msgs::Marker::ADD;
    odometry_edges.type = visualization_msgs::Marker::LINE_LIST;
    odometry_edges.color.r = 1.0;
    odometry_edges.color.g = 0.0;
    odometry_edges.color.b = 0.0;
    odometry_edges.color.a = 0.8;
    odometry_edges.scale.x = 0.02;
    odometry_edge_pub_.publish(odometry_edges);
  }

  // Publish loop closure edges.
  if (loop_edge_pub_.getNumSubscribers() > 0) {
    loop_edges.header.frame_id = pose_graph_.fixed_frame_id;
    loop_edges.ns = pose_graph_.fixed_frame_id;
    loop_edges.id = 1;
    loop_edges.action = visualization_msgs::Marker::ADD;
    loop_edges.type = visualization_msgs::Marker::LINE_LIST;
    loop_edges.color.r = 0.0;
    loop_edges.color.g = 0.2;
    loop_edges.color.b = 1.0;
    loop_edges.color.a = 0.8;
    loop_edges.scale.x = 0.02;
    loop_edge_pub_.publish(loop_edges);
  }

  // Publish artifact edges.
  if (artifact_edge_pub_.getNumSubscribers() > 0) {
    artifact_edges.header.frame_id = pose_graph_.fixed_frame_id;
    artifact_edges.ns = pose_graph_.fixed_frame_id;
    artifact_edges.id = 2;
    artifact_edges.action = visualization_msgs::Marker::ADD;
    artifact_edges.type = visualization_msgs::Marker::LINE_LIST;
    artifact_edges.color.r = 0.2;
    artifact_edges.color.g = 1.0;
    artifact_edges.color.b = 0.0;
    artifact_edges.color.a = 0.6;
    artifact_edges.scale.x = 0.02;
    artifact_edge_pub_.publish(artifact_edges);
  }

  // Publish UWB edges.
  if (uwb_edge_pub_.getNumSubscribers() > 0) {
    // visualization_msgs::Marker m;
    uwb_edges.header.frame_id = pose_graph_.fixed_frame_id;
    uwb_edges.ns = pose_graph_.fixed_frame_id;
    uwb_edges.id = 3;
    uwb_edges.action = visualization_msgs::Marker::ADD;
    uwb_edges.type = visualization_msgs::Marker::LINE_LIST;
    uwb_edges.color.r = 0.0;
    uwb_edges.color.g = 1.0;
    uwb_edges.color.b = 0.0;
    uwb_edges.color.a = 0.8;
    uwb_edges.scale.x = 0.02;
    uwb_edge_pub_.publish(uwb_edges);
  }

  // Publish UWB between edges.
  if (uwb_edge_between_pub_.getNumSubscribers() > 0) {
    // visualization_msgs::Marker m;
    uwb_between_edges.header.frame_id = pose_graph_.fixed_frame_id;
    uwb_between_edges.ns = pose_graph_.fixed_frame_id;
    uwb_between_edges.id = 4;
    uwb_between_edges.action = visualization_msgs::Marker::ADD;
    uwb_between_edges.type = visualization_msgs::Marker::LINE_LIST;
    uwb_between_edges.color.r = 0.0;
    uwb_between_edges.color.g = 1.0;
    uwb_between_edges.color.b = 0.0;
    uwb_between_edges.color.a = 0.8;
    uwb_between_edges.scale.x = 0.04;
    uwb_edge_between_pub_.publish(uwb_between_edges);
  }

  visualization_msgs::Marker generic_nodes;
  visualization_msgs::Marker uwb_nodes;

  // Store keys for generic (non-UWB, non-artifact) nodes for text markers
  std::set<gtsam::Symbol> pose_keys;

  for (const auto& node : pose_graph_.GetNewNodes()) {
    tf::Pose pose;
    tf::poseMsgToTF(node.pose, pose);

    gtsam::Symbol sym_key(gtsam::Key(node.key));

    if (sym_key.chr() == 'u') {
      // UWB
      uwb_nodes.points.push_back(GetPositionMsg(node.key));
      continue;
    }

    if (utils::IsArtifactPrefix(sym_key.chr())) {
      // handle artifacts separately (below)
      continue;
    }

    // Fill pose nodes (representing the robot position)
    generic_nodes.points.push_back(GetPositionMsg(node.key));
    pose_keys.insert(sym_key);
  }

  // Publish nodes in the pose graph.
  if (graph_node_pub_.getNumSubscribers() > 0) {
    generic_nodes.header.frame_id = pose_graph_.fixed_frame_id;
    generic_nodes.ns = pose_graph_.fixed_frame_id;
    generic_nodes.id = 4;
    generic_nodes.action = visualization_msgs::Marker::ADD;
    generic_nodes.type = visualization_msgs::Marker::SPHERE_LIST;
    generic_nodes.color.r = 0.3;
    generic_nodes.color.g = 0.0;
    generic_nodes.color.b = 1.0;
    generic_nodes.color.a = 0.8;
    generic_nodes.scale.x = 0.1;
    generic_nodes.scale.y = 0.1;
    generic_nodes.scale.z = 0.1;
    graph_node_pub_.publish(generic_nodes);
  }

  // Publish UWB nodes.
  if (uwb_node_pub_.getNumSubscribers() > 0) {
    uwb_nodes.header.frame_id = pose_graph_.fixed_frame_id;
    uwb_nodes.ns = pose_graph_.fixed_frame_id;
    uwb_nodes.id = 6;
    uwb_nodes.action = visualization_msgs::Marker::ADD;
    uwb_nodes.type = visualization_msgs::Marker::CUBE_LIST;
    uwb_nodes.color.r = 0.0;
    uwb_nodes.color.g = 1.0;
    uwb_nodes.color.b = 0.0;
    uwb_nodes.color.a = 0.4;
    uwb_nodes.scale.x = 0.5;
    uwb_nodes.scale.y = 0.5;
    uwb_nodes.scale.z = 0.5;
    uwb_node_pub_.publish(uwb_nodes);
  }

  // Publish text markers for node IDs in the pose graph.
  if (graph_node_id_pub_.getNumSubscribers() > 0) {
    visualization_msgs::Marker m;
    m.header.frame_id = pose_graph_.fixed_frame_id;
    m.ns = pose_graph_.fixed_frame_id;

    m.action = visualization_msgs::Marker::ADD;
    m.type = visualization_msgs::Marker::TEXT_VIEW_FACING;
    m.color.r = 1.0;
    m.color.g = 1.0;
    m.color.b = 0.2;
    m.color.a = 0.8;
    m.scale.z = 0.02; // Only Scale z is used - height of capital A in the text

    int id_base = 100;
    int counter = 0;
    for (const auto& key : pose_keys) {
      m.pose = utils::GtsamToRosMsg(pose_graph_.GetPose(key));
      // Display text for the node
      m.text = std::to_string(key);
      m.id = id_base + key;
      graph_node_id_pub_.publish(m);
    }
  }

  // Publish keyframe nodes in the pose graph.
  if (keyframe_node_pub_.getNumSubscribers() > 0) {
    visualization_msgs::Marker m;
    m.header.frame_id = pose_graph_.fixed_frame_id;
    m.ns = pose_graph_.fixed_frame_id;
    m.id = 4;
    m.action = visualization_msgs::Marker::ADD;
    m.type = visualization_msgs::Marker::SPHERE_LIST;
    m.color.r = 0.0;
    m.color.g = 1.0;
    m.color.b = 0.3;
    m.color.a = 0.8;
    m.scale.x = 0.25;
    m.scale.y = 0.25;
    m.scale.z = 0.25;

    for (const auto& keyed_scan : pose_graph_.keyed_scans) {
      m.points.push_back(GetPositionMsg(keyed_scan.first));
    }
    keyframe_node_pub_.publish(m);
  }

  // Draw a sphere around the current sensor frame to show the area in which we
  // are checking for loop closures.
  if (closure_area_pub_.getNumSubscribers() > 0) {
    visualization_msgs::Marker m;
    m.header.frame_id = base_frame_id_;
    m.ns = base_frame_id_;
    m.id = 5;
    m.action = visualization_msgs::Marker::ADD;
    m.type = visualization_msgs::Marker::SPHERE;
    m.color.r = 0.0;
    m.color.g = 0.4;
    m.color.b = 0.8;
    m.color.a = 0.4;
    m.scale.x = proximity_threshold_ * 2.0;
    m.scale.y = proximity_threshold_ * 2.0;
    m.scale.z = proximity_threshold_ * 2.0;
    m.pose.position.x = 0;
    m.pose.position.y = 0;
    m.pose.position.z = 0;
    closure_area_pub_.publish(m);
  }

  // Publish Artifacts
  if (artifact_marker_pub_.getNumSubscribers() > 0 ||
      artifact_id_marker_pub_.getNumSubscribers() > 0 || 
      stair_marker_pub_.getNumSubscribers() > 0) {
    visualization_msgs::Marker m, m_id;
    m.header.frame_id = pose_graph_.fixed_frame_id;
    m_id.header.frame_id = m.header.frame_id;
    m.ns = "artifact";
    m_id.ns = "artifact_id";

    // ROS_INFO("Publishing artifacts!");
    // TODO - use the pose from the pose-graph for the artifacts
    for (const auto& entry : artifact_key2id_hash_) {
      m.header.stamp = ros::Time::now();
      m_id.header.stamp = ros::Time::now();

      // get the gtsam key
      gtsam::Key key(entry.first);

      // ROS_INFO_STREAM("[Publishing Artifact] Artifact key (raw) is: " << entry.second);
      // ROS_INFO_STREAM("Artifact key is " << key);
      // ROS_INFO_STREAM("Artifact hash key is "
      //                 << gtsam::DefaultKeyFormatter(key));
      if (!utils::IsArtifactPrefix(gtsam::Symbol(key).chr())) {
        ROS_WARN("ERROR - have a non-landmark ID");
        ROS_INFO_STREAM("Bad ID is " << gtsam::DefaultKeyFormatter(key));
        continue;
      }

      // Check that we have recieved the artifact
      if (artifact_ID2ParentID_.count(entry.second) == 0){
        ROS_DEBUG_STREAM("Have not recevied artifact message for artifact " << gtsam::DefaultKeyFormatter(key) << " that is in the graph yet. Have ID: " << entry.second);
        continue;
      }

      // Get the parent ID
      std::string parent_id = artifact_ID2ParentID_[entry.second];

      // Continue only if this ID is what is linked to an ative parent ID
      if (entry.second != current_parentID2ID_[parent_id]){
        ROS_DEBUG_STREAM("Artifact with ID: " << entry.second << " is not the active artifact for parent id: " << parent_id);
        continue;
      }

      // TODO only publish what has changed
      // ROS_INFO_STREAM("Artifact key to publish is "
      //                 << gtsam::DefaultKeyFormatter(key));

      // ROS_INFO_STREAM("ID from key for the artifact is: " << entry.second << ", with parent id " << parent_id);

      // Get the artifact information
      if (artifacts_.find(parent_id) == artifacts_.end()){
        ROS_DEBUG_STREAM("No artifact info for artifact that is in the graph, key: " << gtsam::DefaultKeyFormatter(key));
        continue;
      }

      int id_marker = parent_id2int_(parent_id);

      m.id = id_marker;
      m_id.id = id_marker;

      ArtifactInfo art = artifacts_[parent_id];

      // Update the artifact position from the graph
      art.msg.point.point = GetPositionMsg(gtsam::Symbol(key));
      art.msg.point.header.stamp = ros::Time::now();

      if (art.msg.confidence < 60.0){
        confidence_scale_ = 0.90;
      } else {
        // Scale by confidence
        confidence_scale_ = 0.90 + (art.msg.confidence - 60.0)*(2.0 - 0.9)/40.0;
      }

      // Populate the artifact marker
      if (use_realistic_artifact_models_) {
        VisualizeSingleRealisticArtifact(m, art);
      } else {
        VisualizeSingleSimpleArtifact(m, art);
      }
      
      VisualizeSingleArtifactId(m_id, art);

      // Add or delete markers depending on user rejection status
      if (IsArtifactBlacklisted(art.msg.parent_id)) {
        m.action = visualization_msgs::Marker::DELETE;
        m_id.action = visualization_msgs::Marker::DELETE;
      } else {
        m.action = visualization_msgs::Marker::ADD;
        m_id.action = visualization_msgs::Marker::ADD;
      }

      // Publish
      if (art.msg.label == "Negative Obstacle") {
        stair_marker_pub_.publish(m);
      } else {
        artifact_marker_pub_.publish(m);
        artifact_id_marker_pub_.publish(m_id);
      }
    }
  }

  // Interactive markers.
  if (publish_interactive_markers_) {
    for (const auto& keyed_pose :
         pose_graph_.GetNewValues()) { // TODO - just generic nodes
      gtsam::Symbol key_id = gtsam::Symbol(keyed_pose.key);
      std::string robot_id = std::string(key_id);
      MakeMenuMarker(pose_graph_.GetPose(keyed_pose.key), robot_id);
    }
    if (server != nullptr) {
      server->applyChanges();
    }
  }
}

void PoseGraphVisualizer::VisualizeSingleArtifactId(
    visualization_msgs::Marker& m, const ArtifactInfo& art) {
  std::string id = art.msg.id;
  m.pose.position = art.msg.point.point;
  m.pose.position.z = m.pose.position.z + 1.5;
  m.pose.position.x = m.pose.position.x + 2.5;
  m.type = visualization_msgs::Marker::TEXT_VIEW_FACING;
  if (id.find("PhoneArtifact") != std::string::npos) {
    m.text = id;
  } else {
    m.text = id.substr(0, 8);
  }
  m.header.frame_id = "world";
  std::string artifact_label = art.msg.label;

  if (artifact_label == "Backpack") {
    m.color.r = 1.0f;
    m.color.g = 0.0f;
    m.color.b = 0.0f;
  } else if (artifact_label == "Fire Extinguisher") {
    m.color.r = 1.0f;
    m.color.g = 0.5f;
    m.color.b = 0.75f;
  } else if (artifact_label == "Drill") {
    m.color.r = 0.0f;
    m.color.g = 1.0f;
    m.color.b = 0.0f;
  } else if (artifact_label == "Survivor") {
    m.color.r = 1.0f;
    m.color.g = 1.0f;
    m.color.b = 1.0f;
  } else if (artifact_label == "Cell Phone") {
    m.color.r = 0.0f;
    m.color.g = 0.0f;
    m.color.b = 0.7f;
  } else if (artifact_label == "Gas") {
    m.color.r = 1.0f;
    m.color.g = 1.0f;
    m.color.b = 0.0f;
  } else if (artifact_label == "Vent") {
    m.color.r = 0.0f;
    m.color.g = 1.0f;
    m.color.b = 1.0f;
  } else {
    m.color.r = 1.0f;
    m.color.g = 1.0f;
    m.color.b = 1.0f;
  }

  m.color.a = 1.0f;
  m.scale.z = 2.5f;
  return;
}

void PoseGraphVisualizer::VisualizeSingleRealisticArtifact(visualization_msgs::Marker& m,
                                                           const ArtifactInfo& art) {
  // Get class of artifact
  std::string artifact_label = art.msg.label;

  m.pose.position = art.msg.point.point;

  m.header.frame_id = "world";
  m.pose.orientation.x = 0.0;
  m.pose.orientation.y = 0.0;
  m.pose.orientation.z = 0.0;
  m.pose.orientation.w = 1.0;

  float scale = 0.95;
  if (b_scale_artifacts_with_confidence_){
    scale = confidence_scale_;
  }
  m.scale.x = scale;
  m.scale.y = scale;
  m.scale.z = scale;

  // Please note: if color is set to anything other than 0,0,0,0 for
  // the meshes, the meshes will ignore their texture materials and
  // be tinted with the assigned color and alpha
  m.mesh_use_embedded_materials = true;
  m.color.r = 0.0f;
  m.color.g = 0.0f;
  m.color.b = 0.0f;
  m.color.a = 0.0f;
  m.type = visualization_msgs::Marker::MESH_RESOURCE;
  
  if (artifact_label == "Backpack") {
    m.mesh_resource = "package://pose_graph_visualizer/meshes/backpack/backpack.dae";
  } else if (artifact_label == "Fire Extinguisher") {
    m.mesh_resource = "package://pose_graph_visualizer/meshes/extinguisher/extinguisher.dae";
  } else if (artifact_label == "Drill") {
    m.mesh_resource = "package://pose_graph_visualizer/meshes/drill/drill.dae";
  } else if (artifact_label == "Survivor") {
    m.mesh_resource = "package://pose_graph_visualizer/meshes/survivor/survivor.dae";
  } else if (artifact_label == "Cell Phone") {
    m.mesh_resource = "package://pose_graph_visualizer/meshes/phone/phone.dae";
  } else if (artifact_label == "Gas") {
    m.color.r = 1.0f;
    m.color.g = 1.0f;
    m.color.b = 0.0f;
    m.color.a = 1.0f;
    m.type = visualization_msgs::Marker::SPHERE;
    m.mesh_resource = "package://pose_graph_visualizer/meshes/gas.dae";
  } else if (artifact_label == "Negative Obstacle") {
    m.color.r = 0.0f;
    m.color.g = 0.8f;
    m.color.b = 1.0f;
    m.color.a = 1.0f;
    m.type = visualization_msgs::Marker::CUBE;
  } else if (artifact_label == "Vent") {
    m.mesh_resource = "package://pose_graph_visualizer/meshes/vent/vent.dae";
  } else {
    m.color.r = 1.0f;
    m.color.g = 1.0f;
    m.color.b = 1.0f;
    m.scale.x = 1.0f;
    m.scale.y = 1.0f;
    m.scale.z = 1.0f;
    m.type = visualization_msgs::Marker::CUBE;
  }
}


void PoseGraphVisualizer::VisualizeSingleSimpleArtifact(visualization_msgs::Marker& m,
                                                        const ArtifactInfo& art) {
  // Get class of artifact
  std::string artifact_label = art.msg.label;

  // ROS_INFO_STREAM("Artifact label for visualization is: " << artifact_label);

  m.pose.position = art.msg.point.point;

  m.header.frame_id = "world";
  m.pose.orientation.x = 0.0;
  m.pose.orientation.y = 0.0;
  m.pose.orientation.z = 0.0;
  m.pose.orientation.w = 1.0;
  float scale = 0.95;
  if (b_scale_artifacts_with_confidence_){
    scale = confidence_scale_;
  }
  m.scale.x = scale;
  m.scale.y = scale;
  m.scale.z = scale;
  m.color.a = 1.0f;

  if (artifact_label == "Backpack") {
    m.color.r = 1.0f;
    m.color.g = 0.0f;
    m.color.b = 0.0f;
    m.type = visualization_msgs::Marker::CUBE;
  } else if (artifact_label == "Fire Extinguisher") {
    m.color.r = 1.0f;
    m.color.g = 0.5f;
    m.color.b = 0.75f;
    m.type = visualization_msgs::Marker::SPHERE;
  } else if (artifact_label == "Drill") {
    m.color.r = 0.0f;
    m.color.g = 1.0f;
    m.color.b = 0.0f;
    m.type = visualization_msgs::Marker::CYLINDER;
  } else if (artifact_label == "Survivor") {
    m.color.r = 1.0f;
    m.color.g = 1.0f;
    m.color.b = 1.0f;
    m.scale.x = 1.2f;
    m.scale.y = 1.2f;
    m.scale.z = 1.2f;
    m.type = visualization_msgs::Marker::CYLINDER;
  } else if (artifact_label == "Cell Phone") {
    m.color.r = 0.0f;
    m.color.g = 0.0f;
    m.color.b = 0.7f;
    m.scale.x = 0.55f;
    m.scale.y = 1.2f;
    m.scale.z = 0.3f;
    m.type = visualization_msgs::Marker::CUBE;
  } else if (artifact_label == "Gas") {
    m.color.r = 1.0f;
    m.color.g = 1.0f;
    m.color.b = 0.0f;
    m.type = visualization_msgs::Marker::SPHERE;
  } else if (artifact_label == "Negative Obstacle") {
    m.color.r = 0.0f;
    m.color.g = 0.8f;
    m.color.b = 1.0f;
    m.color.a = 1.0f;
    m.type = visualization_msgs::Marker::CUBE;
  } else if (artifact_label == "Vent") {
    m.color.r = 0.0f;
    m.color.g = 1.0f;
    m.color.b = 1.0f;
    m.type = visualization_msgs::Marker::SPHERE;
  } else {
    m.color.r = 1.0f;
    m.color.g = 1.0f;
    m.color.b = 1.0f;
    m.scale.x = 1.0f;
    m.scale.y = 1.0f;
    m.scale.z = 1.0f;
    m.type = visualization_msgs::Marker::CUBE;
  }

    //   std::cout << "Fiducial marker" << std::endl;
    // m.color.r = 1.0f;
    // m.color.g = 1.0f;
    // m.color.b = 1.0f;
    // m.scale.x = 0.15f;
    // m.scale.y = 0.7f;
    // m.scale.z = 0.7f;
    // m.type = visualization_msgs::Marker::CUBE;
}

void PoseGraphVisualizer::VisualizeArtifacts() {
  // Publish Marker with new position
  visualization_msgs::Marker marker;

  marker.header.frame_id = "world";
  marker.header.stamp = ros::Time::now();

  Eigen::Vector3d artifact_position;
  std::string artifact_label;

  // loop through values
  for (auto it = artifacts_.begin(); it != artifacts_.end(); it++) {
    // Set the namespace and id for this marker.  This serves to create a unique
    // ID
    // Any marker sent with the same namespace and id will overwrite the old one
    marker.ns = "artifact";
    marker.id = artifact_id2key_hash_[it->first];
    marker.action = visualization_msgs::Marker::ADD;

    // ROS_INFO_STREAM("Iterator first is: " << it->first);

    gtsam::Key key(artifact_id2key_hash_[it->first]);
    // ROS_INFO_STREAM("Artifact hash key is " << gtsam::DefaultKeyFormatter(key));
    if (gtsam::Symbol(key).chr() != 'l' && gtsam::Symbol(key).chr() != 'm' &&
        gtsam::Symbol(key).chr() != 'n' && gtsam::Symbol(key).chr() != 'o' &&
        gtsam::Symbol(key).chr() != 'p' && gtsam::Symbol(key).chr() != 'q' &&
        gtsam::Symbol(key).chr() != 'r' && gtsam::Symbol(key).chr() != 's') {
      ROS_WARN("ERROR - have a non-landmark ID");
      ROS_INFO_STREAM("Bad ID is " << gtsam::DefaultKeyFormatter(key));
      continue;
    }

    // TODO only publish what has changed
    // ROS_INFO_STREAM("Artifact key to publish is "
                    // << gtsam::DefaultKeyFormatter(key));
    // artifact_position = GetArtifactPosition(key);
    artifact_label = it->second.msg.label;

    // geometry_msgs::Point pos = it->second.msg.point.point;
    // pos.x = artifact_position[0];
    // pos.y = artifact_position[1];
    // pos.z = artifact_position[2];
    marker.pose.position = it->second.msg.point.point;
    marker.pose.orientation.x = 0.0;
    marker.pose.orientation.y = 0.0;
    marker.pose.orientation.z = 0.0;
    marker.pose.orientation.w = 1.0;
    marker.scale.x = 0.35f;
    marker.scale.y = 0.35f;
    marker.scale.z = 0.35f;
    marker.color.a = 1.0f;

    if (artifact_label == "Backpack") {
      marker.color.r = 1.0f;
      marker.color.g = 0.0f;
      marker.color.b = 0.0f;
      marker.type = visualization_msgs::Marker::CUBE;
    }
    if (artifact_label == "Fire Extinguisher") {
      marker.color.r = 1.0f;
      marker.color.g = 0.5f;
      marker.color.b = 0.75f;
      marker.type = visualization_msgs::Marker::SPHERE;
    }
    if (artifact_label == "Drill") {
      marker.color.r = 0.0f;
      marker.color.g = 1.0f;
      marker.color.b = 0.0f;
      marker.type = visualization_msgs::Marker::CYLINDER;
    }
    if (artifact_label == "Survivor") {
      marker.color.r = 1.0f;
      marker.color.g = 1.0f;
      marker.color.b = 1.0f;
      marker.scale.x = 1.0f;
      marker.scale.y = 1.0f;
      marker.scale.z = 1.0f;
      marker.type = visualization_msgs::Marker::CYLINDER;
    }
    // marker.lifetime = ros::Duration();

    artifact_marker_pub_.publish(marker);
  }
}<|MERGE_RESOLUTION|>--- conflicted
+++ resolved
@@ -321,11 +321,7 @@
   // std::cout << "\t Label: " << msg.label << std::endl;
 
   // Ignore if the confidence is too low
-<<<<<<< HEAD
-  if (msg.confidence > artifact_confidence_limit_){
-=======
   if (msg.confidence < artifact_confidence_limit_){
->>>>>>> 9e4dfe6b
     ROS_WARN("Artifact below confidence limit, not showing in rviz");
     return;
   }
