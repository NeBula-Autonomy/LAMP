# When searching through old poses for loop closures, only consider old poses
# that are within this distance of the current pose.
# (for visualisation only)
proximity_threshold: 5
<<<<<<< HEAD
use_realistic_artifact_models: false
=======


# Option for whether or not to subscribe to the reconciled artifacts 
b_use_base_reconciliation: false
>>>>>>> 1f248c9e
<|MERGE_RESOLUTION|>--- conflicted
+++ resolved
@@ -2,11 +2,6 @@
 # that are within this distance of the current pose.
 # (for visualisation only)
 proximity_threshold: 5
-<<<<<<< HEAD
 use_realistic_artifact_models: false
-=======
-
-
 # Option for whether or not to subscribe to the reconciled artifacts 
-b_use_base_reconciliation: false
->>>>>>> 1f248c9e
+b_use_base_reconciliation: false