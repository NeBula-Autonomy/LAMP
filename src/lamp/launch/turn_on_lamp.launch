<launch>
  <arg name="robot_namespace" default="husky"/>

  <!-- Velodyne topic throttle params -->
  <arg name="vlp_throttle_freq" default="5.0"/><!-- Hz -->

  <!-- Map processing params -->
  <arg name="process_map" default="true"/>
  <arg name="map_update_freq" default="1.0"/><!-- Hz -->
  <arg name="map_topic_input" default="lamp/octree_map"/>
  <arg name="map_topic_output" default="lamp/octree_map_downsampled"/>

  <!-- optional filename of the zip archive of a pose graph to be loaded -->
  <arg name="load_pose_graph_file" default="" /> 

  <group ns="$(arg robot_namespace)">


    <!-- SLAM -->
    <node pkg="lamp"
          name="lamp"
          type="lamp_node"
          output="screen">

      <!-- Load graph -->
      <param name="load_graph" value="$(arg load_pose_graph_file)"/>

      <!-- Topics -->
      <remap from="~pcld" to="velodyne_points/transformed"/>
      <!-- Note that the transformed points come from the transforming node launched with lo_frontend -->
      <remap from="~lio_odom" to="lo_frontend/odometry"/>
      <remap from="~optimizer_pg" to="lamp_pgo/optimized_values"/>

      <remap from="~artifact" to="~artifact_global" />
      <remap from="~artifact_relative" to="/reconciled_artifact" />

      <!-- LAMP settings -->
      <rosparam file="$(find lamp)/config/lamp_settings.yaml" subst_value="true"/>
      <rosparam file="$(find lamp)/config/lamp_init_noise.yaml" subst_value="true"/>
      <rosparam file="$(find lamp)/config/precision_parameters.yaml" subst_value="true"/>

      <!-- Factor handlers settings -->
      <rosparam file="$(find factor_handlers)/config/odom_parameters.yaml" subst_value="true"/>

      <!-- Rates -->
      <rosparam file="$(find lamp)/config/lamp_rates.yaml"/>

      <!-- Frames -->
      <rosparam file="$(find lamp)/config/lamp_frames.yaml" subst_value="true"/>

      <!-- Point cloud filter -->
      <rosparam file="$(find point_cloud_filter)/config/parameters.yaml"/>

      <!-- Point cloud mapper -->
      <rosparam file="$(find point_cloud_mapper)/config/parameters.yaml"/>

      <!-- Point cloud visualization -->
      <!-- TODO - check if we use this -->
      <rosparam file="$(find point_cloud_visualizer)/config/parameters.yaml"/>

      <!-- The robot prefix dependent of robot_namespace -->
      <param name="robot_prefix" value="a" if="$(eval robot_namespace == 'husky1')" />
      <param name="robot_prefix" value="b" if="$(eval robot_namespace == 'husky2')"/>
      <param name="robot_prefix" value="c" if="$(eval robot_namespace == 'husky3')"/>
      <param name="robot_prefix" value="f" if="$(eval robot_namespace == 'husky4')"/>
      <param name="robot_prefix" value="d" if="$(eval robot_namespace == 'telemax1')"/>
      <param name="robot_prefix" value="e" if="$(eval robot_namespace == 'husky')"/>

      <!-- The artifact prefix dependent of robot_namespace -->
      <param name="artifact_prefix" value="l" if="$(eval robot_namespace == 'husky1')" />
      <param name="artifact_prefix" value="m" if="$(eval robot_namespace == 'husky2')"/>
      <param name="artifact_prefix" value="n" if="$(eval robot_namespace == 'husky3')"/>
      <param name="artifact_prefix" value="q" if="$(eval robot_namespace == 'husky4')"/>
      <param name="artifact_prefix" value="o" if="$(eval robot_namespace == 'telemax1')"/>
      <param name="artifact_prefix" value="p" if="$(eval robot_namespace == 'husky')"/>
    </node>

    <!-- Pose graph optimizer -->
    <node pkg="lamp_pgo"
          name="lamp_pgo"
          type="lamp_pgo_node"
          output="screen">
      <remap from="~input_posegraph" to="lamp/pose_graph_to_optimize" />
      <!-- Config - TODO move the proximity_threshold param elsewhere -->
      <rosparam file="$(find lamp_pgo)/config/pgo_parameters.yaml" subst_value="true"/>      
    </node>

    <!-- Loop Closure  -->
    <include file="$(find loop_closure)/launch/laser_loop_closure.launch">
      <arg name="robot_namespace" value="$(arg robot_namespace)"/>
    </include>

<<<<<<< HEAD
    <!-- Pose graph visualization -->
    <node pkg="pose_graph_visualizer"
          name="pose_graph_visualizer"
          type="pose_graph_visualizer_node"
          output="screen">
      <!-- Frames -->
      <rosparam file="$(find lamp)/config/lamp_frames.yaml" subst_value="true"/>      
      <!-- Config - TODO move the proximity_threshold param elsewhere -->
      <rosparam file="$(find pose_graph_visualizer)/config/visualizer_parameters.yaml" subst_value="true"/>      
    </node>

    <!-- Convert output PoseStamped message to Odometry -->
    <node pkg="topic_tools" type="transform" name="pose_to_odom"
          respawn="true" output="screen"
          args="/$(arg robot_namespace)/lo_frontend/localization_integrated_estimate
                /$(arg robot_namespace)/lo_frontend/odometry
                nav_msgs/Odometry
                'nav_msgs.msg.Odometry(header=m.header, pose=geometry_msgs.msg.PoseWithCovariance(pose=m.pose))' --import nav_msgs geometry_msgs">
    </node>


    <node pkg="tf" 
        type="static_transform_publisher"
        name="map2world"
        args="0 0 0 0 0 0 world $(arg robot_namespace)/map 100" />

    <node pkg="tf" 
        type="static_transform_publisher"
        name="base2velo"
        args="0 0 0 0 0 0 $(arg robot_namespace)/base_link $(arg robot_namespace)/velodyne 100" />

=======
>>>>>>> d1b5583f
  </group>

  <!-- launch rviz  -->
  <!-- <node type="rviz" name="rviz" pkg="rviz" args="-d $(find blam_example)/rviz/lidar_slam.rviz" /> -->

</launch><|MERGE_RESOLUTION|>--- conflicted
+++ resolved
@@ -90,40 +90,6 @@
       <arg name="robot_namespace" value="$(arg robot_namespace)"/>
     </include>
 
-<<<<<<< HEAD
-    <!-- Pose graph visualization -->
-    <node pkg="pose_graph_visualizer"
-          name="pose_graph_visualizer"
-          type="pose_graph_visualizer_node"
-          output="screen">
-      <!-- Frames -->
-      <rosparam file="$(find lamp)/config/lamp_frames.yaml" subst_value="true"/>      
-      <!-- Config - TODO move the proximity_threshold param elsewhere -->
-      <rosparam file="$(find pose_graph_visualizer)/config/visualizer_parameters.yaml" subst_value="true"/>      
-    </node>
-
-    <!-- Convert output PoseStamped message to Odometry -->
-    <node pkg="topic_tools" type="transform" name="pose_to_odom"
-          respawn="true" output="screen"
-          args="/$(arg robot_namespace)/lo_frontend/localization_integrated_estimate
-                /$(arg robot_namespace)/lo_frontend/odometry
-                nav_msgs/Odometry
-                'nav_msgs.msg.Odometry(header=m.header, pose=geometry_msgs.msg.PoseWithCovariance(pose=m.pose))' --import nav_msgs geometry_msgs">
-    </node>
-
-
-    <node pkg="tf" 
-        type="static_transform_publisher"
-        name="map2world"
-        args="0 0 0 0 0 0 world $(arg robot_namespace)/map 100" />
-
-    <node pkg="tf" 
-        type="static_transform_publisher"
-        name="base2velo"
-        args="0 0 0 0 0 0 $(arg robot_namespace)/base_link $(arg robot_namespace)/velodyne 100" />
-
-=======
->>>>>>> d1b5583f
   </group>
 
   <!-- launch rviz  -->
