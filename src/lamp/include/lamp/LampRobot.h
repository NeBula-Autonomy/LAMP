/*
 * Copyright Notes
 *
 * Authors: Benjamin Morrell    (benjamin.morrell@jpl.nasa.gov)
 */

#ifndef LAMP_ROBOT_H
#define LAMP_ROBOT_H

// Includes
#include <lamp/LampBase.h>

#include <factor_handlers/ArtifactHandler.h>
#include <factor_handlers/OdometryHandler.h>

// Services

// Class Definition
class LampRobot : public LampBase {
public:

<<<<<<< HEAD
  public:
    typedef pcl::PointCloud<pcl::PointXYZ> PointCloud;

    // Constructor
    LampRobot();

    // Destructor
    ~LampRobot();    

    // Override base class functions where needed 
    virtual bool Initialize(const ros::NodeHandle& n);

    gtsam::Symbol GetInitialKey() {return initial_key_;};
    gtsam::Symbol GetCurrentKey() {return pose_graph_.key;};
=======
  // Constructor
  LampRobot();
>>>>>>> a09b4508

  // Destructor
  ~LampRobot();

  // Override base class functions where needed
  virtual bool Initialize(const ros::NodeHandle& n);

  gtsam::Symbol GetInitialKey() {
    return initial_key_;
  };
  gtsam::Symbol GetCurrentKey() {
    return key_;
  };

protected:
  // instantiate all handlers that are being used in the derived classes
  virtual bool InitializeHandlers(const ros::NodeHandle& n);

  // load parameters from yaml files
  virtual bool LoadParameters(const ros::NodeHandle& n);

  // retrieve data from all handlers
  virtual bool CheckHandlers(); // - inside timed callback
  // TODO consider checking handlers at different frequencies

  bool RegisterCallbacks(const ros::NodeHandle& n);

  virtual bool CreatePublishers(const ros::NodeHandle& n);

  // Main update timer callback
  virtual void ProcessTimerCallback(const ros::TimerEvent& ev);

  // Initialization helper functions
  bool SetInitialPosition();
  bool SetInitialKey();

  void UpdateArtifactPositions();
  void UpdateAndPublishOdom();



  // Publishers
  ros::Publisher pose_pub_;

private:
  // Overwrite base classs functions where needed

    // Factor Hanlder Wrappers
    bool ProcessOdomData(FactorData* data);
    bool ProcessArtifactData(FactorData* data);
    void ProcessAprilData(FactorData* data);
    bool InitializeGraph(gtsam::Pose3& pose, gtsam::noiseModel::Diagonal::shared_ptr& covariance);
    // void ProcessUWBData(FactorData data);
    // Example use:
    // ProcessArtifactData(artifact_handler_.GetData());

  void HandleRelativePoseMeasurement(const ros::Time& time,
                                     const gtsam::Pose3& relative_pose,
                                     gtsam::Pose3& transform,
                                     gtsam::Pose3& global_pose,
                                     gtsam::Symbol& key_from);

  bool ConvertGlobalToRelative(const ros::Time stamp,
                               const gtsam::Pose3 pose_global,
                               gtsam::Pose3& pose_relative);

  // Data Handler classes
  OdometryHandler odometry_handler_;
  ArtifactHandler artifact_handler_;
  // AprilHandler april_handler_;
  // Manual LC
  // IMU
  // TS
  // LoopClosure

  // Add new functions as needed

  // Add new variables as needed

  // Parameters
  gtsam::Vector6 initial_noise_;
  bool b_artifacts_in_global_;

  // Test class fixtures
  friend class TestLampRobot;
};

#endif<|MERGE_RESOLUTION|>--- conflicted
+++ resolved
@@ -18,26 +18,8 @@
 // Class Definition
 class LampRobot : public LampBase {
 public:
-
-<<<<<<< HEAD
-  public:
-    typedef pcl::PointCloud<pcl::PointXYZ> PointCloud;
-
-    // Constructor
-    LampRobot();
-
-    // Destructor
-    ~LampRobot();    
-
-    // Override base class functions where needed 
-    virtual bool Initialize(const ros::NodeHandle& n);
-
-    gtsam::Symbol GetInitialKey() {return initial_key_;};
-    gtsam::Symbol GetCurrentKey() {return pose_graph_.key;};
-=======
   // Constructor
   LampRobot();
->>>>>>> a09b4508
 
   // Destructor
   ~LampRobot();
@@ -49,7 +31,7 @@
     return initial_key_;
   };
   gtsam::Symbol GetCurrentKey() {
-    return key_;
+    return pose_graph_.key;
   };
 
 protected:
@@ -77,22 +59,21 @@
   void UpdateArtifactPositions();
   void UpdateAndPublishOdom();
 
-
-
   // Publishers
   ros::Publisher pose_pub_;
 
 private:
   // Overwrite base classs functions where needed
 
-    // Factor Hanlder Wrappers
-    bool ProcessOdomData(FactorData* data);
-    bool ProcessArtifactData(FactorData* data);
-    void ProcessAprilData(FactorData* data);
-    bool InitializeGraph(gtsam::Pose3& pose, gtsam::noiseModel::Diagonal::shared_ptr& covariance);
-    // void ProcessUWBData(FactorData data);
-    // Example use:
-    // ProcessArtifactData(artifact_handler_.GetData());
+  // Factor Hanlder Wrappers
+  bool ProcessOdomData(FactorData* data);
+  bool ProcessArtifactData(FactorData* data);
+  void ProcessAprilData(FactorData* data);
+  bool InitializeGraph(gtsam::Pose3& pose,
+                       gtsam::noiseModel::Diagonal::shared_ptr& covariance);
+  // void ProcessUWBData(FactorData data);
+  // Example use:
+  // ProcessArtifactData(artifact_handler_.GetData());
 
   void HandleRelativePoseMeasurement(const ros::Time& time,
                                      const gtsam::Pose3& relative_pose,
