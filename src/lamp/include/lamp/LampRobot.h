--- conflicted
+++ resolved
@@ -11,11 +11,8 @@
 #include <lamp/LampBase.h>
 
 #include <factor_handlers/ArtifactHandler.h>
-<<<<<<< HEAD
 #include <factor_handlers/AprilTagHandler.h>
-=======
 #include <factor_handlers/OdometryHandler.h>
->>>>>>> 523d7b43
 #include <pcl/common/transforms.h>
 
 // Services
@@ -80,15 +77,9 @@
   // Overwrite base classs functions where needed
 
     // Factor Hanlder Wrappers
-<<<<<<< HEAD
-    bool ProcessOdomData(FactorData data);
-    bool ProcessArtifactData(FactorData data);
-    bool ProcessAprilTagData(FactorData data);
-=======
     bool ProcessOdomData(FactorData* data);
     bool ProcessArtifactData(FactorData* data);
     void ProcessAprilData(FactorData* data);
->>>>>>> 523d7b43
     bool InitializeGraph(gtsam::Pose3& pose, gtsam::noiseModel::Diagonal::shared_ptr& covariance);
     // void ProcessUWBData(FactorData data);
     // Example use:
@@ -104,7 +95,6 @@
                                const gtsam::Pose3 pose_global,
                                gtsam::Pose3& pose_relative);
 
-<<<<<<< HEAD
     // Data Handler classes
     OdometryHandler odometry_handler_; 
     ArtifactHandler artifact_handler_;
@@ -113,16 +103,6 @@
     // IMU
     // TS
     // LoopClosure
-=======
-  // Data Handler classes
-  OdometryHandler odometry_handler_;
-  ArtifactHandler artifact_handler_;
-  // AprilHandler april_handler_;
-  // Manual LC
-  // IMU
-  // TS
-  // LoopClosure
->>>>>>> 523d7b43
 
   // Add new functions as needed
 
