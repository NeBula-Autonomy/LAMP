/*
 * Copyright Notes
 *
 * Authors: Benjamin Morrell    (benjamin.morrell@jpl.nasa.gov)
 */

#ifndef LAMP_BASE_H
#define LAMP_BASE_H

// Includes
#include <ros/ros.h>

// GTSAM
#include <gtsam/base/Vector.h>
#include <gtsam/geometry/Pose3.h>
#include <gtsam/geometry/Rot3.h>
#include <gtsam/inference/Symbol.h>
#include <gtsam/linear/NoiseModel.h>
#include <gtsam/nonlinear/NonlinearFactorGraph.h>
#include <gtsam/nonlinear/Values.h>
#include <gtsam/sam/RangeFactor.h>
#include <gtsam/slam/BetweenFactor.h>
#include <gtsam/slam/InitializePose3.h>
#include <gtsam/slam/PriorFactor.h>

#include <pose_graph_msgs/KeyedScan.h>
#include <pose_graph_msgs/PoseGraph.h>
#include <pose_graph_msgs/PoseGraphEdge.h>
#include <pose_graph_msgs/PoseGraphNode.h>

// #include <tf/transform_broadcaster.h>
// #include <tf/transform_listener.h>
// #include <tf_conversions/tf_eigen.h>
// #include <tf2_ros/transform_broadcaster.h>

// #include <message_filters/subscriber.h>
// #include <message_filters/synchronizer.h>
// #include <message_filters/sync_policies/approximate_time.h>

// #include <core_msgs/Artifact.h>
// #include <core_msgs/PoseAndScan.h>
// #include <uwb_msgs/Anchor.h>
// #include <mesh_msgs/ProcessCommNode.h>

#include <geometry_utils/GeometryUtilsROS.h>
#include <geometry_utils/Transform3.h>
#include <parameter_utils/ParameterUtils.h>
#include <pcl_ros/point_cloud.h>
#include <pcl/common/transforms.h>

#include <factor_handlers/LampDataHandlerBase.h>
#include <point_cloud_filter/PointCloudFilter.h>
#include <point_cloud_mapper/PointCloudMapper.h>
#include <pose_graph_merger/merger.h>

#include <utils/CommonFunctions.h>
#include <utils/CommonStructs.h>

#include <math.h>

// TODO - review and make pure-virtual all functions that are not implemented
// here

// Services

// Class definition
class LampBase {
public:
<<<<<<< HEAD
=======
  typedef std::vector<pose_graph_msgs::PoseGraphEdge> EdgeMessages;
  typedef std::vector<pose_graph_msgs::PoseGraphNode> PriorMessages;
  typedef pcl::PointCloud<pcl::PointXYZ> PointCloud;

>>>>>>> a09b4508
  // Constructor
  LampBase();

  // Destructor
  ~LampBase();

  // Define main interface functions

  virtual bool Initialize(const ros::NodeHandle& n);

<<<<<<< HEAD
  // Pose graph getters for outside modules (e.g. test fixtures).
  inline const PoseGraph& graph() const {
    return pose_graph_;
  }
  inline PoseGraph& graph() {
    return pose_graph_;
  }

=======
>>>>>>> a09b4508
protected:
  // TODO: make most of these pure virtual

  // Use this for any "private" things to be used in the derived class
  // Node initialization.
  virtual bool LoadParameters(const ros::NodeHandle& n);

  // Set precisions for fixed covariance settings
  bool SetFactorPrecisions();

  virtual bool CreatePublishers(const ros::NodeHandle& n);

  // instantiate all handlers that are being used in the derived classes
  virtual bool InitializeHandlers(const ros::NodeHandle& n) = 0;

  // Main update timer callback
  virtual void ProcessTimerCallback(const ros::TimerEvent& ev) = 0;
  double update_rate_;
  ros::Timer update_timer_;

  // retrieve data from all handlers
  virtual bool CheckHandlers();

  // Callback for loop closures
  void LaserLoopClosureCallback(const pose_graph_msgs::PoseGraphConstPtr msg);
  void AddLoopClosureToGraph(const pose_graph_msgs::PoseGraphConstPtr msg);
  pose_graph_msgs::PoseGraph
  ChangeCovarianceInMessage(pose_graph_msgs::PoseGraph msg,
                            gtsam::SharedNoiseModel noise);

  // Functions to publish
  bool PublishPoseGraph();
  bool PublishPoseGraphForOptimizer();

<<<<<<< HEAD
=======
  // Generate map from keyed scans
  bool ReGenerateMapPointCloud();
  bool CombineKeyedScansWorld(PointCloud* points);
  bool GetTransformedPointCloudWorld(const gtsam::Symbol key,
                                     PointCloud* points);
  bool AddTransformedPointCloudToMap(const gtsam::Symbol key);

  // Convert timestamps to gtsam keys
  gtsam::Symbol GetKeyAtTime(const ros::Time& stamp) const;
  gtsam::Symbol GetClosestKeyAtTime(const ros::Time& stamp) const;
  bool IsTimeWithinThreshold(double time, const ros::Time& target) const;

  // Convert values to PoseGraphNode Messages
  bool
  ConvertValuesToNodeMsgs(gtsam::Values values,
                          std::vector<pose_graph_msgs::PoseGraphNode>& nodes);

  // Convert internal pose graph to message
  pose_graph_msgs::PoseGraphConstPtr ConvertPoseGraphToMsg(
      gtsam::Values values, EdgeMessages edges_info, PriorMessages priors_info);

>>>>>>> a09b4508
  // Placeholder for setting fixed noise
  gtsam::SharedNoiseModel SetFixedNoiseModels(std::string type);
  gtsam::SharedNoiseModel laser_lc_noise_;
  gtsam::SharedNoiseModel odom_noise_;
  gtsam::SharedNoiseModel artifact_noise_;

  // New pose graph values from optimizer
  virtual void
  OptimizerUpdateCallback(const pose_graph_msgs::PoseGraphConstPtr& msg);

  // Set artifact positions
  virtual void UpdateArtifactPositions();

<<<<<<< HEAD
  // Pose graph structure storing values, factors and meta data.
  PoseGraph pose_graph_;
  gtsam::Symbol initial_key_{0};
=======
  // Variables - can be able to be accessed in the derived class
  gtsam::NonlinearFactorGraph nfg_;
  gtsam::Values values_;

  // Keep a list of keyed laser scans and keyed timestamps.
  std::map<gtsam::Symbol, PointCloud::ConstPtr> keyed_scans_;
  std::map<gtsam::Symbol, ros::Time> keyed_stamps_; // All nodes
  std::map<double, gtsam::Symbol> stamp_to_odom_key_;

  // List of all factors with additional information
  EdgeMessages edges_info_;
  PriorMessages priors_info_;
>>>>>>> a09b4508

  // Function used for retrieving internal identifier given gtsam::Symbol.
  virtual std::string MapSymbolToId(gtsam::Symbol key) const;

  // Publishers
  ros::Publisher pose_graph_pub_;
  ros::Publisher pose_graph_incremental_pub_;
  ros::Publisher pose_graph_to_optimize_pub_;
  ros::Publisher keyed_scan_pub_;

  // Subscribers
  ros::Subscriber back_end_pose_graph_sub_;
  ros::Subscriber laser_loop_closure_sub_;

  // Services

  // Main process name
  std::string name_;

  // Booleans
  bool b_has_new_factor_;
  bool b_run_optimization_;
  bool b_use_fixed_covariances_;

  // Frames.
  std::string base_frame_id_;

  // Pose graph merger
  Merger merger_;

  // Point cloud filter
  PointCloudFilter filter_;

  // Mapper
  PointCloudMapper mapper_;

  // Precisions
  double attitude_sigma_;
  double position_sigma_;
  double manual_lc_rot_precision_;
  double manual_lc_trans_precision_;
  double artifact_rot_precision_;
  double artifact_trans_precision_;
  double fiducial_trans_precision_;
  double fiducial_rot_precision_;
  double point_estimate_precision_;
  double laser_lc_rot_sigma_;
  double laser_lc_trans_sigma_;

<<<<<<< HEAD
=======
  // Time threshold for GetKeyAtTime
  double time_threshold_;

>>>>>>> a09b4508
private:
  // Anything just in the base class
};

#endif<|MERGE_RESOLUTION|>--- conflicted
+++ resolved
@@ -45,8 +45,8 @@
 #include <geometry_utils/GeometryUtilsROS.h>
 #include <geometry_utils/Transform3.h>
 #include <parameter_utils/ParameterUtils.h>
+#include <pcl/common/transforms.h>
 #include <pcl_ros/point_cloud.h>
-#include <pcl/common/transforms.h>
 
 #include <factor_handlers/LampDataHandlerBase.h>
 #include <point_cloud_filter/PointCloudFilter.h>
@@ -66,13 +66,6 @@
 // Class definition
 class LampBase {
 public:
-<<<<<<< HEAD
-=======
-  typedef std::vector<pose_graph_msgs::PoseGraphEdge> EdgeMessages;
-  typedef std::vector<pose_graph_msgs::PoseGraphNode> PriorMessages;
-  typedef pcl::PointCloud<pcl::PointXYZ> PointCloud;
-
->>>>>>> a09b4508
   // Constructor
   LampBase();
 
@@ -83,7 +76,6 @@
 
   virtual bool Initialize(const ros::NodeHandle& n);
 
-<<<<<<< HEAD
   // Pose graph getters for outside modules (e.g. test fixtures).
   inline const PoseGraph& graph() const {
     return pose_graph_;
@@ -92,8 +84,6 @@
     return pose_graph_;
   }
 
-=======
->>>>>>> a09b4508
 protected:
   // TODO: make most of these pure virtual
 
@@ -104,12 +94,11 @@
   // Set precisions for fixed covariance settings
   bool SetFactorPrecisions();
 
+  // Use this for any "private" things to be used in the derived class
+  // Node initialization.
+  // Set precisions for fixed covariance settings
   virtual bool CreatePublishers(const ros::NodeHandle& n);
-
-  // instantiate all handlers that are being used in the derived classes
   virtual bool InitializeHandlers(const ros::NodeHandle& n) = 0;
-
-  // Main update timer callback
   virtual void ProcessTimerCallback(const ros::TimerEvent& ev) = 0;
   double update_rate_;
   ros::Timer update_timer_;
@@ -128,8 +117,6 @@
   bool PublishPoseGraph();
   bool PublishPoseGraphForOptimizer();
 
-<<<<<<< HEAD
-=======
   // Generate map from keyed scans
   bool ReGenerateMapPointCloud();
   bool CombineKeyedScansWorld(PointCloud* points);
@@ -137,21 +124,6 @@
                                      PointCloud* points);
   bool AddTransformedPointCloudToMap(const gtsam::Symbol key);
 
-  // Convert timestamps to gtsam keys
-  gtsam::Symbol GetKeyAtTime(const ros::Time& stamp) const;
-  gtsam::Symbol GetClosestKeyAtTime(const ros::Time& stamp) const;
-  bool IsTimeWithinThreshold(double time, const ros::Time& target) const;
-
-  // Convert values to PoseGraphNode Messages
-  bool
-  ConvertValuesToNodeMsgs(gtsam::Values values,
-                          std::vector<pose_graph_msgs::PoseGraphNode>& nodes);
-
-  // Convert internal pose graph to message
-  pose_graph_msgs::PoseGraphConstPtr ConvertPoseGraphToMsg(
-      gtsam::Values values, EdgeMessages edges_info, PriorMessages priors_info);
-
->>>>>>> a09b4508
   // Placeholder for setting fixed noise
   gtsam::SharedNoiseModel SetFixedNoiseModels(std::string type);
   gtsam::SharedNoiseModel laser_lc_noise_;
@@ -165,24 +137,9 @@
   // Set artifact positions
   virtual void UpdateArtifactPositions();
 
-<<<<<<< HEAD
   // Pose graph structure storing values, factors and meta data.
   PoseGraph pose_graph_;
   gtsam::Symbol initial_key_{0};
-=======
-  // Variables - can be able to be accessed in the derived class
-  gtsam::NonlinearFactorGraph nfg_;
-  gtsam::Values values_;
-
-  // Keep a list of keyed laser scans and keyed timestamps.
-  std::map<gtsam::Symbol, PointCloud::ConstPtr> keyed_scans_;
-  std::map<gtsam::Symbol, ros::Time> keyed_stamps_; // All nodes
-  std::map<double, gtsam::Symbol> stamp_to_odom_key_;
-
-  // List of all factors with additional information
-  EdgeMessages edges_info_;
-  PriorMessages priors_info_;
->>>>>>> a09b4508
 
   // Function used for retrieving internal identifier given gtsam::Symbol.
   virtual std::string MapSymbolToId(gtsam::Symbol key) const;
@@ -232,12 +189,6 @@
   double laser_lc_rot_sigma_;
   double laser_lc_trans_sigma_;
 
-<<<<<<< HEAD
-=======
-  // Time threshold for GetKeyAtTime
-  double time_threshold_;
-
->>>>>>> a09b4508
 private:
   // Anything just in the base class
 };
