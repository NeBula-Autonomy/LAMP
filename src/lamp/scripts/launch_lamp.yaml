--- conflicted
+++ resolved
@@ -21,12 +21,6 @@
     - sleep 4; rosparam set /use_sim_time true; roslaunch loop_closure laser_loop_closure.launch robot_namespace:=$ROBOT_NAME
     - sleep 2; rosbag play -r0.5 -s90 $LOG_PATH/*.bag --prefix=/$ROBOT_NAME --clock
     - sleep 3; rosparam set /use_sim_time true; roslaunch lo_frontend lo_frontend.launch robot_namespace:=$ROBOT_NAME
-<<<<<<< HEAD
-    - rosparam set /use_sim_time true; rosrun tf2_ros static_transform_publisher 0 0 0 1.5 0 0 /velodyne /$ROBOT_NAME/base_link # only for Eagle mine
-    - sleep 3; rosparam set /use_sim_time true;rosrun rviz rviz
-    - sleep 5; rostopic hz /$ROBOT_NAME/lamp/pose_graph_incremental
-=======
     - rosparam set /use_sim_time true; rosrun tf2_ros static_transform_publisher 0 0 0 0 0 0 /velodyne /$ROBOT_NAME/base_link # only for Eagle mine
     - rosparam set /use_sim_time true; rosrun tf2_ros static_transform_publisher 0 0 0 0 0 0 /world /$ROBOT_NAME/map # only for Eagle mine
-    - sleep 3; rosparam set /use_sim_time true;rosrun rviz rviz
->>>>>>> d1b5583f
+    - sleep 3; rosparam set /use_sim_time true;rosrun rviz rviz