session_name: husky_refactor

# before_script: "~/sim_/scripts/cleanup.sh"

# Default environment variables; Overwrite from command line
environment:
  # LOG_PATH: /home/costar/data/parking_oct28/husky3_t3/rosbag
  ROBOT_NAME: husky4
  BASE_NAME: base1

<<<<<<< HEAD
  DATA_FILE: h4_s2_pg_full.zip # saved pose graph in ~/.ros directory
  GT_FILE: h4_s2_pose_graph_gt_02.zip
=======
  DATA_FILE: /home/costar/data/lc_eval/base_b2_pg_no_lc.zip # saved pose graph in ~/.ros directory
  GT_FILE: pose_graph_gt.zip
>>>>>>> 1e475229

options:
  default-command: /bin/bash

windows:
- window_name: lamp
  focus: true
  layout: tiled
  panes:
<<<<<<< HEAD
    - sleep 3; roslaunch lamp turn_on_lamp.launch robot_namespace:=$ROBOT_NAME
    - sleep 1; roslaunch lamp turn_on_lamp_base.launch robot_namespace:=$BASE_NAME 
    - sleep 2; rosrun tf2_ros static_transform_publisher 0 0 0 0 0 0 /world /$BASE_NAME/map # base station
    - sleep 2; rviz -d /home/costar/urban_ws/src/base_station_core/visualizer_rviz/rviz_config/cfg/ops.rviz

    # load PG, apply GT correction, and save
    - sleep 1; rostopic pub /base1/lamp/debug std_msgs/String "load $DATA_FILE" \
    - sleep 1; rostopic pub /base1/lamp/debug std_msgs/String "artifact_gt" \
    - sleep 1; rostopic pub /base1/lamp/debug std_msgs/String "optimize" \
    - sleep 1; rostopic pub /base1/lamp/debug std_msgs/String "save $GT_FILE" \
    - sleep 1; tmux kill-window \
=======
    # - roscore
    # - sleep 3; roslaunch lamp turn_on_lamp.launch robot_namespace:=$ROBOT_NAME
    - sleep 1; roslaunch lamp turn_on_lamp_base.launch robot_namespace:=$BASE_NAME 
    - rosrun tf2_ros static_transform_publisher 0 0 0 0 0 0 /world /$BASE_NAME/map # base station
    - sleep 2; rviz -d /home/costar/urban_ws/src/base_station_core/visualizer_rviz/rviz_config/cfg/ops.rviz

    # load PG, apply GT correction, and save
    - rostopic pub /base1/lamp/debug std_msgs/String "load $DATA_FILE" \
    # - sleep 6; rostopic pub /base1/lamp/debug std_msgs/String "artifact_gt" \
    # - sleep 7; rostopic pub /base1/lamp/debug std_msgs/String "save $GT_FILE" \ 
    - rosbag record -O map.bag /$BASE_NAME/lamp/octree_map \
    - rostopic pub /base1/lamp/debug std_msgs/String "optimize" \
    # - sleep 8; tmux kill-window;
>>>>>>> 1e475229
<|MERGE_RESOLUTION|>--- conflicted
+++ resolved
@@ -8,13 +8,8 @@
   ROBOT_NAME: husky4
   BASE_NAME: base1
 
-<<<<<<< HEAD
-  DATA_FILE: h4_s2_pg_full.zip # saved pose graph in ~/.ros directory
-  GT_FILE: h4_s2_pose_graph_gt_02.zip
-=======
   DATA_FILE: /home/costar/data/lc_eval/base_b2_pg_no_lc.zip # saved pose graph in ~/.ros directory
   GT_FILE: pose_graph_gt.zip
->>>>>>> 1e475229
 
 options:
   default-command: /bin/bash
@@ -24,7 +19,6 @@
   focus: true
   layout: tiled
   panes:
-<<<<<<< HEAD
     - sleep 3; roslaunch lamp turn_on_lamp.launch robot_namespace:=$ROBOT_NAME
     - sleep 1; roslaunch lamp turn_on_lamp_base.launch robot_namespace:=$BASE_NAME 
     - sleep 2; rosrun tf2_ros static_transform_publisher 0 0 0 0 0 0 /world /$BASE_NAME/map # base station
@@ -35,19 +29,5 @@
     - sleep 1; rostopic pub /base1/lamp/debug std_msgs/String "artifact_gt" \
     - sleep 1; rostopic pub /base1/lamp/debug std_msgs/String "optimize" \
     - sleep 1; rostopic pub /base1/lamp/debug std_msgs/String "save $GT_FILE" \
-    - sleep 1; tmux kill-window \
-=======
-    # - roscore
-    # - sleep 3; roslaunch lamp turn_on_lamp.launch robot_namespace:=$ROBOT_NAME
-    - sleep 1; roslaunch lamp turn_on_lamp_base.launch robot_namespace:=$BASE_NAME 
-    - rosrun tf2_ros static_transform_publisher 0 0 0 0 0 0 /world /$BASE_NAME/map # base station
-    - sleep 2; rviz -d /home/costar/urban_ws/src/base_station_core/visualizer_rviz/rviz_config/cfg/ops.rviz
-
-    # load PG, apply GT correction, and save
-    - rostopic pub /base1/lamp/debug std_msgs/String "load $DATA_FILE" \
-    # - sleep 6; rostopic pub /base1/lamp/debug std_msgs/String "artifact_gt" \
-    # - sleep 7; rostopic pub /base1/lamp/debug std_msgs/String "save $GT_FILE" \ 
     - rosbag record -O map.bag /$BASE_NAME/lamp/octree_map \
-    - rostopic pub /base1/lamp/debug std_msgs/String "optimize" \
-    # - sleep 8; tmux kill-window;
->>>>>>> 1e475229
+    # - sleep 1; tmux kill-window \