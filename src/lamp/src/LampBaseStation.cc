--- conflicted
+++ resolved
@@ -59,13 +59,6 @@
     ROS_ERROR("%s: Failed to initialize handlers.", name_.c_str());
     return false;
   }
-<<<<<<< HEAD
-=======
-
-  // Init graph
-  InitializeGraph();
-
->>>>>>> 5072539d
 }
 
 bool LampBaseStation::LoadParameters(const ros::NodeHandle& n) {
@@ -160,24 +153,6 @@
   return true; 
 }
 
-<<<<<<< HEAD
-=======
-bool LampBaseStation::InitializeGraph() {
-
-  gtsam::Pose3 pose = gtsam::Pose3(gtsam::Rot3(1,0,0,0), 
-                                   gtsam::Point3(0,0,0));
-
-  gtsam::Vector6 noise;
-  noise << zero_noise_, zero_noise_, zero_noise_, zero_noise_, zero_noise_, zero_noise_;
-  gtsam::noiseModel::Diagonal::shared_ptr zero_covar(gtsam::noiseModel::Diagonal::Sigmas(noise));
-
-  pose_graph_.Initialize(utils::LAMP_BASE_INITIAL_KEY, pose, zero_covar);
-
-  return true;
-}
-
-
->>>>>>> 5072539d
 void LampBaseStation::ProcessTimerCallback(const ros::TimerEvent& ev) {
 
   // Check the handlers
@@ -225,22 +200,7 @@
   pose_graph_msgs::PoseGraph::Ptr graph_ptr; 
   pcl::PointCloud<pcl::PointXYZ>::Ptr scan_ptr(new pcl::PointCloud<pcl::PointXYZ>);
 
-<<<<<<< HEAD
   gtsam::Values new_values;
-=======
-  // First check for initial nodes
-  for (auto g : pose_graph_data->graphs) {
-    for (pose_graph_msgs::PoseGraphNode n : g->nodes) {
-
-      // First node from this robot - add factor connecting to origin
-      if (utils::IsRobotPrefix(gtsam::Symbol(n.key).chr()) &&!pose_graph_.HasKey(n.key) && gtsam::Symbol(n.key).index() == 0) {
-
-        ProcessFirstRobotNode(n);
-        continue; // Each robot pose graph can only have one initial node
-      }
-    }
-  }
->>>>>>> 5072539d
 
   for (auto g : pose_graph_data->graphs) {
 
@@ -310,37 +270,6 @@
   return true; 
 }
 
-<<<<<<< HEAD
-=======
-void LampBaseStation::ProcessFirstRobotNode(pose_graph_msgs::PoseGraphNode n) {
-
-  // If this is the first node from ANY robot, send the z0 node to the optimizer first
-  if (!b_published_initial_node_) {
-    PublishPoseGraphForOptimizer();
-    b_published_initial_node_ = true;
-  }
-
-  pose_graph_.InsertKeyedStamp(n.key, n.header.stamp);
-  
-  gtsam::Vector6 noise;
-  noise << zero_noise_, zero_noise_, zero_noise_, zero_noise_, zero_noise_, zero_noise_;
-  gtsam::noiseModel::Diagonal::shared_ptr zero_covar(gtsam::noiseModel::Diagonal::Sigmas(noise));
-
-
-  ROS_INFO_STREAM("Tracking initial factor-----------------------");
-  pose_graph_.TrackFactor(utils::LAMP_BASE_INITIAL_KEY, 
-                  n.key, 
-                  pose_graph_msgs::PoseGraphEdge::ODOM, 
-                  utils::ToGtsam(n.pose), 
-                  zero_covar);
-
-  pose_graph_.TrackNode(n.header.stamp, n.key, utils::ToGtsam(n.pose), zero_covar);
-  PublishPoseGraphForOptimizer();
-
-  PublishPoseGraph();
-}
-
->>>>>>> 5072539d
 bool LampBaseStation::ProcessManualLoopClosureData(std::shared_ptr<FactorData> data) {
 
   // Extract loop closure data
