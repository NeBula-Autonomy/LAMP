--- conflicted
+++ resolved
@@ -24,14 +24,10 @@
 using gtsam::Vector3;
 
 // Constructor
-<<<<<<< HEAD
-LampBase::LampBase() : update_rate_(10), b_use_fixed_covariances_(false) {
-=======
 LampBase::LampBase()
   : update_rate_(10), 
   b_use_fixed_covariances_(false),
   b_repub_values_after_optimization_(false) {
->>>>>>> 0a688545
   // any other things on construction
 
   // set up mapping function to get internal ID given gtsam::Symbol
@@ -155,23 +151,10 @@
   // update the LAMP internal values_ and factors
   pose_graph_.UpdateFromMsg(fused_graph);
 
-<<<<<<< HEAD
-  // Note that the edges should not have changed (only values)
-
-  // Publish the pose graph and update the map
-  PublishPoseGraph();
-
-  // Update the map (also publishes)
-  ReGenerateMapPointCloud();
-
-  // TODO - check that this works as it is defined in the LampRobot class
-  UpdateArtifactPositions();
-=======
   if (b_repub_values_after_optimization_) {
     ROS_INFO("Republishing all values on incremental pose graph");
     pose_graph_.AddAllValuesToNew();
   }
->>>>>>> 0a688545
 }
 
 void LampBase::UpdateArtifactPositions(){};
