--- conflicted
+++ resolved
@@ -410,18 +410,8 @@
   else if (utils::IsRobotPrefix(key.chr())) {
     // Odom or key frame
     return "odom_node";
-<<<<<<< HEAD
   } 
   
-=======
-  }
-
-  else if (utils::LAMP_BASE_INITIAL_KEY == key) {
-    // Base station root node
-    return "odom_node"; // TODO - add new type for this?
-  }
-
->>>>>>> 5072539d
   else if (key.chr() == 'u') {
     // UWB
     // return uwd_handler_.GetUWBID(key); // TODO
