--- conflicted
+++ resolved
@@ -463,11 +463,10 @@
 
     if (odom_factor.b_has_point_cloud) {
       // Store the keyed scan and add it to the map
-<<<<<<< HEAD
       
       // Copy input scan.
-      // PointCloud::Ptr filtered_keyed_scan;
-      // *filtered_keyed_scan = *new_scan;
+       PointCloud::Ptr new_scan;
+       *new_scan = *(odom_factor.point_cloud);
       
       // // TODO: Make this a tunable parameter
       const int n_points = static_cast<int>((1.0 - params_.decimate_percentage) *
@@ -486,21 +485,13 @@
       grid.filter(*new_scan);
       
       pose_graph_.InsertKeyedScan(current_key, new_scan);
-=======
-      // TODO : filter before adding
-      pose_graph_.InsertKeyedScan(current_key, odom_factor.point_cloud);
->>>>>>> 7ab59429
+
       AddTransformedPointCloudToMap(current_key);
 
       // publish keyed scan
       pose_graph_msgs::KeyedScan keyed_scan_msg;
       keyed_scan_msg.key = current_key;
-<<<<<<< HEAD
-      // pcl::toROSMsg(*filtered_keyed_scan, keyed_scan_msg.scan);
       pcl::toROSMsg(*new_scan, keyed_scan_msg.scan);
-=======
-      pcl::toROSMsg(*odom_factor.point_cloud, keyed_scan_msg.scan);
->>>>>>> 7ab59429
       keyed_scan_pub_.publish(keyed_scan_msg);
     }
   }
