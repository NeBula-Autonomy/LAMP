--- conflicted
+++ resolved
@@ -101,11 +101,6 @@
   if (!pu::Get("time_threshold", time_threshold_))
     return false;
 
-  if (!pu::Get("b_artifacts_in_global", b_artifacts_in_global_))
-    return false;
-
-  if (!pu::Get("time_threshold", time_threshold_)) return false;
-
   // TODO - bring in other parameter
 
   // Set Precisions
@@ -145,12 +140,8 @@
   // Create a local nodehandle to manage callback subscriptions.
   ros::NodeHandle nl(n);
 
-<<<<<<< HEAD
-  update_timer_ = nl.createTimer(update_rate_, &LampRobot::ProcessTimerCallback, this);
-=======
   update_timer_ =
       nl.createTimer(update_rate_, &LampRobot::ProcessTimerCallback, this);
->>>>>>> f5e65e88
 
   back_end_pose_graph_sub_ = nl.subscribe("optimized_values",
                                           1,
@@ -620,12 +611,6 @@
     // Get the artifact key
     cur_artifact_key = data.artifact_key[i];
 
-<<<<<<< HEAD
-    // Get the pose measurement
-    if (b_artifacts_in_global_) {
-      // Convert pose to relative frame
-      if (!ConvertGlobalToRelative(timestamp, data.transforms[i], temp_transform)){
-=======
     // TODO:
     // QUESTION: ConvertGlobalToRelative: Gives relative measurement between artifact key and nearest odom key.
     // QUESTION: HandleRelativePoseMeasurement: Accounts for small transforms between current nearest added key and the instantaneous pose (which might not have been added as node).
@@ -635,7 +620,6 @@
       // Convert pose to relative frame
       if (!ConvertGlobalToRelative(
               timestamp, data.transforms[i], temp_transform)) {
->>>>>>> f5e65e88
         ROS_ERROR("Can't convert artifact from global to relative");
         b_has_new_factor_ = false;
         return false;
@@ -667,12 +651,8 @@
     }
 
     // create and add the factor
-<<<<<<< HEAD
-    new_factors.add(BetweenFactor<Pose3>(pose_key, cur_artifact_key, transform, covariance));
-=======
     new_factors.add(BetweenFactor<Pose3>(
         pose_key, cur_artifact_key, transform, covariance));
->>>>>>> f5e65e88
     ROS_INFO("Added artifact to pose graph factors in lamp");
 
     // Check if it is a new artifact or not
@@ -706,11 +686,6 @@
   AddNewValues(new_values);
 
   ROS_INFO("Successfully complete ArtifactProcess call with an artifact");
-<<<<<<< HEAD
-
-  return true;
-=======
->>>>>>> f5e65e88
 
   return true;
 }
@@ -774,14 +749,9 @@
   // Get the closes node in the pose-graph
   gtsam::Symbol key_from = GetClosestKeyAtTime(stamp);
 
-<<<<<<< HEAD
-  if (key_from == gtsam::Symbol()){
-    ROS_ERROR("Key from artifact key_from is outside of range - can't link artifact");
-=======
   if (key_from == gtsam::Symbol()) {
     ROS_ERROR(
         "Key from artifact key_from is outside of range - can't link artifact");
->>>>>>> f5e65e88
     return false;
   }
 
