--- conflicted
+++ resolved
@@ -420,10 +420,6 @@
                    gtsam::Symbol('a', 2)) != other_keys.end());
 }
 
-<<<<<<< HEAD
-// Check Process April tag data.
-TEST_F(TestLampRobot, TestProcessAprilTagData) {}
-=======
 /** Check Process April tag data. 
  * Same as Artifacts unit test. The two main purpose here is 
  *      Optimization is done for new april as well
@@ -614,7 +610,6 @@
   }
   EXPECT_EQ(count, 3);
 }
->>>>>>> 1cf8d108
 
 TEST_F(TestLampRobot, SetInitialKey) {
   // Set string
