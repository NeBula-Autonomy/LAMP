--- conflicted
+++ resolved
@@ -113,15 +113,9 @@
       artifact_id = it->first;
       return artifact_id;
     }
-<<<<<<< HEAD
-  } 
-  // TODO: What to do when artifact id not found
-  std::cout << "Artifact ID not found for key" << gtsam::DefaultKeyFormatter(artifact_key) << std::endl;
-=======
   }
   std::cout << "Artifact ID not found for key"
             << gtsam::DefaultKeyFormatter(artifact_key) << std::endl;
->>>>>>> 472d61bb
   return "";
 }
 
@@ -244,17 +238,11 @@
 /*! \brief  Updates the global pose of an artifact
  * Returns  Void
  */
-<<<<<<< HEAD
-bool ArtifactHandler::UpdateGlobalPose(gtsam::Symbol artifact_key ,gtsam::Pose3 global_pose) {
-  if (artifact_key2info_hash_.find(gtsam::Key(artifact_key)) != artifact_key2info_hash_.end()) {
-    artifact_key2info_hash_[gtsam::Key(artifact_key)].global_pose = global_pose;
-=======
 bool ArtifactHandler::UpdateGlobalPose(gtsam::Symbol artifact_key,
                                        gtsam::Pose3 global_pose) {
   if (artifact_key2info_hash_.find(artifact_key) !=
       artifact_key2info_hash_.end()) {
     artifact_key2info_hash_[artifact_key].global_pose = global_pose;
->>>>>>> 472d61bb
     return true;
   } else {
     std::cout << "Key not found in the Artifact id to key map.";
@@ -294,33 +282,19 @@
     return;
   }
 
-<<<<<<< HEAD
   // Get label 
   artifact_label = artifact_key2info_hash_[gtsam::Key(artifact_key)].msg.label;
   
-=======
-  // Get label
-  artifact_label = artifact_key2info_hash_[artifact_key].msg.label;
-
->>>>>>> 472d61bb
   // Increment update count
   artifact_key2info_hash_[gtsam::Key(artifact_key)].num_updates++;
 
   std::cout << "Number of updates of artifact is: "
-<<<<<<< HEAD
             << artifact_key2info_hash_[gtsam::Key(artifact_key)].num_updates
             << std::endl;
 
   // Fill artifact message
   core_msgs::Artifact new_msg = artifact_key2info_hash_[gtsam::Key(artifact_key)].msg;
   
-=======
-            << artifact_key2info_hash_[artifact_key].num_updates << std::endl;
-
-  // Fill artifact message
-  core_msgs::Artifact new_msg = artifact_key2info_hash_[artifact_key].msg;
-
->>>>>>> 472d61bb
   // Update the time
   new_msg.header.stamp = ros::Time::now();
 
@@ -369,11 +343,7 @@
   gtsam::Matrix33 cov;
   for (int i = 0; i < 3; ++i)
     for (int j = 0; j < 3; ++j)
-<<<<<<< HEAD
-      cov(i, j) = covariance[3*i+j];
-=======
       cov(i + 3, j + 3) = covariance[3 * i + j];
->>>>>>> 472d61bb
 
   gtsam::SharedNoiseModel noise = gtsam::noiseModel::Gaussian::Covariance(cov);
   return noise;
@@ -422,17 +392,9 @@
   artifactinfo.msg = msg;
 
   // keep track of artifact info: add to hash if not added
-<<<<<<< HEAD
   if (artifact_key2info_hash_.find(gtsam::Key(artifact_key)) == artifact_key2info_hash_.end()) {
     ROS_INFO("New artifact detected with key %s", gtsam::DefaultKeyFormatter(artifact_key));
     artifact_key2info_hash_[gtsam::Key(artifact_key)] = artifactinfo;
-=======
-  if (artifact_key2info_hash_.find(artifact_key) ==
-      artifact_key2info_hash_.end()) {
-    ROS_INFO_STREAM("New artifact detected with key "
-                    << gtsam::DefaultKeyFormatter(artifact_key));
-    artifact_key2info_hash_[artifact_key] = artifactinfo;
->>>>>>> 472d61bb
   } else {
     ROS_INFO("Existing artifact detected");
     artifact_key2info_hash_[gtsam::Key(artifact_key)] = artifactinfo;
