/*
 * Copyright Notes
 * Authors: Matteo Palieri      (matteo.palieri@jpl.nasa.gov)
 */

#include <factor_handlers/ImuHandler.h>

namespace pu = parameter_utils;

// Constructor and Destructor -------------------------------------------------------------

ImuHandler::ImuHandler() {
    ROS_INFO("ImuHandler Class Constructor");
}

ImuHandler::~ImuHandler() {
    ROS_INFO("ImuHandler Class Destructor");
}

// Initialization -------------------------------------------------------------------------

bool ImuHandler::Initialize(const ros::NodeHandle& n) {
    ROS_INFO("ImuHandler - Initialize");    
    name_ = ros::names::append(n.getNamespace(), "ImuHandler");
    if (!LoadParameters(n)) {
        ROS_ERROR("%s: Failed to load parameters.", name_.c_str());
        return false;
    }
    if (!RegisterCallbacks(n)) {
        ROS_ERROR("%s: Failed to register callbacks.", name_.c_str());
        return false;
    }    
    return true;
}

bool ImuHandler::LoadParameters(const ros::NodeHandle& n) {    
    ROS_INFO("ImuHandler - LoadParameters");    
    if (!pu::Get("imu/buffer_size_limit", buffer_size_limit_))
        return false;
    if (!pu::Get("imu/ts_threshold", ts_threshold_))
        return false;
    if (!pu::Get("imu/base_frame_id", base_frame_id_))
        return false;
    if (!pu::Get("imu/imu_frame_id", imu_frame_id_)) 
        return false;
    if (!pu::Get("imu/b_convert_imu_frame", b_convert_imu_frame_)) 
        return false;
    if (!pu::Get("imu/b_verbosity", b_verbosity_))
        return false;
    if (!pu::Get("noise_sigma_imu", noise_sigma_imu_)) 
        return false;   
    if (b_convert_imu_frame_) {
        if (!LoadCalibrationFromTfTree()) 
            return false;
    }    
    return true;
}

bool ImuHandler::RegisterCallbacks(const ros::NodeHandle& n) {    
    ROS_INFO("%s: Registering online callbacks in ImuHandler", name_.c_str());  
    ros::NodeHandle nl(n);
    imu_sub_ = nl.subscribe("imu_topic", 1000, &ImuHandler::ImuCallback, this);     
    return true;
}

// Callback -------------------------------------------------------------------------------

void ImuHandler::ImuCallback(const ImuMessage::ConstPtr& msg) {    
    if (b_verbosity_) ROS_INFO("ImuHandler - ImuCallback"); 
    if (CheckBufferSize() > buffer_size_limit_) {
        imu_buffer_.erase(imu_buffer_.begin());
<<<<<<< HEAD
    }   
    if (!InsertMsgInBuffer(msg)) {
=======
    }
    if (CheckNans(*msg)) {
      ROS_WARN("ImuHandler - ImuCallback - Message contains NANS. Throwing the message.");
      return;
    }
    if (!InsertMsgInBuffer(msg)){
>>>>>>> 63c780bb
        ROS_WARN("ImuHandler - ImuCallback - Unable to store message in buffer");
    }
}

// LAMP Interface -------------------------------------------------------------------------

std::shared_ptr<FactorData> ImuHandler::GetData() {
    if (b_verbosity_) ROS_INFO("ImuHandler - GetData"); 
    std::shared_ptr<ImuData> factors_output = std::make_shared<ImuData>(factors_);    
    factors_output->b_has_data = false; 
    if (CheckBufferSize()==0) {
        ROS_WARN("Buffers are empty, returning no data");
        return factors_output;
    }
    ImuQuaternion imu_quaternion;
    ros::Time query_stamp_ros;
    query_stamp_ros.fromSec(query_stamp_);
    if (GetQuaternionAtTime(query_stamp_ros, imu_quaternion)) {        
        if (b_verbosity_) ROS_INFO("Successfully extracted data from buffer");        
        geometry_msgs::Quaternion imu_quaternion_msg; 
        tf::quaternionEigenToMsg(imu_quaternion, imu_quaternion_msg);
        auto imu_ypr = QuaternionToYpr(imu_quaternion_msg);                
        ImuFactor new_factor(CreateAttitudeFactor(imu_ypr));
        factors_output->b_has_data = true; 
        factors_output->type = "imu";        
        factors_output->factors.push_back(new_factor);
        ResetFactorData();
    }
    else {
        factors_output->b_has_data = false; 
    }
    return factors_output; 
}

// Buffers --------------------------------------------------------------------------------

bool ImuHandler::InsertMsgInBuffer(const ImuMessage::ConstPtr& msg) {  
    if (b_verbosity_) ROS_INFO("ImuHandler - InsertMsgInBuffer");  
    auto initial_size = imu_buffer_.size();    
    double current_time = msg->header.stamp.toSec();    
    ImuQuaternion current_quaternion;
    tf::quaternionMsgToEigen(msg->orientation, current_quaternion);
    imu_buffer_.insert({current_time, current_quaternion});
    auto final_size = imu_buffer_.size();    
    if (final_size == (initial_size+1)) {
        return true;
    }
    else {
        return false; 
    } 
}

int ImuHandler::CheckBufferSize() const {    
    if (b_verbosity_) ROS_INFO("ImuHandler - ChechBufferSize");    
    return imu_buffer_.size();
}

bool ImuHandler::ClearBuffer() {
    if (b_verbosity_) ROS_INFO("ImuHandler - ClearBuffer");    
    imu_buffer_.clear();    
    if (CheckBufferSize()==0) {
        if (b_verbosity_) ROS_INFO("Successfully cleared buffer");
        return true;
    }
    else {
        ROS_WARN("Could not clear buffer");
        return false; 
    }
}

// Quaternions ----------------------------------------------------------------------------

bool ImuHandler::GetQuaternionAtTime(const ros::Time& stamp, ImuQuaternion& imu_quaternion) const {
    // TODO: Implement template GetValueAtTime method in base class as common functionality needed by all handlers
    // TODO: ClearPreviousImuMsgsInBuffer where needed 
    if (b_verbosity_) ROS_INFO("ImuHandler - GetQuaternionAtTime"); 
    if (imu_buffer_.size() == 0) {
        return false;
    }
    auto itrTime = imu_buffer_.lower_bound(stamp.toSec());
    auto time2 = itrTime->first;
    double time_diff;    
    if (itrTime == imu_buffer_.begin()) {
        imu_quaternion = itrTime->second;
        time_diff = itrTime->first - stamp.toSec();
        ROS_WARN("itrTime points to imu_buffer_ begin");
    }
    else if (itrTime == imu_buffer_.end()) {
        itrTime--;
        imu_quaternion = itrTime->second;
        time_diff = stamp.toSec() - itrTime->first;
        ROS_WARN("itrTime points to imu_buffer_ end");
    }
    else {
        double time1 = std::prev(itrTime, 1)->first;
        if (time2 - stamp.toSec() < stamp.toSec() - time1) {
            imu_quaternion = itrTime->second;
            time_diff = time2 - stamp.toSec();
        } 
        else {
            imu_quaternion = std::prev(itrTime, 1)->second;
            time_diff = stamp.toSec() - time1;
        }
    }

    if (b_convert_imu_frame_) imu_quaternion = I_T_B_q_*imu_quaternion*I_T_B_q_.inverse();
        
    if (fabs(time_diff) > ts_threshold_) { 
        ROS_WARN_STREAM("Time difference is "
                        << time_diff << "s, threshold is: " << ts_threshold_ << ", returning false");
        return false;
    }     
  return true; 
}

Eigen::Vector3d ImuHandler::QuaternionToYpr(const geometry_msgs::Quaternion& imu_quaternion) const {
    if (b_verbosity_) ROS_INFO("ImuHandler - QuaternionToYpr");
    tf::Quaternion q(imu_quaternion.x, imu_quaternion.y, imu_quaternion.z, imu_quaternion.w);
    tf::Matrix3x3 m(q);
    double roll, pitch, yaw;
    m.getRPY(roll, pitch, yaw);
    Eigen::Vector3d imu_ypr(yaw, pitch, roll);
    return imu_ypr; // radians
}

// Factors --------------------------------------------------------------------------------

Pose3AttitudeFactor ImuHandler::CreateAttitudeFactor(const Eigen::Vector3d& imu_ypr) const {
    // TODO: Make sure Rot3::Ypr works with input imu_ypr data expressed in radians
    if (b_verbosity_) ROS_INFO("ImuHandler - CreateAttitudeFactor");
    Unit3 ref(0, 0, -1); 
    SharedNoiseModel model = noiseModel::Isotropic::Sigma(2, noise_sigma_imu_);    
    Rot3 R_imu = Rot3::Ypr(0, double(imu_ypr[1]), double(imu_ypr[2])); // Yaw can be set to 0
    Unit3 meas = Unit3(Rot3(R_imu.transpose()).operator*(ref));
    Pose3AttitudeFactor factor(query_key_, meas, model, ref);
    return factor;
}

void ImuHandler::ResetFactorData() {
    if (b_verbosity_) ROS_INFO("ImuHandler - ResetFactorData");
    factors_.b_has_data = false;
    factors_.type = "imu";
    factors_.factors.clear();
}

bool ImuHandler::SetTimeForImuAttitude(const ros::Time& stamp) {        
    if (b_verbosity_) ROS_INFO("ImuHandler - SetTimeForImuAttitude");    
    query_stamp_ = stamp.toSec();    
    if (query_stamp_ == stamp.toSec()) {
        return true;
    }
    else {
        ROS_WARN("Could not store received stamp in protected class member");
        return false;
    }
}

bool ImuHandler::SetKeyForImuAttitude(const Symbol& key) {        
    if (b_verbosity_) ROS_INFO("ImuHandler - SetKeyForImuAttitude");    
    query_key_ = key;    
    if (query_key_ == key) {
        return true;
    }
    else {
        ROS_WARN("Could not store received symbol into protected class member");
        return false;
    }
}

// Transformations ------------------------------------------------------------------------

bool ImuHandler::LoadCalibrationFromTfTree() {
    ROS_WARN_DELAYED_THROTTLE(2.0, 
                            "Waiting for \'%s\' and \'%s\' to appear in tf_tree...",
                            imu_frame_id_,
                            base_frame_id_);
    tf::StampedTransform imu_T_base_transform;
    try {   
        imu_T_base_listener_.waitForTransform(
            imu_frame_id_,
            base_frame_id_,
            ros::Time(0),
            ros::Duration(2.0));
      
        imu_T_base_listener_.lookupTransform(
            imu_frame_id_,
            base_frame_id_,
            ros::Time(0),
            imu_T_base_transform);

        geometry_msgs::TransformStamped imu_T_base_tmp_msg;
        tf::transformStampedTFToMsg(imu_T_base_transform, imu_T_base_tmp_msg);        
        tf::transformMsgToEigen(imu_T_base_tmp_msg.transform, I_T_B_);
        B_T_I_ = I_T_B_.inverse();
        ROS_INFO_STREAM("Loaded pose_sensor to imu calibration B_T_L:");
        std::cout << I_T_B_.translation() << std::endl;
        std::cout << I_T_B_.rotation() << std::endl;        
        I_T_B_q_ = Eigen::Quaterniond(I_T_B_.rotation());
        ROS_INFO("q: x: %.3f, y: %.3f, z: %.3f, w: %.3f", I_T_B_q_.x(), I_T_B_q_.y(), I_T_B_q_.z(), I_T_B_q_.w());
        return true; 
    }     
    catch (tf::TransformException ex) {
        ROS_ERROR("%s", ex.what());
        I_T_B_ = Eigen::Affine3d::Identity();
        B_T_I_ = Eigen::Affine3d::Identity();
        return false;
    }
}

bool ImuHandler::CheckNans(const ImuMessage &imu_msg) {
  return (std::isnan(imu_msg.orientation.x) || 
          std::isnan(imu_msg.orientation.y) || 
          std::isnan(imu_msg.orientation.z) || 
          std::isnan(imu_msg.orientation.w) || 
          std::isnan(imu_msg.angular_velocity.x) || 
          std::isnan(imu_msg.angular_velocity.y) || 
          std::isnan(imu_msg.angular_velocity.z) ||
          std::isnan(imu_msg.linear_acceleration.x) || 
          std::isnan(imu_msg.linear_acceleration.y) || 
          std::isnan(imu_msg.linear_acceleration.z));
}<|MERGE_RESOLUTION|>--- conflicted
+++ resolved
@@ -69,17 +69,12 @@
     if (b_verbosity_) ROS_INFO("ImuHandler - ImuCallback"); 
     if (CheckBufferSize() > buffer_size_limit_) {
         imu_buffer_.erase(imu_buffer_.begin());
-<<<<<<< HEAD
-    }   
-    if (!InsertMsgInBuffer(msg)) {
-=======
     }
     if (CheckNans(*msg)) {
       ROS_WARN("ImuHandler - ImuCallback - Message contains NANS. Throwing the message.");
       return;
     }
     if (!InsertMsgInBuffer(msg)){
->>>>>>> 63c780bb
         ROS_WARN("ImuHandler - ImuCallback - Unable to store message in buffer");
     }
 }
