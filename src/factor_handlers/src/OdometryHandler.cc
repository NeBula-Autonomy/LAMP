/*
 * Copyright Notes
 *
 * Authors: Matteo Palieri      (matteo.palieri@jpl.nasa.gov)
 *          Kamak Ebadi         (kamak.ebadi@jpl.nasa.gov)
 *          Nobuhiro Funabiki   (nobuhiro.funabiki@jpl.nasa.gov)
*/



// Includes
#include <factor_handlers/OdometryHandler.h>

namespace pu = parameter_utils;

// Constructor & Destructors ----------------------------------------------------------------------------

OdometryHandler::OdometryHandler()
  : keyed_scan_time_diff_limit_(0.2),
    pc_buffer_size_limit_(10),
    translation_threshold_(1.0) {
  ROS_INFO("Odometry Handler Class Constructor");
}

OdometryHandler::~OdometryHandler() {
    ROS_INFO("Odometry Handler Class Destructor");
}

// Initialize -------------------------------------------------------------------------------------------

bool OdometryHandler::Initialize(const ros::NodeHandle& n){
    
    name_ = ros::names::append(n.getNamespace(), "OdometryHandler");

    if (!LoadParameters(n)) {
        ROS_ERROR("%s: Failed to load parameters.", name_.c_str());
        return false;
    }

    if (!RegisterCallbacks(n)) {
        ROS_ERROR("%s: Failed to register callbacks.", name_.c_str());
        return false;
    }    

    return true;
}

bool OdometryHandler::LoadParameters(const ros::NodeHandle& n) {
  ROS_INFO("LoadParameters method called in OdometryHandler");

  // Thresholds to add new factors
  if (!pu::Get("translation_threshold", translation_threshold_))
    return false;

  // Point Cloud buffer param
  if (!pu::Get("keyed_scan_time_diff_limit", keyed_scan_time_diff_limit_))
    return false;
  if (!pu::Get("pc_buffer_size_limit", pc_buffer_size_limit_))
    return false;

  // TODO: Load necessary parameters from yaml into local variables

  return true;
}

bool OdometryHandler::RegisterCallbacks(const ros::NodeHandle& n) {
  ROS_INFO("%s: Registering online callbacks in OdometryHandler",
           name_.c_str());
  ros::NodeHandle nl(n);
  // TODO - check what is a reasonable buffer size
  lidar_odom_sub_ = nl.subscribe(
      "lio_odom", 1000, &OdometryHandler::LidarOdometryCallback, this);
  visual_odom_sub_ = nl.subscribe(
      "vio_odom", 1000, &OdometryHandler::VisualOdometryCallback, this);
  wheel_odom_sub_ = nl.subscribe(
      "wio_odom", 1000, &OdometryHandler::WheelOdometryCallback, this);

  // Point Cloud callback
  point_cloud_sub_ = nl.subscribe(
      "velodyne_points", 10, &OdometryHandler::PointCloudCallback, this);

  return true;
}

// Callbacks --------------------------------------------------------------------------------------------

void OdometryHandler::LidarOdometryCallback(const Odometry::ConstPtr& msg) {    
    ROS_INFO("LidarOdometryCallback");
    if (InsertMsgInBuffer<Odometry, PoseCovStamped>(msg, lidar_odometry_buffer_)) {
        CheckOdometryBuffer(lidar_odometry_buffer_);
    }
}

void OdometryHandler::VisualOdometryCallback(const Odometry::ConstPtr& msg) {    
    ROS_INFO("VisualOdometryCallback");
    if (InsertMsgInBuffer<Odometry, PoseCovStamped>(msg, visual_odometry_buffer_)) {
        CheckOdometryBuffer(visual_odometry_buffer_);
    }
}

void OdometryHandler::WheelOdometryCallback(const Odometry::ConstPtr& msg) {    
    ROS_INFO("WheelOdometryCallback");
    if (InsertMsgInBuffer<Odometry, PoseCovStamped>(msg, wheel_odometry_buffer_)) {
        CheckOdometryBuffer(wheel_odometry_buffer_);
    }
}

void OdometryHandler::PointCloudCallback(const sensor_msgs::PointCloud2::ConstPtr& msg){
    double current_timestamp = msg->header.stamp.toSec();
    PointCloud current_pointcloud;
    pcl::fromROSMsg(*msg, current_pointcloud);
    point_cloud_buffer_.insert({current_timestamp, current_pointcloud});
    // Clear start of buffer if buffer is too large
    if (point_cloud_buffer_.size() > pc_buffer_size_limit_) {
      // Clear the first entry in the buffer
      point_cloud_buffer_.erase(point_cloud_buffer_.begin());
    }
}

// Utilities ---------------------------------------------------------------------------------------------


template <typename T1, typename T2>
bool OdometryHandler::InsertMsgInBuffer(const typename T1::ConstPtr& msg, std::vector<T2>& buffer) {
    // TODO: This function should be defined in the base class
    auto prev_size = CheckBufferSize<T2>(buffer);
    T2 stored_msg;
    // TODO: The following two lines should be implemented in a function - Matteo doing this 
    stored_msg.header = msg->header; 
    stored_msg.pose = msg->pose;
    buffer.push_back(stored_msg);
    auto current_size = CheckBufferSize<T2>(buffer);
    if (current_size != (prev_size + 1)) return false;
    return true;
}

<<<<<<< HEAD

=======
>>>>>>> 3fb488fe
void OdometryHandler::CheckOdometryBuffer(OdomPoseBuffer& odom_buffer) {
    if (CheckBufferSize<PoseCovStamped>(odom_buffer) > 2) {
      double translation = CalculatePoseDelta(odom_buffer); 
      if (translation > translation_threshold_) {
        ROS_INFO_STREAM("Moved more than threshold: " << translation_threshold_
                                                      << " m (" << translation
                                                      << " m)");
        PrepareFactor(odom_buffer);
        }
    }     
}

double OdometryHandler::CalculatePoseDelta(OdomPoseBuffer& odom_buffer) {
    // TODO: Should be implemented in a cleaner way
    auto pose_first = gr::FromROS((*(odom_buffer.begin())).pose.pose);
    std::cout << pose_first << std::endl;
    auto pose_end   = gr::FromROS((*(std::prev(odom_buffer.end()))).pose.pose);
    std::cout << pose_end << std::endl;
    auto pose_delta = gu::PoseDelta(pose_first, pose_end);
    std::cout<<"CALCULATED POSE DELTA" << std::endl;
    std::cout<<pose_delta<< std::endl;
    return pose_delta.translation.Norm();
}

void OdometryHandler::PrepareFactor(OdomPoseBuffer& odom_buffer) {
  // Make a pair between the first and last elements in the odom buffer
  auto first_odom_element = odom_buffer.begin();
  auto last_odom_element = std::prev(odom_buffer.end());
  auto pose_cov_stamped_pair =
      std::make_pair(*first_odom_element, *last_odom_element);
  MakeFactor(pose_cov_stamped_pair);
  // After MakeFactor has finished its job, reset the buffer and add last_odom_element as first element
  odom_buffer.clear();
  odom_buffer.push_back(*last_odom_element);
}

void OdometryHandler::MakeFactor(PoseCovStampedPair pose_cov_stamped_pair) {
    //Makes a new factor by filling the fields of FactorData
    factors_.b_has_data = true;
    factors_.type = "odom";
    factors_.transforms.push_back(GetTransform(pose_cov_stamped_pair));
    factors_.covariances.push_back(GetCovariance(pose_cov_stamped_pair));
    factors_.time_stamps.push_back(GetTimeStamps(pose_cov_stamped_pair));
}

// Getters -----------------------------------------------------------------------------------------------

gtsam::Pose3 OdometryHandler::GetTransform(PoseCovStampedPair pose_cov_stamped_pair) {
    // Gets the transform between two pose stamped - the delta
    auto pose_first = gr::FromROS(pose_cov_stamped_pair.first.pose.pose); 
    auto pose_end = gr::FromROS(pose_cov_stamped_pair.second.pose.pose); 
    auto pose_delta = gu::PoseDelta(pose_first, pose_end);
    gtsam::Pose3 output = ToGtsam(pose_delta);
    return output;
}

gtsam::SharedNoiseModel OdometryHandler::GetCovariance(PoseCovStampedPair pose_cov_stamped_pair) {
  // TODO check which frame the covariances are in - ideally we have incremental
  // in the relative frame If the covariances are absolute

  gtsam::Matrix66 covariance;
  for (size_t i = 0; i < pose_cov_stamped_pair.second.pose.covariance.size();
       i++) {
    size_t row = static_cast<size_t>(i / 6);
    size_t col = i % 6;
    covariance(row, col) = pose_cov_stamped_pair.second.pose.covariance[i] -
        pose_cov_stamped_pair.first.pose.covariance[i];
  }
  gtsam::SharedNoiseModel noise =
      gtsam::noiseModel::Gaussian::Covariance(covariance);

  return noise;

  // If we have incremental then we need to add all covariances in between

  // gtsam::Vector6 biasSigmas;
  //     for (int i = 0; i < 6; ++i) {
  //       biasSigmas(i) = delta_pose(i,i);
  //     }
  // static const gtsam::SharedNoiseModel& odom_noise =
  //     gtsam::noiseModel::Gaussian::Sigmas(biasSigmas);
  // return point_noise;
}

std::pair<ros::Time, ros::Time> OdometryHandler::GetTimeStamps(PoseCovStampedPair pose_cov_stamped_pair) {
  // Create a pair of the timestamps from and to - to be used in lamp to reference nodes
  std::cout << "Needs to be implemented later"
            << std::endl; // What needs to be implemented later? @Matteo
  // Get the timestamps of interest from the received pair
  ros::Time first_timestamp = pose_cov_stamped_pair.first.header.stamp;
  ros::Time second_timestamp = pose_cov_stamped_pair.first.header.stamp;
  std::pair<ros::Time, ros::Time> timestamp_pair;
  timestamp_pair.first = first_timestamp;
  timestamp_pair.second = second_timestamp;
  return timestamp_pair;
}

bool OdometryHandler::GetKeyedScanAtTime(ros::Time& stamp, PointCloud::Ptr& msg) {
  // TODO: This function should be impletented as a template function in the base class
  // TODO: For example, template <typename TYPE> GetKeyedValueAtTime(ros::Time& stamp, TYPE& msg)
  // Return false if there are not point clouds in the buffer
  if (point_cloud_buffer_.size() == 0)
    return false;

  // Search to get the lower-bound - the first entry that is not less than the
  // input timestamp
  auto itrTime = point_cloud_buffer_.lower_bound(stamp.toSec());
  auto time2 = itrTime->first;

  // If this gives the start of the buffer, then take that point cloud
  if (itrTime == point_cloud_buffer_.begin()) {
    *msg = itrTime->second;
    return true;
  }

  // Check if it is past the end of the buffer - if so, then take the last point
  // cloud
  if (itrTime == point_cloud_buffer_.end()) {
    ROS_WARN("Timestamp past the end of the point cloud buffer");
    itrTime--;
    *msg = itrTime->second;
    ROS_INFO_STREAM("input time is " << stamp.toSec()
                                     << "s, and latest time is "
                                     << itrTime->first << " s");
    return true;
  }

  // Otherwise = step back by 1 to get the time before the input time (time1,
  // stamp, time2)
  double time1 = std::prev(itrTime, 1)->first;

  double time_diff;

  // If closer to time2, then use that
  if (time2 - stamp.toSec() < stamp.toSec() - time1) {
    *msg = itrTime->second;

    time_diff = time2 - stamp.toSec();
  } else {
    // Otherwise use time1
    *msg = std::prev(itrTime, 1)->second;

    time_diff = stamp.toSec() - time1;
  }

  // Clear the point cloud buffer
  point_cloud_buffer_.clear();

  // Check if the time difference is too large
  if (time_diff >
      keyed_scan_time_diff_limit_) { // TODO make this threshold a parameter
    ROS_WARN("Time difference between request and latest point cloud is too "
             "large, returning no point cloud");
    ROS_INFO_STREAM("Time difference is " << keyed_scan_time_diff_limit_
                                          << "s");
    return false;
  }

  // Return true - have a point cloud for the timestamp
  return true;
}

// Converters -------------------------------------------------------------------------------------------

gtsam::Pose3 OdometryHandler::ToGtsam(const gu::Transform3& pose) const {
  
  gtsam::Vector3 t;

  t(0) = pose.translation(0);
  t(1) = pose.translation(1);
  t(2) = pose.translation(2);

  gtsam::Rot3 r(pose.rotation(0, 0), pose.rotation(0, 1), pose.rotation(0, 2),
         pose.rotation(1, 0), pose.rotation(1, 1), pose.rotation(1, 2),
         pose.rotation(2, 0), pose.rotation(2, 1), pose.rotation(2, 2));

  return gtsam::Pose3(r, t);
}


// Fusion logic-----------------------------------------------------------------------------------------

bool OdometryHandler::GetPoseAtTime(ros::Time t, const OdomPoseBuffer& odom_buffer, PoseCovStamped& output) {
  // Create a PoseCovStamped message
  PoseCovStamped myPoseCovStamped;
  // Given a query timestamp 
  auto query_timestamp = t.toSec();
  // Declare a big timestamp difference 
  double min_ts_diff = 1000;
  // Iterate through the vector to find the element of interest 
  for (size_t i=0; i<odom_buffer.size(); ++i){
    double cur_ts_diff = odom_buffer[i].header.stamp.toSec() - query_timestamp;
    if (fabs(cur_ts_diff)<fabs(min_ts_diff)){
      myPoseCovStamped = odom_buffer[i];
      min_ts_diff = cur_ts_diff; 
    }
    // Here we've selected the most likely element we were searching for, make sure everything is correct    
    if (abs(min_ts_diff)<abs(ts_threshold_)){
      // If everything is fine, we fill the output message and return true to the caller
      output = myPoseCovStamped; 
      return true; 
    }
    else{
      return false; 
    }
  }
}

bool OdometryHandler::GetPosesAtTimes(ros::Time t1, ros::Time t2, const OdomPoseBuffer& odom_buffer, PoseCovStampedPair& output_poses) {
  PoseCovStamped first_pose; 
  PoseCovStamped second_pose; 
  if (GetPoseAtTime(t1, odom_buffer, first_pose)){
    if (GetPoseAtTime(t2, odom_buffer, second_pose)) {
      output_poses = std::make_pair(first_pose, second_pose);
    }
  }
}

OdometryHandler::PoseCovStamped OdometryHandler::GetDeltaBetweenPoses(const PoseCovStampedPair& input_poses){
  // TODO: Get the first and second pose, find the transformation between the two and return it 
  PoseCovStamped output; 
  PoseCovStamped first_pose = input_poses.first;
  PoseCovStamped second_pose = input_poses.second;
  // TODO: Integrate into geometry_utils a method that provide us the DeltaBetweenPoses preserving the covariance information
  return output; 
}

/*
DOCUMENTATION 

        nav_msgs/Odometry Message
            Header header
            string child_frame_id
            geometry_msgs/PoseWithCovariance pose
            geometry_msgs/TwistWithCovariance twist

        geometry_msgs/PoseWithCovariance
            Pose pose
            float64[36] covariance

        geometry_msgs/PoseWithCovarianceStamped
            Header header
            PoseWithCovariance pose

        struct FactorData {
            bool b_has_data; // False if there is no data
            std::string type; // odom, artifact, loop clsoure
            // Vector for possible multiple factors
            std::vector<gtsam::Pose3> transforms; // The transform (for odom, loop closures etc.) and pose for TS
            std::vector<Mat1212> covariances; // Covariances for each transform 
            std::vector<std::pair<ros::Time, ros::Time>> time_stamps; // Time when the measurement as acquired
            std::vector<gtsam::Key> artifact_key; // key for the artifacts
        };
*/<|MERGE_RESOLUTION|>--- conflicted
+++ resolved
@@ -134,10 +134,6 @@
     return true;
 }
 
-<<<<<<< HEAD
-
-=======
->>>>>>> 3fb488fe
 void OdometryHandler::CheckOdometryBuffer(OdomPoseBuffer& odom_buffer) {
     if (CheckBufferSize<PoseCovStamped>(odom_buffer) > 2) {
       double translation = CalculatePoseDelta(odom_buffer); 
