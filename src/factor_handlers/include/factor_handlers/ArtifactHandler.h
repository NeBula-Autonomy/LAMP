#ifndef ARTIFACT_HANDLER_H
#define ARTIFACT_HANDLER_H

// Includes
// For common datastructures
#include "utils/CommonStructs.h"
#include <core_msgs/Artifact.h>
#include <tf2_ros/transform_listener.h>

// Base class
#include "LampDataHandlerBase.h"

namespace pu = parameter_utils;
namespace gu = geometry_utils;

/*! \brief Stores Artifact information
 */
struct ArtifactInfo {
  std::string id;           // this corresponds to parent_id
  int num_updates;          // how many times the optimizer has updated this
  gtsam::Pose3 global_pose; // Global pose of the artifact
  core_msgs::Artifact msg;  // All fields in the artifact message that we need
  ArtifactInfo(std::string art_id = "")
    : id(art_id), num_updates(0), global_pose(gtsam::Pose3()) {}
};

/*! \brief  Handles artifact messages. Takes artifact data from the artifact
 message -
          - Timestamp of the artifact message to help decide where to add the
 artifact in the pose graph
          - Artifact relative transformation to make factor in pose graph
          - Key of the last corresponding artifact node.
 * \input   Artifact message
 * \output  Current Timestamp, key of last corresponding artifact node and
 relative transform to the pose graph
 */
class ArtifactHandler : public LampDataHandlerBase {
<<<<<<< HEAD
    public:
    // Constructor
    ArtifactHandler();

    // Destructor
    virtual ~ArtifactHandler() = default;

    /*! \brief Initialize parameters and callbacks. 
     * n - Nodehandle
     * Returns bool
     */
    bool Initialize(const ros::NodeHandle& n);
    
    /*! \brief  Gives the artifact associated data to the caller.
     * Returns  Artifact data
     */
    FactorData GetData();

    /*! \brief  Get the artifact_key2info_hash_
     * Returns  artifact_key2info_hash_
     */
    std::unordered_map<long unsigned int, ArtifactInfo>& GetArtifactKey2InfoHash() {return artifact_key2info_hash_;};

    /*! \brief  Updates the global pose of an artifact 
     * Returns  bool
     */
    bool UpdateGlobalPose(gtsam::Symbol artifact_key ,gtsam::Pose3 global_pose);

    /*! \brief  Publish Artifact
     * Returns  Void
     */
    void PublishArtifacts(gtsam::Symbol artifact_key ,gtsam::Pose3 global_pose);

    protected:
    /*! \brief Load artifact parameters. 
     * n - Nodehandle
     * Returns bool
     */
    bool LoadParameters(const ros::NodeHandle& n);

    /*! \brief Register callbacks. 
     * n - Nodehandle, from_log - ????
     * Returns bool
     */
    bool RegisterCallbacks(const ros::NodeHandle& n, bool from_log);

    /*! \brief Register Log callbacks. 
     * n - Nodehandle
     * Returns bool
     */
    bool RegisterLogCallbacks(const ros::NodeHandle& n);

    /*! \brief Register Online callbacks. 
     * n - Nodehandle
     * Returns bool
     */
    bool RegisterOnlineCallbacks(const ros::NodeHandle& n);

    /*! \brief Compute transform from Artifact message.
     * Not sure how necessary this is ????
     * Returns Transform
     */
    Eigen::Vector3d ComputeTransform(const core_msgs::Artifact& msg);

    /*! \brief  Get artifacts ID from artifact key
     * Returns Artifacts ID
     */
    std::string GetArtifactID(gtsam::Symbol artifact_key);

    /*! \brief  Callback for Artifacts.
     * Returns  Void
     */
    void ArtifactCallback(const core_msgs::Artifact& msg);
    
    /*! \brief  Create publisher for the artifacts.
     * Returns  Void
     */
    bool CreatePublishers(const ros::NodeHandle& n);

    /*! \brief  Print Artifact input message for debugging
     * Returns  Void
     */
    void PrintArtifactInputMessage(const core_msgs::Artifact& msg);

    /*! \brief  Extracts covariance from artifact message and converts to gtsam::SharedNoiseModel
     * Returns  gtsam::SharedNoiseModel
     */
    gtsam::SharedNoiseModel ExtractCovariance(const boost::array<float, 9> covariance);

    /*! \brief  Clear artifact data
     * Returns  Void
     */
    void ClearArtifactData();

    /*! \brief  Add artifact data
     * Returns  Void
     */
    void AddArtifactData(const gtsam::Symbol artifact_key, std::pair<ros::Time, ros::Time> time_stamp, const gtsam::Pose3 transform, const gtsam::SharedNoiseModel noise);

    /*! \brief  Stores/Updated artifactInfo Hash
     * Returns  Void
     */
    void StoreArtifactInfo(const gtsam::Symbol artifact_key, const core_msgs::Artifact& msg);

    private:
    // Stores the artifact id to info mapping which is used to update any artifact associated parameters 
    // from the pose graph
    std::unordered_map<long unsigned int, ArtifactInfo> artifact_key2info_hash_;

    // Mapping between a artifact id and the node where it is present in the pose graph
    // TODO: Make keys as symbols gtsam.
    std::unordered_map<std::string, gtsam::Symbol> artifact_id2key_hash;

    
    // Parameters
    bool b_artifacts_in_global_;
    int largest_artifact_id_; 
    bool use_artifact_loop_closure_;

    // Artifact prefix
    unsigned char artifact_prefix_;

    // Namespace for publishing
    std::string name_;

    // Artifact output data
    FactorData artifact_data_;

    // Transformer
    tf2_ros::Buffer tf_buffer_;

    // Publisher
    ros::Publisher artifact_pub_;

    // Subscribers
    ros::Subscriber artifact_sub_;
    // std::vector<ros::Subscriber> Subscriber_artifactList_;

    // Test class
    friend class TestArtifactHandler;
=======
public:
  // Constructor
  ArtifactHandler();

  // Destructor
  virtual ~ArtifactHandler() = default;

  /*! \brief Initialize parameters and callbacks.
   * n - Nodehandle
   * Returns bool
   */
  bool Initialize(const ros::NodeHandle& n);

  /*! \brief  Gives the artifact associated data to the caller.
   * Returns  Artifact data
   */
  FactorData GetData();

  /*! \brief  Get the artifact_key2info_hash_
   * Returns  artifact_key2info_hash_
   */
  std::unordered_map<long unsigned int, ArtifactInfo>&
  GetArtifactKey2InfoHash() {
    return artifact_key2info_hash_;
  };

  /*! \brief  Updates the global pose of an artifact
   * Returns  bool
   */
  bool UpdateGlobalPose(gtsam::Symbol artifact_key, gtsam::Pose3 global_pose);

  /*! \brief  Publish Artifact
   * Returns  Void
   */
  void PublishArtifacts(gtsam::Symbol artifact_key, gtsam::Pose3 global_pose);

protected:
  /*! \brief Load artifact parameters.
   * n - Nodehandle
   * Returns bool
   */
  bool LoadParameters(const ros::NodeHandle& n);

  /*! \brief Register callbacks.
   * n - Nodehandle, from_log - ????
   * Returns bool
   */
  bool RegisterCallbacks(const ros::NodeHandle& n, bool from_log);

  /*! \brief Register Log callbacks.
   * n - Nodehandle
   * Returns bool
   */
  bool RegisterLogCallbacks(const ros::NodeHandle& n);

  /*! \brief Register Online callbacks.
   * n - Nodehandle
   * Returns bool
   */
  bool RegisterOnlineCallbacks(const ros::NodeHandle& n);

  /*! \brief Compute transform from Artifact message.
   * Not sure how necessary this is ????
   * Returns Transform
   */
  Eigen::Vector3d ComputeTransform(const core_msgs::Artifact& msg);

  /*! \brief  Get artifacts ID from artifact key
   * Returns Artifacts ID
   */
  std::string GetArtifactID(gtsam::Symbol artifact_key);

  /*! \brief  Callback for Artifacts.
   * Returns  Void
   */
  void ArtifactCallback(const core_msgs::Artifact& msg);

  /*! \brief  Create publisher for the artifacts.
   * Returns  Void
   */
  bool CreatePublishers(const ros::NodeHandle& n);

  /*! \brief  Print Artifact input message for debugging
   * Returns  Void
   */
  void PrintArtifactInputMessage(const core_msgs::Artifact& msg);

  /*! \brief  Extracts covariance from artifact message and converts to
   * gtsam::SharedNoiseModel Returns  gtsam::SharedNoiseModel
   */
  gtsam::SharedNoiseModel
  ExtractCovariance(const boost::array<float, 9> covariance);

  /*! \brief  Clear artifact data
   * Returns  Void
   */
  void ClearArtifactData();

  /*! \brief  Add artifact data
   * Returns  Void
   */
  void AddArtifactData(const gtsam::Symbol artifact_key,
                       std::pair<ros::Time, ros::Time> time_stamp,
                       const gtsam::Pose3 transform,
                       const gtsam::SharedNoiseModel noise);

  /*! \brief  Stores/Updated artifactInfo Hash
   * Returns  Void
   */
  void StoreArtifactInfo(const gtsam::Symbol artifact_key,
                         const core_msgs::Artifact& msg);

private:
  // Stores the artifact id to info mapping which is used to update any artifact
  // associated parameters from the pose graph
  std::unordered_map<long unsigned int, ArtifactInfo> artifact_key2info_hash_;

  // Mapping between a artifact id and the node where it is present in the pose
  // graph
  // TODO: Make keys as symbols gtsam.
  std::unordered_map<std::string, gtsam::Symbol> artifact_id2key_hash;

  // Parameters
  bool b_artifacts_in_global_;
  int largest_artifact_id_;
  bool use_artifact_loop_closure_;

  // Artifact prefix
  unsigned char artifact_prefix_;

  // Namespace for publishing
  std::string name_;

  // Artifact output data
  FactorData artifact_data_;

  // Transformer
  tf2_ros::Buffer tf_buffer_;

  // Publisher
  ros::Publisher artifact_pub_;

  // Subscribers
  ros::Subscriber artifact_sub_;
  std::vector<ros::Subscriber> Subscriber_artifactList_;

  // Test class
  friend class TestArtifactHandler;
>>>>>>> 472d61bb
};

#endif // !ARTIFACT_HANDLER_H<|MERGE_RESOLUTION|>--- conflicted
+++ resolved
@@ -35,148 +35,6 @@
  relative transform to the pose graph
  */
 class ArtifactHandler : public LampDataHandlerBase {
-<<<<<<< HEAD
-    public:
-    // Constructor
-    ArtifactHandler();
-
-    // Destructor
-    virtual ~ArtifactHandler() = default;
-
-    /*! \brief Initialize parameters and callbacks. 
-     * n - Nodehandle
-     * Returns bool
-     */
-    bool Initialize(const ros::NodeHandle& n);
-    
-    /*! \brief  Gives the artifact associated data to the caller.
-     * Returns  Artifact data
-     */
-    FactorData GetData();
-
-    /*! \brief  Get the artifact_key2info_hash_
-     * Returns  artifact_key2info_hash_
-     */
-    std::unordered_map<long unsigned int, ArtifactInfo>& GetArtifactKey2InfoHash() {return artifact_key2info_hash_;};
-
-    /*! \brief  Updates the global pose of an artifact 
-     * Returns  bool
-     */
-    bool UpdateGlobalPose(gtsam::Symbol artifact_key ,gtsam::Pose3 global_pose);
-
-    /*! \brief  Publish Artifact
-     * Returns  Void
-     */
-    void PublishArtifacts(gtsam::Symbol artifact_key ,gtsam::Pose3 global_pose);
-
-    protected:
-    /*! \brief Load artifact parameters. 
-     * n - Nodehandle
-     * Returns bool
-     */
-    bool LoadParameters(const ros::NodeHandle& n);
-
-    /*! \brief Register callbacks. 
-     * n - Nodehandle, from_log - ????
-     * Returns bool
-     */
-    bool RegisterCallbacks(const ros::NodeHandle& n, bool from_log);
-
-    /*! \brief Register Log callbacks. 
-     * n - Nodehandle
-     * Returns bool
-     */
-    bool RegisterLogCallbacks(const ros::NodeHandle& n);
-
-    /*! \brief Register Online callbacks. 
-     * n - Nodehandle
-     * Returns bool
-     */
-    bool RegisterOnlineCallbacks(const ros::NodeHandle& n);
-
-    /*! \brief Compute transform from Artifact message.
-     * Not sure how necessary this is ????
-     * Returns Transform
-     */
-    Eigen::Vector3d ComputeTransform(const core_msgs::Artifact& msg);
-
-    /*! \brief  Get artifacts ID from artifact key
-     * Returns Artifacts ID
-     */
-    std::string GetArtifactID(gtsam::Symbol artifact_key);
-
-    /*! \brief  Callback for Artifacts.
-     * Returns  Void
-     */
-    void ArtifactCallback(const core_msgs::Artifact& msg);
-    
-    /*! \brief  Create publisher for the artifacts.
-     * Returns  Void
-     */
-    bool CreatePublishers(const ros::NodeHandle& n);
-
-    /*! \brief  Print Artifact input message for debugging
-     * Returns  Void
-     */
-    void PrintArtifactInputMessage(const core_msgs::Artifact& msg);
-
-    /*! \brief  Extracts covariance from artifact message and converts to gtsam::SharedNoiseModel
-     * Returns  gtsam::SharedNoiseModel
-     */
-    gtsam::SharedNoiseModel ExtractCovariance(const boost::array<float, 9> covariance);
-
-    /*! \brief  Clear artifact data
-     * Returns  Void
-     */
-    void ClearArtifactData();
-
-    /*! \brief  Add artifact data
-     * Returns  Void
-     */
-    void AddArtifactData(const gtsam::Symbol artifact_key, std::pair<ros::Time, ros::Time> time_stamp, const gtsam::Pose3 transform, const gtsam::SharedNoiseModel noise);
-
-    /*! \brief  Stores/Updated artifactInfo Hash
-     * Returns  Void
-     */
-    void StoreArtifactInfo(const gtsam::Symbol artifact_key, const core_msgs::Artifact& msg);
-
-    private:
-    // Stores the artifact id to info mapping which is used to update any artifact associated parameters 
-    // from the pose graph
-    std::unordered_map<long unsigned int, ArtifactInfo> artifact_key2info_hash_;
-
-    // Mapping between a artifact id and the node where it is present in the pose graph
-    // TODO: Make keys as symbols gtsam.
-    std::unordered_map<std::string, gtsam::Symbol> artifact_id2key_hash;
-
-    
-    // Parameters
-    bool b_artifacts_in_global_;
-    int largest_artifact_id_; 
-    bool use_artifact_loop_closure_;
-
-    // Artifact prefix
-    unsigned char artifact_prefix_;
-
-    // Namespace for publishing
-    std::string name_;
-
-    // Artifact output data
-    FactorData artifact_data_;
-
-    // Transformer
-    tf2_ros::Buffer tf_buffer_;
-
-    // Publisher
-    ros::Publisher artifact_pub_;
-
-    // Subscribers
-    ros::Subscriber artifact_sub_;
-    // std::vector<ros::Subscriber> Subscriber_artifactList_;
-
-    // Test class
-    friend class TestArtifactHandler;
-=======
 public:
   // Constructor
   ArtifactHandler();
@@ -325,7 +183,6 @@
 
   // Test class
   friend class TestArtifactHandler;
->>>>>>> 472d61bb
 };
 
 #endif // !ARTIFACT_HANDLER_H