--- conflicted
+++ resolved
@@ -50,14 +50,8 @@
         bool GetOdomDelta(const ros::Time t_now, GtsamPosCov& delta_pose);
         bool GetOdomDeltaLatestTime(ros::Time& t_now, GtsamPosCov& delta_pose);
         bool GetKeyedScanAtTime(const ros::Time& stamp, PointCloud::Ptr& msg);
-<<<<<<< HEAD
-        GtsamPosCov GetFusedOdomDeltaBetweenTimes(const ros::Time t1, const ros::Time t2) const;
+        GtsamPosCov GetFusedOdomDeltaBetweenTimes(const ros::Time t1, const ros::Time t2) const ;
         
-=======
-        GtsamPosCov GetFusedOdomDeltaBetweenTimes(const ros::Time t1,
-                                                  const ros::Time t2);
-
->>>>>>> fc840d0a
       protected:
 
         // Odometry Subscribers 
@@ -90,7 +84,7 @@
           return x.size();
         }
         
-        bool CheckOdomSize();
+        bool CheckOdomSize() const;
 
         bool InsertMsgInBuffer(const Odometry::ConstPtr& odom_msg, OdomPoseBuffer& buffer) {
           // TODO: Make it template 
