/*
 * Copyright Notes
 *
 * Authors: Matteo Palieri      (matteo.palieri@jpl.nasa.gov)
 *          Kamak Ebadi         (kamak.ebadi@jpl.nasa.gov)
 *          Nobuhiro Funabiki   (nobuhiro.funabiki@jpl.nasa.gov)
 */

// Define
#ifndef ODOMETRY_HANDLER_H
#define ODOMETRY_HANDLER_H

// Includes
#include <factor_handlers/LampDataHandlerBase.h>

// Typedefs
typedef geometry_msgs::PoseWithCovarianceStamped PoseCovStamped;
typedef nav_msgs::Odometry Odometry;
typedef std::pair<PoseCovStamped, PoseCovStamped> PoseCovStampedPair;
typedef std::map<double, PoseCovStamped> OdomPoseBuffer;
typedef std::pair<ros::Time, ros::Time> TimeStampedPair;
typedef pcl::PointCloud<pcl::PointXYZ> PointCloud;

typedef struct {
  bool b_has_value;
  gtsam::Pose3 pose;
  gtsam::SharedNoiseModel covariance;
} GtsamPosCov;

typedef std::pair<GtsamPosCov, GtsamPosCov> GtsamPosCovPair;

<<<<<<< HEAD
// Class Definition 
class OdometryHandler : public LampDataHandlerBase{


    friend class OdometryHandlerTest;
    friend class TestLampRobot;

    public:
        
        // Constructors and Destructors
        OdometryHandler();
        ~OdometryHandler();  

        // Public methods
        bool Initialize (const ros::NodeHandle& n);
        bool LoadParameters(const ros::NodeHandle& n);
        bool RegisterCallbacks(const ros::NodeHandle& n);

        // LAMP Interface 
        FactorData GetData();
        bool GetOdomDelta(const ros::Time t_now, GtsamPosCov& delta_pose);
        bool GetOdomDeltaLatestTime(ros::Time& t_now, GtsamPosCov& delta_pose);
        bool GetKeyedScanAtTime(const ros::Time& stamp, PointCloud::Ptr& msg);
        GtsamPosCov GetFusedOdomDeltaBetweenTimes(const ros::Time t1,
                                                  const ros::Time t2);

      protected:

        // Odometry Subscribers 
        ros::Subscriber lidar_odom_sub_;
        ros::Subscriber visual_odom_sub_;
        ros::Subscriber wheel_odom_sub_;

        // Pointcloud Subscribers
        ros::Subscriber point_cloud_sub_;

        // Odometry Callbacks 
        void LidarOdometryCallback(const Odometry::ConstPtr& msg); 
        void VisualOdometryCallback(const Odometry::ConstPtr& msg);
        void WheelOdometryCallback(const Odometry::ConstPtr& msg);

        // Pointcloud Callback 
        void PointCloudCallback(const sensor_msgs::PointCloud2::ConstPtr& msg);

        // Map Odometry Storages 
        OdomPoseBuffer lidar_odometry_buffer_;
        OdomPoseBuffer visual_odometry_buffer_;
        OdomPoseBuffer wheel_odometry_buffer_; 
                
        // Point Cloud Storage (Time stamp and point cloud)
        std::map<double, PointCloud> point_cloud_buffer_;

        // Utilities        
        
        // New map-based utilities  -------------------------------------------------------------------------------------------------------------------
        
        template <typename T1, typename T2> 
        int CheckBufferSizeMap(const std::map<T1, T2>& x) {
          return x.size();
        }
        
        bool CheckOdomSize();

        bool InsertMsgInBufferMap(const Odometry::ConstPtr& odom_msg, OdomPoseBuffer& buffer_map) {
          // TODO: Make it template 
          auto initial_map_size = buffer_map.size();
          PoseCovStamped current_msg;
          current_msg.header = odom_msg->header; 
          current_msg.pose = odom_msg->pose; 
          auto current_time = odom_msg->header.stamp.toSec();
          buffer_map.insert({current_time, current_msg});     
          auto final_map_size = buffer_map.size();
          if (final_map_size == (initial_map_size+1)){
            // Msg insertion was successful, return true to the caller
            return true;
          }
          else {
            return false;
          }               
        }
        
        // End new map-based utilities ---------------------------------------------------------------------------------------------------------------

        void FillGtsamPosCovOdom(const OdomPoseBuffer& odom_buffer, GtsamPosCov& measurement, const ros::Time t1, const ros::Time t2) const;
        double CalculatePoseDelta(const GtsamPosCov gtsam_pos_cov) const;
        void ClearOdometryBuffers();
        void ResetFactorData();        

        // Getters 

        gtsam::Pose3 GetTransform(const PoseCovStampedPair pose_cov_stamped_pair) const;        
        gtsam::SharedNoiseModel GetCovariance(const PoseCovStampedPair pose_cov_stamped_pair) const; 
        bool GetClosestLidarTime(const ros::Time time, ros::Time& closest_time) const;

        // Converters
        gtsam::Pose3 ToGtsam(const gu::Transform3& pose) const; // TODO: This function should be defined in the base class

        // The node's name.
        std::string name_;

        // Parameters
        double keyed_scan_time_diff_limit_;
        double pc_buffer_size_limit_;
        double translation_threshold_;

        // Fusion logic 
        double ts_threshold_; 
        ros::Time query_timestamp_first_; 
        GtsamPosCov fused_odom_;

        // New methods to deal with maps 
        bool GetPoseAtTime(const ros::Time stamp, const OdomPoseBuffer& odom_buffer_map, PoseCovStamped& output) const;
        bool GetPosesAtTimes(const ros::Time t1, const ros::Time t2, const OdomPoseBuffer& odom_buffer_map, PoseCovStampedPair& output_poses) const;
        
        bool b_is_first_query_;

      private:
=======
// Class Definition
class OdometryHandler : public LampDataHandlerBase {
  friend class OdometryHandlerTest;

public:
  // Constructors and Destructors
  OdometryHandler();
  ~OdometryHandler();

  // Public methods
  bool Initialize(const ros::NodeHandle& n);
  bool LoadParameters(const ros::NodeHandle& n);
  bool RegisterCallbacks(const ros::NodeHandle& n);

  // LAMP Interface
  FactorData GetData();
  bool GetOdomDelta(const ros::Time t_now, GtsamPosCov& delta_pose);
  bool GetOdomDeltaLatestTime(ros::Time& t_now, GtsamPosCov& delta_pose);
  bool GetKeyedScanAtTime(const ros::Time& stamp, PointCloud::Ptr& msg);
  GtsamPosCov GetFusedOdomDeltaBetweenTimes(const ros::Time t1,
                                            const ros::Time t2);

protected:
  // Odometry Subscribers
  ros::Subscriber lidar_odom_sub_;
  ros::Subscriber visual_odom_sub_;
  ros::Subscriber wheel_odom_sub_;

  // Pointcloud Subscribers
  ros::Subscriber point_cloud_sub_;

  // Odometry Callbacks
  void LidarOdometryCallback(const Odometry::ConstPtr& msg);
  void VisualOdometryCallback(const Odometry::ConstPtr& msg);
  void WheelOdometryCallback(const Odometry::ConstPtr& msg);

  // Pointcloud Callback
  void PointCloudCallback(const sensor_msgs::PointCloud2::ConstPtr& msg);

  // Map Odometry Storages
  OdomPoseBuffer lidar_odometry_buffer_;
  OdomPoseBuffer visual_odometry_buffer_;
  OdomPoseBuffer wheel_odometry_buffer_;

  // Point Cloud Storage (Time stamp and point cloud)
  std::map<double, PointCloud> point_cloud_buffer_;

  // Utilities

  // New map-based utilities
  // -------------------------------------------------------------------------------------------------------------------

  template <typename T1, typename T2>
  int CheckBufferSizeMap(const std::map<T1, T2>& x) {
    return x.size();
  }

  bool CheckOdomSize();

  bool InsertMsgInBufferMap(const Odometry::ConstPtr& odom_msg,
                            OdomPoseBuffer& buffer_map) {
    // TODO: Make it template
    auto initial_map_size = buffer_map.size();
    PoseCovStamped current_msg;
    current_msg.header = odom_msg->header;
    current_msg.pose = odom_msg->pose;
    auto current_time = odom_msg->header.stamp.toSec();
    buffer_map.insert({current_time, current_msg});
    auto final_map_size = buffer_map.size();
    if (final_map_size == (initial_map_size + 1)) {
      // Msg insertion was successful, return true to the caller
      return true;
    } else {
      return false;
    }
  }

  // End new map-based utilities
  // ---------------------------------------------------------------------------------------------------------------

  void FillGtsamPosCovOdom(const OdomPoseBuffer& odom_buffer,
                           GtsamPosCov& measurement,
                           const ros::Time t1,
                           const ros::Time t2) const;
  double CalculatePoseDelta(const GtsamPosCov gtsam_pos_cov) const;
  void ClearOdometryBuffers();
  void ResetFactorData();

  // Getters

  gtsam::Pose3
  GetTransform(const PoseCovStampedPair pose_cov_stamped_pair) const;
  gtsam::SharedNoiseModel
  GetCovariance(const PoseCovStampedPair pose_cov_stamped_pair) const;
  bool GetClosestLidarTime(const ros::Time time, ros::Time& closest_time) const;

  // Converters
  gtsam::Pose3 ToGtsam(const gu::Transform3& pose)
      const; // TODO: This function should be defined in the base class

  // The node's name.
  std::string name_;

  // Parameters
  double keyed_scan_time_diff_limit_;
  double pc_buffer_size_limit_;
  double translation_threshold_;

  // Fusion logic
  double ts_threshold_;
  ros::Time query_timestamp_first_;
  GtsamPosCov fused_odom_;

  // New methods to deal with maps
  bool GetPoseAtTime(const ros::Time stamp,
                     const OdomPoseBuffer& odom_buffer_map,
                     PoseCovStamped& output) const;
  bool GetPosesAtTimes(const ros::Time t1,
                       const ros::Time t2,
                       const OdomPoseBuffer& odom_buffer_map,
                       PoseCovStampedPair& output_poses) const;

  bool b_is_first_query_;

private:
>>>>>>> 472d61bb
};

#endif

/*
UNUSED
std::pair<ros::Time, ros::Time> GetTimeStamps(PoseCovStampedPair
pose_cov_stamped_pair); void CheckOdometryBuffer(OdomPoseBuffer& odom_buffer);
void PrepareFactor(OdomPoseBuffer& odom_buffer);
void MakeFactor(PoseCovStampedPair pose_cov_stamped_pair);
double CalculatePoseDelta(OdomPoseBuffer& odom_buffer);
PoseCovStamped GetDeltaBetweenPoses(const PoseCovStampedPair& input_poses);


template <typename T>
int CheckBufferSize(const std::vector<T>& x) {
     return x.size();
}

template <typename T1, typename T2>
bool InsertMsgInBuffer(const typename T1::ConstPtr& msg, std::vector<T2>&
buffer) {
    // TODO: This function should be defined in the base class
    auto prev_size = CheckBufferSize<T2>(buffer);
    T2 stored_msg;
    // TODO: The following two lines should be implemented in a function
    stored_msg.header = msg->header;
    stored_msg.pose = msg->pose;
    buffer.push_back(stored_msg);
    auto current_size = CheckBufferSize<T2>(buffer);
    if (current_size != (prev_size + 1)) return false;
    return true;
}
*/<|MERGE_RESOLUTION|>--- conflicted
+++ resolved
@@ -29,7 +29,6 @@
 
 typedef std::pair<GtsamPosCov, GtsamPosCov> GtsamPosCovPair;
 
-<<<<<<< HEAD
 // Class Definition 
 class OdometryHandler : public LampDataHandlerBase{
 
@@ -147,133 +146,6 @@
         bool b_is_first_query_;
 
       private:
-=======
-// Class Definition
-class OdometryHandler : public LampDataHandlerBase {
-  friend class OdometryHandlerTest;
-
-public:
-  // Constructors and Destructors
-  OdometryHandler();
-  ~OdometryHandler();
-
-  // Public methods
-  bool Initialize(const ros::NodeHandle& n);
-  bool LoadParameters(const ros::NodeHandle& n);
-  bool RegisterCallbacks(const ros::NodeHandle& n);
-
-  // LAMP Interface
-  FactorData GetData();
-  bool GetOdomDelta(const ros::Time t_now, GtsamPosCov& delta_pose);
-  bool GetOdomDeltaLatestTime(ros::Time& t_now, GtsamPosCov& delta_pose);
-  bool GetKeyedScanAtTime(const ros::Time& stamp, PointCloud::Ptr& msg);
-  GtsamPosCov GetFusedOdomDeltaBetweenTimes(const ros::Time t1,
-                                            const ros::Time t2);
-
-protected:
-  // Odometry Subscribers
-  ros::Subscriber lidar_odom_sub_;
-  ros::Subscriber visual_odom_sub_;
-  ros::Subscriber wheel_odom_sub_;
-
-  // Pointcloud Subscribers
-  ros::Subscriber point_cloud_sub_;
-
-  // Odometry Callbacks
-  void LidarOdometryCallback(const Odometry::ConstPtr& msg);
-  void VisualOdometryCallback(const Odometry::ConstPtr& msg);
-  void WheelOdometryCallback(const Odometry::ConstPtr& msg);
-
-  // Pointcloud Callback
-  void PointCloudCallback(const sensor_msgs::PointCloud2::ConstPtr& msg);
-
-  // Map Odometry Storages
-  OdomPoseBuffer lidar_odometry_buffer_;
-  OdomPoseBuffer visual_odometry_buffer_;
-  OdomPoseBuffer wheel_odometry_buffer_;
-
-  // Point Cloud Storage (Time stamp and point cloud)
-  std::map<double, PointCloud> point_cloud_buffer_;
-
-  // Utilities
-
-  // New map-based utilities
-  // -------------------------------------------------------------------------------------------------------------------
-
-  template <typename T1, typename T2>
-  int CheckBufferSizeMap(const std::map<T1, T2>& x) {
-    return x.size();
-  }
-
-  bool CheckOdomSize();
-
-  bool InsertMsgInBufferMap(const Odometry::ConstPtr& odom_msg,
-                            OdomPoseBuffer& buffer_map) {
-    // TODO: Make it template
-    auto initial_map_size = buffer_map.size();
-    PoseCovStamped current_msg;
-    current_msg.header = odom_msg->header;
-    current_msg.pose = odom_msg->pose;
-    auto current_time = odom_msg->header.stamp.toSec();
-    buffer_map.insert({current_time, current_msg});
-    auto final_map_size = buffer_map.size();
-    if (final_map_size == (initial_map_size + 1)) {
-      // Msg insertion was successful, return true to the caller
-      return true;
-    } else {
-      return false;
-    }
-  }
-
-  // End new map-based utilities
-  // ---------------------------------------------------------------------------------------------------------------
-
-  void FillGtsamPosCovOdom(const OdomPoseBuffer& odom_buffer,
-                           GtsamPosCov& measurement,
-                           const ros::Time t1,
-                           const ros::Time t2) const;
-  double CalculatePoseDelta(const GtsamPosCov gtsam_pos_cov) const;
-  void ClearOdometryBuffers();
-  void ResetFactorData();
-
-  // Getters
-
-  gtsam::Pose3
-  GetTransform(const PoseCovStampedPair pose_cov_stamped_pair) const;
-  gtsam::SharedNoiseModel
-  GetCovariance(const PoseCovStampedPair pose_cov_stamped_pair) const;
-  bool GetClosestLidarTime(const ros::Time time, ros::Time& closest_time) const;
-
-  // Converters
-  gtsam::Pose3 ToGtsam(const gu::Transform3& pose)
-      const; // TODO: This function should be defined in the base class
-
-  // The node's name.
-  std::string name_;
-
-  // Parameters
-  double keyed_scan_time_diff_limit_;
-  double pc_buffer_size_limit_;
-  double translation_threshold_;
-
-  // Fusion logic
-  double ts_threshold_;
-  ros::Time query_timestamp_first_;
-  GtsamPosCov fused_odom_;
-
-  // New methods to deal with maps
-  bool GetPoseAtTime(const ros::Time stamp,
-                     const OdomPoseBuffer& odom_buffer_map,
-                     PoseCovStamped& output) const;
-  bool GetPosesAtTimes(const ros::Time t1,
-                       const ros::Time t2,
-                       const OdomPoseBuffer& odom_buffer_map,
-                       PoseCovStampedPair& output_poses) const;
-
-  bool b_is_first_query_;
-
-private:
->>>>>>> 472d61bb
 };
 
 #endif
