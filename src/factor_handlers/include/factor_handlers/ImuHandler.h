/*
 * Copyright Notes
 * Authors: Matteo Palieri      (matteo.palieri@jpl.nasa.gov)
 */

#ifndef IMU_HANDLER_H
#define IMU_HANDLER_H

#include <factor_handlers/LampDataHandlerBase.h>
#include <gtsam/navigation/AttitudeFactor.h>
#include <eigen_conversions/eigen_msg.h>
#include <tf/transform_listener.h>
#include <sensor_msgs/Imu.h>

typedef sensor_msgs::Imu ImuMessage;
typedef Eigen::Quaterniond ImuQuaternion; 
typedef std::map<double, ImuQuaternion> ImuBuffer;

using namespace gtsam;

class ImuHandler : public LampDataHandlerBase {
    
  friend class ImuHandlerTest;

public:

  ImuHandler();
  ~ImuHandler();

  bool Initialize (const ros::NodeHandle& n);
  bool LoadParameters(const ros::NodeHandle& n);
  bool RegisterCallbacks(const ros::NodeHandle& n);

  // LAMP Interface
  virtual std::shared_ptr<FactorData> GetData(); 
  bool SetTimeForImuAttitude(const ros::Time& stamp);
  bool SetKeyForImuAttitude(const Symbol& key);
  
protected: 

  std::string name_;  
  bool b_verbosity_;

  ros::Subscriber imu_sub_;
  void ImuCallback(const ImuMessage::ConstPtr& msg);

  // Buffers
  ImuBuffer imu_buffer_;
  int buffer_size_limit_;
  bool InsertMsgInBuffer(const ImuMessage::ConstPtr& msg) ;
  int CheckBufferSize() const; 
  bool ClearBuffer();          

  // Quaternions
  double ts_threshold_;
  bool GetQuaternionAtTime(const ros::Time& stamp, ImuQuaternion& imu_quaternion) const; 
  Eigen::Vector3d QuaternionToYpr(const geometry_msgs::Quaternion& imu_quaternion) const;
  
  // Factors
  Pose3AttitudeFactor CreateAttitudeFactor(const Eigen::Vector3d& imu_ypr) const;              
  void ResetFactorData();  
  double query_stamp_;
  Symbol query_key_;
  ImuData factors_;
  double noise_sigma_imu_;

  // Transformations
  bool b_convert_imu_frame_;
  bool LoadCalibrationFromTfTree();
  tf::TransformListener imu_T_base_listener_;
  std::string base_frame_id_; 
  std::string imu_frame_id_;          
  Eigen::Affine3d I_T_B_;    
  Eigen::Affine3d B_T_I_; 
  Eigen::Quaterniond I_T_B_q_;  
<<<<<<< HEAD
        
=======

  bool b_convert_imu_frame_;
  bool b_verbosity_;
  double noise_sigma_imu_;
  
  // Check IMU for NANS
  bool CheckNans(const ImuMessage &msg);
>>>>>>> 63c780bb
};

#endif<|MERGE_RESOLUTION|>--- conflicted
+++ resolved
@@ -73,9 +73,6 @@
   Eigen::Affine3d I_T_B_;    
   Eigen::Affine3d B_T_I_; 
   Eigen::Quaterniond I_T_B_q_;  
-<<<<<<< HEAD
-        
-=======
 
   bool b_convert_imu_frame_;
   bool b_verbosity_;
@@ -83,7 +80,6 @@
   
   // Check IMU for NANS
   bool CheckNans(const ImuMessage &msg);
->>>>>>> 63c780bb
 };
 
 #endif