--- conflicted
+++ resolved
@@ -2,19 +2,7 @@
  *  @brief Testing the Lamp Robot class
  *
  */
-<<<<<<< HEAD
-
-// TODO: 1. The artifact message coming before the first pose which is causing it to crash.
-// Check and write unit test for it. The time in distal message can be a problem
-// I see Time queried is: 0 in some cases
-// 2. The covariance thing
-// 3. The non sequential nature of the artifact keys. The artifacts and april tags have the same prefix.
-// Lamp -> scripts -> tmuxp load launch_lamp
-// Filter artifact_reconciled. Subscribed
-// Lamp bag.
-=======
  
->>>>>>> 8acd57c7
 #include <gtest/gtest.h>
 
 #include "factor_handlers/ArtifactHandler.h"
@@ -291,8 +279,6 @@
   EXPECT_EQ(KeyInfoMap[gtsam::Symbol('A',1)].num_updates, 1);
   EXPECT_EQ(KeyInfoMap[gtsam::Symbol('A',1)].global_position, gtsam::Point3(0.5,0.3,0.1));
   EXPECT_EQ(KeyInfoMap[gtsam::Symbol('A',1)].id, "artifact");    
-<<<<<<< HEAD
-=======
 }
 
 TEST_F(TestArtifactHandler, IsPgoIntialized) {
@@ -325,7 +311,6 @@
   ArtifactCallback(msg);
   stored_data = GetArtifactData();
   EXPECT_TRUE(stored_data.b_has_data);
->>>>>>> 8acd57c7
 }
 
 int main(int argc, char** argv) {
