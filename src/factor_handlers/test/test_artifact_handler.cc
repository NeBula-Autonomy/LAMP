/**
 *  @brief Testing the Lamp Robot class
 *
 */

#include <gtest/gtest.h>

#include "factor_handlers/ArtifactHandler.h"

class TestArtifactHandler : public ::testing::Test{
  public: 
    ros::NodeHandle nh;
    ArtifactHandler art_handle;
    TestArtifactHandler(){
      art_handle.use_artifact_loop_closure_ = true;
    }
    ~TestArtifactHandler(){}
    bool LoadParameters() {return art_handle.LoadParameters(nh);}
    bool RegisterCallbacks() {return art_handle.RegisterCallbacks(nh, false);};
    bool UpdateGlobalPose(gtsam::Symbol artifact_key ,gtsam::Pose3 global_pose) {art_handle.UpdateGlobalPose(artifact_key, global_pose);};
    FactorData& GetArtifactData() {return art_handle.artifact_data_;};
    FactorData GetData() {return art_handle.GetData();};
    bool ArtifactCallback(core_msgs::Artifact msg) {art_handle.ArtifactCallback(msg);};
    std::unordered_map<long unsigned int, ArtifactInfo> GetKeyInfoMap() {return art_handle.artifact_key2info_hash_;};
    std::unordered_map<std::string, gtsam::Symbol> GetStringKeyMap() {return art_handle.artifact_id2key_hash;};
    void AddArtifactKey(gtsam::Symbol key) {art_handle.artifact_id2key_hash["distal"] = key;};
    std::string getID(gtsam::Symbol key) {return art_handle.GetArtifactID(key);};
    void AddArtifact(const gtsam::Symbol artifact_key, std::pair<ros::Time, ros::Time> time_stamp, const gtsam::Pose3 transform, const gtsam::SharedNoiseModel noise) {art_handle.AddArtifactData(artifact_key, time_stamp, transform, noise);};
    Eigen::Vector3d ComputeTrans(const core_msgs::Artifact& msg) {return art_handle.ComputeTransform(msg);};
    void ClearData() {art_handle.ClearArtifactData();};
};

TEST_F(TestArtifactHandler, ArtifactInfoInitialize) {
  // Constructor
  ArtifactInfo art_;

  // Check if ArtifactInfo is initialised correctly
  EXPECT_EQ(art_.num_updates, 0);
  EXPECT_EQ(art_.id, "");
  EXPECT_EQ(art_.global_pose.translation().vector(),
            Eigen::Vector3d(0.0, 0.0, 0.0));
}

<<<<<<< HEAD
TEST_F(TestArtifactHandler, LoadParameters)
{
=======
TEST_F(TestArtifactHandler, LoadParameters) {
>>>>>>> f5e65e88
  ros::param::set("b_artifacts_in_global", false);
  ros::param::set("use_artifact_loop_closure", true);
  ros::param::set("artifact_prefix", "Artifact");
  ASSERT_TRUE(LoadParameters());
}

TEST_F(TestArtifactHandler, RegisterCallbacks) {
  ASSERT_TRUE(RegisterCallbacks());
}

// TODO Something wrong in this. The artifact_key is missing something
TEST_F(TestArtifactHandler, UpdateGlobalPose) {
  // Key is 1
  gtsam::Symbol artifact_key = 1;
  // Global pose
  gtsam::Pose3 global_pose =
      gtsam::Pose3(gtsam::Rot3(0.1, 0, 0, 0, 0.1, 0, 0, 0, 0.1),
                   gtsam::Point3(1.0, 1.0, 1.0));
  // global_pose.translation().vector() = Eigen::Vector3d (1.0,1.0,1.0);
  // Add Artifact Info to the key hash
  ArtifactInfo art_info("distal");
  auto& ArtifactKeyToInfo = art_handle.GetArtifactKey2InfoHash();
  ArtifactKeyToInfo[artifact_key] = art_info;
  // Update global pose
  UpdateGlobalPose(artifact_key, global_pose);
  // Check if translation part of pose is updated
  EXPECT_EQ(ArtifactKeyToInfo[artifact_key].global_pose.translation().vector(),
            Eigen::Vector3d(1.0, 1.0, 1.0));
}

TEST_F(TestArtifactHandler, ComputeTransform) {
  // Construct the message
  core_msgs::Artifact msg;
  msg.parent_id = "distal";
  msg.confidence = 0.9;
  msg.id = "distal";
  msg.point.point.x = 0.9;
  msg.point.point.y = 0.3;
  msg.point.point.z = 0.5;
  msg.label = "backpack";

  // Check the value
  EXPECT_EQ(ComputeTrans(msg), Eigen::Vector3d(0.9,0.3,0.5));
}

TEST_F(TestArtifactHandler, ClearArtifactData) {
  // Add to the transform
  gtsam::Pose3 global_pose = gtsam::Pose3(gtsam::Rot3(0.1, 0,0,
                                                      0, 0.1,0,
                                                      0,0, 0.1), 
                                          gtsam::Point3 (1.0,1.0,1.0));

  // Add the artifacts message timsetamp 
  std::pair<ros::Time, ros::Time> ros_time_pair (ros::Time (0.1), ros::Time (0.0));
  // Get covariance
  Eigen::VectorXd sig (6);
  sig << 0.3,0.3,0.3,0.3,0.3,0.3;
  gtsam::SharedNoiseModel noise = gtsam::noiseModel::Diagonal::Sigmas(sig);
  // Add the data
  AddArtifact(gtsam::Symbol('l',0), ros_time_pair, global_pose, noise);
  // Get the data  
  FactorData& factor = GetArtifactData();
  // Check size of new artifact values
  EXPECT_EQ(factor.transforms.size(), 1);
  // Clear the values
  ClearData();
  // Check size of new artifact values
  EXPECT_EQ(factor.transforms.size(), 0);
}

TEST_F(TestArtifactHandler, GetData)
{
  FactorData& factor = GetArtifactData();
  // Set the new data flag
  factor.b_has_data = true;
  // Set the type to artifact
  factor.type = "artifact";
  // Add to the transform
  gtsam::Pose3 global_pose =
      gtsam::Pose3(gtsam::Rot3(0.1, 0, 0, 0, 0.1, 0, 0, 0, 0.1),
                   gtsam::Point3(1.0, 1.0, 1.0));

  factor.transforms.push_back(global_pose);
  // Add the artifacts message timsetamp
  std::pair<ros::Time, ros::Time> ros_time_pair(ros::Time(0.1), ros::Time(0.0));
  factor.time_stamps.push_back(ros_time_pair);
  // Add Artifact key
  factor.artifact_key.push_back(1);
  // Get the data and check if we get the data back
  FactorData stored_data = GetData();
  // Check the data
  EXPECT_EQ(stored_data.artifact_key[0], 1);
  EXPECT_EQ(stored_data.type, "artifact");
  ASSERT_TRUE(stored_data.b_has_data);
  EXPECT_EQ(stored_data.time_stamps[0].first, ros::Time(0.1));
}

TEST_F(TestArtifactHandler, GetArtifactID) {
  gtsam::Symbol key ('l',0);
  EXPECT_EQ(getID(key), "");
  AddArtifactKey(key);
  EXPECT_EQ(getID(key), "distal");
}

TEST_F(TestArtifactHandler, AddArtifactData) {
  // Add to the transform
  gtsam::Pose3 global_pose = gtsam::Pose3(gtsam::Rot3(0.1, 0,0,
                                                      0, 0.1,0,
                                                      0,0, 0.1), 
                                          gtsam::Point3 (1.0,1.0,1.0));

  // Add the artifacts message timsetamp 
  std::pair<ros::Time, ros::Time> ros_time_pair (ros::Time (0.1), ros::Time (0.0));
  // Get covariance
  Eigen::VectorXd sig (6);
  sig << 0.3,0.3,0.3,0.3,0.3,0.3;
  gtsam::SharedNoiseModel noise = gtsam::noiseModel::Diagonal::Sigmas(sig);
  // Add the data
  AddArtifact(gtsam::Symbol('l',0), ros_time_pair, global_pose, noise);
  // Get the data  
  FactorData& factor = GetArtifactData();
  // Check if data is new
  EXPECT_TRUE(factor.b_has_data);
  EXPECT_EQ(factor.artifact_key.size(),1);
  EXPECT_EQ(factor.artifact_key[0], gtsam::Symbol('l',0));
  EXPECT_EQ(factor.time_stamps[0].first, ros::Time(0.1));
  EXPECT_EQ(factor.transforms[0].translation().vector(), Eigen::Vector3d(1.0,1.0,1.0));
}

TEST_F(TestArtifactHandler, ArtifactCallback) {
  // Construct the message
  core_msgs::Artifact msg;
  msg.parent_id = "distal";
  msg.confidence = 0.9;
  msg.id = "distal";
  msg.point.point.x = 0.9;
  msg.point.point.y = 0.3;
  msg.point.point.z = 0.5;
  msg.label = "backpack";
  // Trigger the callback
  ArtifactCallback(msg);
  // Get the data
  FactorData& stored_data = GetArtifactData();
  // Check if data is flowing correctly
  // TODO Check next line
  EXPECT_EQ(stored_data.artifact_key[0].index(), 0);
  EXPECT_EQ(stored_data.type, "artifact");
  ASSERT_TRUE(stored_data.b_has_data);
  EXPECT_EQ(stored_data.time_stamps[0].second, ros::Time(0.0));
  EXPECT_EQ(stored_data.transforms[0].translation().vector(),
            Eigen::Vector3d(0.9, 0.3, 0.5));
  // Check if maps are filled
  gtsam::Pose3 global_pose =
      gtsam::Pose3(gtsam::Rot3(), gtsam::Point3(0.9, 0.3, 0.5));
  // Update the global pose
  UpdateGlobalPose(stored_data.artifact_key[0], global_pose);
  // Get the ArtifactInfo
  auto KeyInfoMap = GetKeyInfoMap();
  // Is the data in ArtifactInfo correct
  EXPECT_EQ(KeyInfoMap[stored_data.artifact_key[0]]
                .global_pose.translation()
                .vector(),
            Eigen::Vector3d(0.9, 0.3, 0.5));

  // Construct a new message
  msg.parent_id = "distal";
  msg.confidence = 0.8;
  msg.id = "distal";
  msg.point.point.x = 0.3;
  msg.point.point.y = 0.3;
  msg.point.point.z = 0.3;
  msg.label = "backpack";
  // Trigger the callback
  ArtifactCallback(msg);
  // Get the data
  stored_data = GetData();
  // Check data
  EXPECT_EQ(stored_data.artifact_key[1].index(), 0);
  EXPECT_EQ(stored_data.type, "artifact");
  ASSERT_TRUE(stored_data.b_has_data);
  EXPECT_EQ(stored_data.time_stamps[1].second, ros::Time(0.0));
  EXPECT_EQ(stored_data.transforms[1].translation().vector(),
            Eigen::Vector3d(0.3, 0.3, 0.3));
  // Check if maps are filled
  global_pose = gtsam::Pose3(gtsam::Rot3(), gtsam::Point3(0.3, 0.3, 0.3));
  // Update the global pose
  UpdateGlobalPose(stored_data.artifact_key[1], global_pose);
  // Get the Key Node
  auto StringKeyMap = GetStringKeyMap();
  // Is the data in ArtifactInfo correct
  EXPECT_EQ(StringKeyMap["distal"], stored_data.artifact_key[1]);
  EXPECT_EQ(StringKeyMap.size(), 1);
  // Get the ArtifactInfo
  KeyInfoMap = GetKeyInfoMap();
  // Is the data in ArtifactInfo correct
  EXPECT_EQ(KeyInfoMap.size(), 1);
}

int main(int argc, char** argv) {
  testing::InitGoogleTest(&argc, argv);
  ros::init(argc, argv, "test_artifact_handler");
  return RUN_ALL_TESTS();
}<|MERGE_RESOLUTION|>--- conflicted
+++ resolved
@@ -41,12 +41,7 @@
             Eigen::Vector3d(0.0, 0.0, 0.0));
 }
 
-<<<<<<< HEAD
-TEST_F(TestArtifactHandler, LoadParameters)
-{
-=======
 TEST_F(TestArtifactHandler, LoadParameters) {
->>>>>>> f5e65e88
   ros::param::set("b_artifacts_in_global", false);
   ros::param::set("use_artifact_loop_closure", true);
   ros::param::set("artifact_prefix", "Artifact");
