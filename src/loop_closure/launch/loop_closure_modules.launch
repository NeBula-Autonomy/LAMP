--- conflicted
+++ resolved
@@ -82,13 +82,9 @@
     <remap from="~prioritized_loop_candidates" to="lamp/loop_candidate_queue/prioritized_loop_candidates" />
 
     <remap from="~loop_computation_status" to="lamp/loop_computation/loop_computation_status" />
-<<<<<<< HEAD
-    <!-- Loop closure parameters  -->
+    <!-- Loop closure parameters -->
     <!-- Use fixed covariances, rather than computed -->
     <param name="b_use_fixed_covariances" value="false" />
-=======
-    <!-- Loop closure parameters-->
->>>>>>> fa029e24
     <rosparam file="$(find lamp)/config/lamp_settings.yaml" subst_value="true"/>
     <rosparam file="$(find loop_closure)/config/laser_parameters.yaml" subst_value="true"/>     
     <rosparam file="$(find lamp)/config/precision_parameters.yaml" subst_value="true"/> 
