--- conflicted
+++ resolved
@@ -1,13 +1,8 @@
 <launch>
   <arg name="robot_namespace" default="base1"/>
-<<<<<<< HEAD
-  <arg name="dataset_path"    default="/home/costar/Downloads/LoopComputeBenchmark" />
-  <arg name="output_dir"      default="/home/costar/Downloads/LoopComputeEval" />
-  <arg name="test_name"       default="test" />
-=======
   <arg name="dataset_path"    default="/data/LoopComputeBenchmark/PointCloudData" />
-  <arg name="output_csv"      default="/data/LoopComputeBenchmark/Outputs/loop_eval_07.csv" />
->>>>>>> 493ee959
+  <arg name="test_name"       default="test7" />
+  <arg name="output_dir"      default="/data/LoopComputeBenchmark/Outputs" />
 
   <group ns="$(arg robot_namespace)">
 
