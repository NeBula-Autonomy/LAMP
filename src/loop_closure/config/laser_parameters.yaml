--- conflicted
+++ resolved
@@ -17,11 +17,7 @@
   # To compute a loop closure we perform ICP between the current scan and laser
   # scans captured from nearby poses. In order to be considered a loop closure,
   # the ICP "fitness score" must be less than this number.
-<<<<<<< HEAD
   max_tolerable_fitness: 0.10
-=======
-  max_tolerable_fitness: 2.0 # 2.0
->>>>>>> 1f04efe3
 
   # Don't attempt loop closures with poses in the graph that were collected within
   # this translational distance (m) from the current pose.
@@ -75,13 +71,8 @@
 
 base: 
 
-<<<<<<< HEAD
-  # Initialization method { IDENTITY, ODOMETRY, ODOM_ROTATION, FEATURES }
-  icp_initialization_method: 1
-=======
   # Initialization method { IDENTITY, ODOMETRY, ODOM_ROTATION }
   icp_initialization_method: 2
->>>>>>> 1f04efe3
 
   # Translation threshold for new nodes to compute values for loop closure checking
   translation_threshold_nodes: 1.0
