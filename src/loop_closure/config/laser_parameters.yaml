#############################################
# PARAMETERS FOR LASER LOOP CLOSURES (ROBOT)
#############################################

robot: 

  #--------------------------------------------------------------------------------
  #### Loop closure generation 
  #--------------------------------------------------------------------------------
  #--------------------------------------------------------------------------------
  # Translation threshold for new nodes to compute values for loop closure checking
  translation_threshold_nodes: 1.0

  # When searching through old poses for loop closures, only consider old poses
  # that are within this distance of the current pose.

  proximity_threshold: 5

  # When generating loop closures, only generate with n closest old poses instead 
  # of everything within the proximity threshold.
  n_closest: 3
  b_take_n_closest: true

  # Don't attempt loop closures with poses in the graph that were collected within
  # this translational distance (m) from the current pose.
  distance_to_skip_recent_poses: 15 #10 # 200

  #--------------------------------------------------------------------------------
  #### Loop closure prioritization
  #--------------------------------------------------------------------------------
  #--------------------------------------------------------------------------------
  # Loop closure prioritization method { GENERIC, OBSERVABILITY}
  prioritization_method: 0

  #--------------------------------------------------------------------------------
  # Generic prioritization loop closure (by order recieved)
  #--------------------------------------------------------------------------------
  gen_prioritization:
    min_observability: 100
    normals_search_radius: 1.0
    choose_best: true # send only the best candidate for geometric verification
    threads: 4

  #--------------------------------------------------------------------------------
  # Observability prioritization loop closure
  #--------------------------------------------------------------------------------
  obs_prioritization:
    publish_n_best: 10
    min_observability: 0.2
    horizon: 120
    normals_search_radius: 1.0
    therads: 4

  #--------------------------------------------------------------------------------
  #### Loop closure computation
  #--------------------------------------------------------------------------------
  #--------------------------------------------------------------------------------
  # Initialization method { IDENTITY, ODOMETRY, ODOM_ROTATION, FEATURES, TEASER }
  icp_initialization_method: 3

  # ICP covariance calculation method { POINT2POINT, POINT2PLANE }
  icp_covariance_calculation: 1

  # To compute a loop closure we perform ICP between the current scan and laser
  # scans captured from nearby poses. In order to be considered a loop closure,
  # the ICP "fitness score" must be less than this number.
  max_tolerable_fitness: 0.4 #0.04

  # How long to "wait" for keyed scans 
  keyed_scans_max_delay: 0.1

  #How many ICP alignments to perform simultaneously.
  #If <1, percent of total cores on machine
  #if >1 then use exactly n threads.
  #if == 1, don't use thread pool
  icp_thread_pool_thread_count: 1

  icp_lc:
    # Stop ICP if the transformation from the last iteration was this small.
    tf_epsilon: 0.0000000001

    # During ICP, two points won't be considered a correspondence if they are at
    # least this far from one another.
    corr_dist: 0.1

    # Iterate ICP this many times.
    iterations: 5 # Default from original branch is 20: 

    # Number of threads for multithreaded GICP
    threads: 4
  
  #--------------------------------------------------------------------------------
  # SAC-IA Settings for feature-based initialization
  #--------------------------------------------------------------------------------

  sac_ia:
    # Iterate SAC-IA this many times.
    iterations: 10

    # Number of previous scans to accumulate for target pointcloud
    # 0 means no accumulation
    num_prev_scans: 2
    num_next_scans: 2
    b_accumulate_source: true
    
    # Radii of area to consider when computing normals and features
    normals_radius: 1.0
    features_radius: 2.0

    # If SAC fitness score is more than the following value, it will be rejected
    fitness_score_threshold: 1.2

  #--------------------------------------------------------------------------------
  # TEASER Settings for feature-based initialization
  #--------------------------------------------------------------------------------
  
  TEASERPP:

    num_inlier_threshold: 5
    rotation_cost_threshold: 1.0 # Default value in TEASER++: 0.005
    rotation_max_iterations: 100
    noise_bound: 0.05
    # For finding FPFH correspondences
    TEASER_FPFH_normals_radius: 1.5
    TEASER_FPFH_features_radius: 2.0

  #--------------------------------------------------------------------------------
  # Harris keypoints Settings 
  #--------------------------------------------------------------------------------
  
  harris3D:
    # Set the threshold value to filter out weak corners. This is only evaluated if non maxima suppression is turned on.
    harris_threshold: 0.000000005 # was 0.05

    # Whether non maxima suppression should be applied or the response for each point should be returned
    harris_suppression: true

    # the radius for normal estimation as well as for non maxima suppression
    harris_radius: 0.1

    # Whether the detected key points should be refined or not
    harris_refine: false

    # Response type: {HARRIS = 1, NOBLE, LOWE, TOMASI, CURVATURE}
    harris_response: 1
  queue:
    #The max number of loop closures to send once the computation node is free
    amount_per_round: 100
    # Method : {ROUND_ROBIN = 1, OBSERVABILITY = 2}
    method: 2

#############################################
# PARAMETERS FOR LASER LOOP CLOSURES (BASE)
#############################################

base: 
  #--------------------------------------------------------------------------------
  #### Loop closure generation 
  #--------------------------------------------------------------------------------
  #--------------------------------------------------------------------------------
  # Translation threshold for new nodes to compute values for loop closure checking
  translation_threshold_nodes: 1.0

  # When searching through old poses for loop closures, only consider old poses
  # that are within this distance of the current pose.
  proximity_threshold: 50

  # When generating loop closures, only generate with n closest old poses instead 
  # of everything within the proximity threshold.
  n_closest: 10
  b_take_n_closest: true

  # Don't attempt loop closures with poses in the graph that were collected within
  # this translational distance (m) from the current pose.
  distance_to_skip_recent_poses: 80 #10 # 200

  #--------------------------------------------------------------------------------
  #### Loop closure prioritization
  #--------------------------------------------------------------------------------
  #--------------------------------------------------------------------------------
  # Loop closure prioritization method { GENERIC, OBSERVABILITY}
  prioritization_method: 1

  #--------------------------------------------------------------------------------
  # Generic prioritization loop closure (by order recieved)
  #--------------------------------------------------------------------------------
  gen_prioritization:
    min_observability: 100
    normals_search_radius: 1.0
    choose_best: false # send only the best candidate for geometric verification
    threads: 8

  #--------------------------------------------------------------------------------
  # Observability prioritization loop closure
  #--------------------------------------------------------------------------------
  obs_prioritization:
    publish_n_best: 300
    min_observability: 0.2 # normalized from 0 to 1
    horizon: 300
    normals_search_radius: 1.0
    threads: 8

  #--------------------------------------------------------------------------------
  #### Loop closure computation
  #--------------------------------------------------------------------------------
  #--------------------------------------------------------------------------------
  # Initialization method { IDENTITY, ODOMETRY, ODOM_ROTATION, FEATURES, TEASER }
  icp_initialization_method: 3

  # ICP covariance calculation method { POINT2POINT, POINT2PLANE }
  icp_covariance_calculation: 1

  # To compute a loop closure we perform ICP between the current scan and laser
  # scans captured from nearby poses. In order to be considered a loop closure,
  # the ICP "fitness score" must be less than this number.
<<<<<<< HEAD
  max_tolerable_fitness: 0.8 #0.04 - TEASER had 5.0
=======
  max_tolerable_fitness: 0.4 #0.04
>>>>>>> 383492e9

  # How long to "wait" for keyed scans 
  keyed_scans_max_delay: 600.0

  #How many ICP alignments to perform simultaneously.
  #If <1, percent of total cores on machine
  #if >1 then use exactly n threads.
  #if == 1, don't use thread pool
  icp_thread_pool_thread_count: 0.8

  icp_lc:
    # Stop ICP if the transformation from the last iteration was this small.
    tf_epsilon: 0.0000000001

    # During ICP, two points won't be considered a correspondence if they are at
    # least this far from one another.
    corr_dist: 0.5

    # Iterate ICP this many times.
    # Check this
    iterations: 200 #was 5 # Default from original branch is 20: 
                  # For ground truth generation set it to a high number (100)
    
    # Number of threads for multithreaded GICP
    threads: 8

    # Transform thresholding - to limit for transforms too large
    transform_thresholding: true 
    max_translation: 100 # max allowable translation in m 
    max_rotation: 50 # max allowable rotation in deg

  #--------------------------------------------------------------------------------
  # SAC-IA Settings for feature-based initialization
  #--------------------------------------------------------------------------------

  sac_ia:
    # Iterate SAC-IA this many times.
    iterations: 500

    # Number of previous scans to accumulate for target pointcloud
    # 0 means no accumulation
    num_prev_scans: 2
    num_next_scans: 2
    b_accumulate_source: false
    
    # Radii of area to consider when computing normals and features
    normals_radius: 1.0
    features_radius: 2.0

    # If SAC fitness score is more than the following value, it will be rejected
    fitness_score_threshold: 32.0

  #--------------------------------------------------------------------------------
  # TEASER Settings for feature-based initialization
  #--------------------------------------------------------------------------------
  
  TEASERPP:

    num_inlier_threshold: 5
    rotation_cost_threshold: 1.0 # Default value in TEASER++: 0.005
    rotation_max_iterations: 100
    noise_bound: 1.0
    # For finding FPFH correspondences
    TEASER_FPFH_normals_radius: 1.5
    TEASER_FPFH_features_radius: 2.0

  #--------------------------------------------------------------------------------
  # Harris keypoints Settings 
  #--------------------------------------------------------------------------------
  
  harris3D:
    # Set the threshold value to filter out weak corners. This is only evaluated if non maxima suppression is turned on.
    harris_threshold: 0.000000005

    # Whether non maxima suppression should be applied or the response for each point should be returned
    harris_suppression: true

    # the radius for normal estimation as well as for non maxima suppression
    harris_radius: 0.05 # 0.1 for TEASER

    # Whether the detected key points should be refined or not
    harris_refine: false

    # Response type: {HARRIS = 1, NOBLE, LOWE, TOMASI, CURVATURE}
    harris_response: 1
  queue:
    #The max number of loop closures to send once the computation node is free
    amount_per_round: 500
    # Method : {ROUND_ROBIN = 1, OBSERVABILITY = 2}
    method: 1<|MERGE_RESOLUTION|>--- conflicted
+++ resolved
@@ -130,7 +130,7 @@
   
   harris3D:
     # Set the threshold value to filter out weak corners. This is only evaluated if non maxima suppression is turned on.
-    harris_threshold: 0.000000005 # was 0.05
+    harris_threshold: 0.000000005
 
     # Whether non maxima suppression should be applied or the response for each point should be returned
     harris_suppression: true
@@ -213,11 +213,7 @@
   # To compute a loop closure we perform ICP between the current scan and laser
   # scans captured from nearby poses. In order to be considered a loop closure,
   # the ICP "fitness score" must be less than this number.
-<<<<<<< HEAD
-  max_tolerable_fitness: 0.8 #0.04 - TEASER had 5.0
-=======
-  max_tolerable_fitness: 0.4 #0.04
->>>>>>> 383492e9
+  max_tolerable_fitness: 0.4 #0.04 - TEASER had 5.0
 
   # How long to "wait" for keyed scans 
   keyed_scans_max_delay: 600.0
@@ -296,7 +292,7 @@
     harris_suppression: true
 
     # the radius for normal estimation as well as for non maxima suppression
-    harris_radius: 0.05 # 0.1 for TEASER
+    harris_radius: 0.1
 
     # Whether the detected key points should be refined or not
     harris_refine: false
