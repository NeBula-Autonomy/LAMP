#############################################
# PARAMETERS FOR LASER LOOP CLOSURES (ROBOT)
#############################################

robot: 

  #--------------------------------------------------------------------------------
  #### Loop closure generation 
  #--------------------------------------------------------------------------------
  #--------------------------------------------------------------------------------
  # Translation threshold for new nodes to compute values for loop closure checking
  translation_threshold_nodes: 1.0

  # When searching through old poses for loop closures, only consider old poses
  # that are within this distance of the current pose.

  proximity_threshold: 5

  # When generating loop closures, only generate with n closest old poses instead 
  # of everything within the proximity threshold.
  n_closest: 3
  b_take_n_closest: true

  # Don't attempt loop closures with poses in the graph that were collected within
  # this translational distance (m) from the current pose.
  distance_to_skip_recent_poses: 15 #10 # 200

  #--------------------------------------------------------------------------------
  #### Loop closure prioritization
  #--------------------------------------------------------------------------------
  #--------------------------------------------------------------------------------
  # Loop closure prioritization method { GENERIC, OBSERVABILITY}
  prioritization_method: 0

  #--------------------------------------------------------------------------------
  # Generic prioritization loop closure (by order recieved)
  #--------------------------------------------------------------------------------
  gen_prioritization:
    min_observability: 100
    normals_search_radius: 1.0
    choose_best: true # send only the best candidate for geometric verification
    threads: 4

  #--------------------------------------------------------------------------------
  # Observability prioritization loop closure
  #--------------------------------------------------------------------------------
  obs_prioritization:
    publish_n_best: 10
    min_observability: 0.2
    horizon: 120
    normals_search_radius: 1.0
    therads: 4

  #--------------------------------------------------------------------------------
  #### Loop closure computation
  #--------------------------------------------------------------------------------
  #--------------------------------------------------------------------------------
  # Initialization method { IDENTITY, ODOMETRY, ODOM_ROTATION, FEATURES, TEASER }
  icp_initialization_method: 3

  # ICP covariance calculation method { POINT2POINT, POINT2PLANE }
  icp_covariance_calculation: 1

  # To compute a loop closure we perform ICP between the current scan and laser
  # scans captured from nearby poses. In order to be considered a loop closure,
  # the ICP "fitness score" must be less than this number.
  max_tolerable_fitness: 0.4 #0.04

  # How long to "wait" for keyed scans 
  keyed_scans_max_delay: 0.1

  #How many ICP alignments to perform simultaneously.
  #If <1, percent of total cores on machine
  #if >1 then use exactly n threads.
  #if == 1, don't use thread pool
  icp_thread_pool_thread_count: 1

  icp_lc:
    # Stop ICP if the transformation from the last iteration was this small.
    tf_epsilon: 0.0000000001

    # During ICP, two points won't be considered a correspondence if they are at
    # least this far from one another.
    corr_dist: 0.1

    # Iterate ICP this many times.
    iterations: 5 # Default from original branch is 20: 

    # Number of threads for multithreaded GICP
    threads: 4
  
  #--------------------------------------------------------------------------------
  # SAC-IA Settings for feature-based initialization
  #--------------------------------------------------------------------------------

  sac_ia:
    # Iterate SAC-IA this many times.
    iterations: 10

    # Number of previous scans to accumulate for target pointcloud
    # 0 means no accumulation
    num_prev_scans: 2
    num_next_scans: 2
    b_accumulate_source: true
    
    # Radii of area to consider when computing normals and features
    normals_radius: 1.0
    features_radius: 2.0

    # If SAC fitness score is more than the following value, it will be rejected
    fitness_score_threshold: 1.2

  #--------------------------------------------------------------------------------
  # TEASER Settings for feature-based initialization
  #--------------------------------------------------------------------------------
  
  TEASERPP:

    num_inlier_threshold: 5
    rotation_cost_threshold: 1.0 # Default value in TEASER++: 0.005
    rotation_max_iterations: 100
    noise_bound: 0.05
    # For finding FPFH correspondences
    TEASER_FPFH_normals_radius: 1.5
    TEASER_FPFH_features_radius: 2.0

  #--------------------------------------------------------------------------------
  # Harris keypoints Settings 
  #--------------------------------------------------------------------------------
  
  harris3D:
    # Set the threshold value to filter out weak corners. This is only evaluated if non maxima suppression is turned on.
    harris_threshold: 0.000000005

    # Whether non maxima suppression should be applied or the response for each point should be returned
    harris_suppression: true

    # the radius for normal estimation as well as for non maxima suppression
    harris_radius: 0.1

    # Whether the detected key points should be refined or not
    harris_refine: false

    # Response type: {HARRIS = 1, NOBLE, LOWE, TOMASI, CURVATURE}
    harris_response: 1
  queue:
    #The max number of loop closures to send once the computation node is free
    amount_per_round: 100
    # Method : {ROUND_ROBIN = 1, OBSERVABILITY = 2}
    method: 2

#############################################
# PARAMETERS FOR LASER LOOP CLOSURES (BASE)
#############################################

base: 
  #--------------------------------------------------------------------------------
  #### Loop closure generation 
  #--------------------------------------------------------------------------------
  #--------------------------------------------------------------------------------
  # Translation threshold for new nodes to compute values for loop closure checking
  translation_threshold_nodes: 1.0

  # When searching through old poses for loop closures, only consider old poses
  # that are within this distance of the current pose.
  proximity_threshold: 50

  # When generating loop closures, only generate with n closest old poses instead 
  # of everything within the proximity threshold.
  n_closest: 10
  b_take_n_closest: true

  # Don't attempt loop closures with poses in the graph that were collected within
  # this translational distance (m) from the current pose.
  distance_to_skip_recent_poses: 80 #10 # 200

  #--------------------------------------------------------------------------------
  #### Loop closure prioritization
  #--------------------------------------------------------------------------------
  #--------------------------------------------------------------------------------
  # Loop closure prioritization method { GENERIC, OBSERVABILITY}
  prioritization_method: 1

  #--------------------------------------------------------------------------------
  # Generic prioritization loop closure (by order recieved)
  #--------------------------------------------------------------------------------
  gen_prioritization:
    min_observability: 100
    normals_search_radius: 1.0
    choose_best: false # send only the best candidate for geometric verification
    threads: 8

  #--------------------------------------------------------------------------------
  # Observability prioritization loop closure
  #--------------------------------------------------------------------------------
  obs_prioritization:
    publish_n_best: 300
    min_observability: 0.2 # normalized from 0 to 1
    horizon: 300
    normals_search_radius: 1.0
    threads: 8

  #--------------------------------------------------------------------------------
  #### Loop closure computation
  #--------------------------------------------------------------------------------
  #--------------------------------------------------------------------------------
  # Initialization method { IDENTITY, ODOMETRY, ODOM_ROTATION, FEATURES, TEASER }
  icp_initialization_method: 3

  # ICP covariance calculation method { POINT2POINT, POINT2PLANE }
  icp_covariance_calculation: 1

  # To compute a loop closure we perform ICP between the current scan and laser
  # scans captured from nearby poses. In order to be considered a loop closure,
  # the ICP "fitness score" must be less than this number.
<<<<<<< HEAD
  max_tolerable_fitness: 0.4 #0.04 - TEASER had 5.0
=======
  max_tolerable_fitness: 0.4 #0.04
>>>>>>> 35972b5e

  # How long to "wait" for keyed scans 
  keyed_scans_max_delay: 600.0

  #How many ICP alignments to perform simultaneously.
  #If <1, percent of total cores on machine
  #if >1 then use exactly n threads.
  #if == 1, don't use thread pool
  icp_thread_pool_thread_count: 0.8

  icp_lc:
    # Stop ICP if the transformation from the last iteration was this small.
    tf_epsilon: 0.0000000001

    # During ICP, two points won't be considered a correspondence if they are at
    # least this far from one another.
    corr_dist: 0.5

    # Iterate ICP this many times.
    # Check this
    iterations: 200 #was 5 # Default from original branch is 20: 
                  # For ground truth generation set it to a high number (100)
    
    # Number of threads for multithreaded GICP
    threads: 8

    # Transform thresholding - to limit for transforms too large
    transform_thresholding: true 
    max_translation: 100 # max allowable translation in m 
    max_rotation: 50 # max allowable rotation in deg

  #--------------------------------------------------------------------------------
  # SAC-IA Settings for feature-based initialization
  #--------------------------------------------------------------------------------

  sac_ia:
    # Iterate SAC-IA this many times.
    iterations: 500

    # Number of previous scans to accumulate for target pointcloud
    # 0 means no accumulation
    num_prev_scans: 2
    num_next_scans: 2
    b_accumulate_source: false
    
    # Radii of area to consider when computing normals and features
    normals_radius: 1.0
    features_radius: 2.0

    # If SAC fitness score is more than the following value, it will be rejected
    fitness_score_threshold: 32.0

  #--------------------------------------------------------------------------------
  # TEASER Settings for feature-based initialization
  #--------------------------------------------------------------------------------
  
  TEASERPP:

    num_inlier_threshold: 5
    rotation_cost_threshold: 1.0 # Default value in TEASER++: 0.005
    rotation_max_iterations: 100
    noise_bound: 1.0
    # For finding FPFH correspondences
    TEASER_FPFH_normals_radius: 1.5
    TEASER_FPFH_features_radius: 2.0

  #--------------------------------------------------------------------------------
  # Harris keypoints Settings 
  #--------------------------------------------------------------------------------
  
  harris3D:
    # Set the threshold value to filter out weak corners. This is only evaluated if non maxima suppression is turned on.
    harris_threshold: 0.000000005

    # Whether non maxima suppression should be applied or the response for each point should be returned
    harris_suppression: true

    # the radius for normal estimation as well as for non maxima suppression
    harris_radius: 0.1

    # Whether the detected key points should be refined or not
    harris_refine: false

    # Response type: {HARRIS = 1, NOBLE, LOWE, TOMASI, CURVATURE}
    harris_response: 1
  queue:
    #The max number of loop closures to send once the computation node is free
    amount_per_round: 500
    # Method : {ROUND_ROBIN = 1, OBSERVABILITY = 2}
    method: 1<|MERGE_RESOLUTION|>--- conflicted
+++ resolved
@@ -213,11 +213,7 @@
   # To compute a loop closure we perform ICP between the current scan and laser
   # scans captured from nearby poses. In order to be considered a loop closure,
   # the ICP "fitness score" must be less than this number.
-<<<<<<< HEAD
   max_tolerable_fitness: 0.4 #0.04 - TEASER had 5.0
-=======
-  max_tolerable_fitness: 0.4 #0.04
->>>>>>> 35972b5e
 
   # How long to "wait" for keyed scans 
   keyed_scans_max_delay: 600.0
@@ -279,7 +275,7 @@
     num_inlier_threshold: 5
     rotation_cost_threshold: 1.0 # Default value in TEASER++: 0.005
     rotation_max_iterations: 100
-    noise_bound: 1.0
+    noise_bound: 0.05
     # For finding FPFH correspondences
     TEASER_FPFH_normals_radius: 1.5
     TEASER_FPFH_features_radius: 2.0
