#############################################
# PARAMETERS FOR LASER LOOP CLOSURES (ROBOT)
#############################################

robot: 

  # Initialization method { IDENTITY, ODOMETRY, ODOM_ROTATION, FEATURES }
  icp_initialization_method: 3

  # Translation threshold for new nodes to compute values for loop closure checking
  translation_threshold_nodes: 1.0

  # When searching through old poses for loop closures, only consider old poses
  # that are within this distance of the current pose.
  proximity_threshold: 10

  # To compute a loop closure we perform ICP between the current scan and laser
  # scans captured from nearby poses. In order to be considered a loop closure,
  # the ICP "fitness score" must be less than this number.
  max_tolerable_fitness: 0.10

  # Don't attempt loop closures with poses in the graph that were collected within
  # this translational distance (m) from the current pose.
  distance_to_skip_recent_poses: 10 #10 # 200

  # If a loop has recently been closed, don't close a new one for at least this
  # amount of translational distance (m).
  distance_before_reclosing: 5 #10

  # If a batchloop has recently been closed, don't close a new one for at least this
  # amount of translational distance (m).
  distance_before_batch_reclosing: 10 #3

  # if a loop closure is found but the angle is larger than this, reject it
  max_rotation_deg: 50

  #--------------------------------------------------------------------------------
  # ICP Settings for laser loop closure
  #--------------------------------------------------------------------------------

  icp_lc:
    # Stop ICP if the transformation from the last iteration was this small.
    tf_epsilon: 0.0000000001

    # During ICP, two points won't be considered a correspondence if they are at
    # least this far from one another.
    corr_dist: 5.0

    # Iterate ICP this many times.
    iterations: 5 # Default from original branch is 20: 

    # Number of threads for multithreaded GICP
    threads: 1
  
  #--------------------------------------------------------------------------------
  # SAC-IA Settings for feature-based initialization
  #--------------------------------------------------------------------------------

  sac_ia:
    # Iterate SAC-IA this many times.
    iterations: 10

    # Number of previous and next scans to accumulate for target pointcloud
    # 0 means no accumulation
    num_prev_scans: 2
    num_next_scans: 2

    # Radii of area to consider when computing normals and features
    normals_radius: 1.0
    features_radius: 2.0

    # If SAC fitness score is more than the following value, it will be rejected
    fitness_score_threshold: 0.30


#############################################
# PARAMETERS FOR LASER LOOP CLOSURES (BASE)
#############################################

base: 
  # Initialization method { IDENTITY, ODOMETRY, ODOM_ROTATION, FEATURES }
  icp_initialization_method: 3

  # Translation threshold for new nodes to compute values for loop closure checking
  translation_threshold_nodes: 1.0

  # When searching through old poses for loop closures, only consider old poses
  # that are within this distance of the current pose.
  proximity_threshold: 5

  # To compute a loop closure we perform ICP between the current scan and laser
  # scans captured from nearby poses. In order to be considered a loop closure,
  # the ICP "fitness score" must be less than this number.
  max_tolerable_fitness: 0.05

  # Don't attempt loop closures with poses in the graph that were collected within
  # this translational distance (m) from the current pose.
  distance_to_skip_recent_poses: 10 #10 # 200

  # If a loop has recently been closed, don't close a new one for at least this
  # amount of translational distance (m).
  distance_before_reclosing: 5 #10

  # if a loop closure is found but the angle is larger than this, reject it
  max_rotation_deg: 50

  # If a batchloop has recently been closed, don't close a new one for at least this
  # amount of translational distance (m).
  distance_before_batch_reclosing: 10 #3


  #--------------------------------------------------------------------------------
  # ICP Settings for laser loop closure
  #--------------------------------------------------------------------------------

  icp_lc:
    # Stop ICP if the transformation from the last iteration was this small.
    tf_epsilon: 0.0000000001

    # During ICP, two points won't be considered a correspondence if they are at
    # least this far from one another.
    corr_dist: 0.3

    # Iterate ICP this many times.
    # Check this
    iterations: 5 # Default from original branch is 20: 
<<<<<<< HEAD
=======
                  # For ground truth generation set it to a high number (100)
>>>>>>> 378ad889
    
    # Number of threads for multithreaded GICP
    threads: 3

  #--------------------------------------------------------------------------------
  # SAC-IA Settings for feature-based initialization
  #--------------------------------------------------------------------------------

  sac_ia:
    # Iterate SAC-IA this many times.
    iterations: 100

    # Number of previous scans to accumulate for target pointcloud
    # 0 means no accumulation
    num_prev_scans: 3
    num_next_scans: 0
    
    # Radii of area to consider when computing normals and features
    normals_radius: 1.0
    features_radius: 2.0

    # If SAC fitness score is more than the following value, it will be rejected
    fitness_score_threshold: 0.30
<|MERGE_RESOLUTION|>--- conflicted
+++ resolved
@@ -124,10 +124,7 @@
     # Iterate ICP this many times.
     # Check this
     iterations: 5 # Default from original branch is 20: 
-<<<<<<< HEAD
-=======
                   # For ground truth generation set it to a high number (100)
->>>>>>> 378ad889
     
     # Number of threads for multithreaded GICP
     threads: 3
