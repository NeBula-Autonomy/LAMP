/**
 * @file   ProximityLoopGeneration.h
 * @brief  Find potentital loop closures based on proximity
 * @author Yun Chang
 */
#pragma once

#include <gtsam/inference/Symbol.h>

#include "loop_closure/LoopGeneration.h"

namespace lamp_loop_closure {

class ProximityLoopGeneration : public LoopGeneration {
<<<<<<< HEAD
public:
=======
  friend class TestLoopGeneration;

 public:
>>>>>>> d100054b
  ProximityLoopGeneration();
  ~ProximityLoopGeneration();

  bool Initialize(const ros::NodeHandle& n) override;

  bool LoadParameters(const ros::NodeHandle& n) override;

  bool CreatePublishers(const ros::NodeHandle& n) override;

  bool RegisterCallbacks(const ros::NodeHandle& n) override;

protected:
  void GenerateLoops(const gtsam::Key& new_key);

  void KeyedPoseCallback(
      const pose_graph_msgs::PoseGraph::ConstPtr& graph_msg) override;

  double DistanceBetweenKeys(const gtsam::Symbol& key1,
                             const gtsam::Symbol& key2) const;

  double proximity_threshold_;
  size_t skip_recent_poses_;
};

} // namespace lamp_loop_closure<|MERGE_RESOLUTION|>--- conflicted
+++ resolved
@@ -12,13 +12,9 @@
 namespace lamp_loop_closure {
 
 class ProximityLoopGeneration : public LoopGeneration {
-<<<<<<< HEAD
-public:
-=======
   friend class TestLoopGeneration;
 
- public:
->>>>>>> d100054b
+public:
   ProximityLoopGeneration();
   ~ProximityLoopGeneration();
 
