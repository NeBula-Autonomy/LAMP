/*
LaserLoopClosure.h
Author: Yun Chang
Lidar pointcloud based loop closure
*/

#ifndef LASER_LOOP_CLOSURE_H_
#define LASER_LOOP_CLOSURE_H_

#include "loop_closure/LoopClosureBase.h"

#include <unordered_map>

#include <pcl_ros/point_cloud.h>
#include <pose_graph_msgs/KeyedScan.h>
#include <ros/console.h>
#include <ros/ros.h>

#include <gtsam/inference/Symbol.h>

#include <geometry_utils/Transform3.h>
#include <point_cloud_filter/PointCloudFilter.h>

#include <map>

class LaserLoopClosure : public LoopClosure {
public:
  LaserLoopClosure(const ros::NodeHandle& n);
  ~LaserLoopClosure();

  bool Initialize(const ros::NodeHandle& n);

  typedef pcl::PointCloud<pcl::PointXYZI> PointCloud;
  typedef pcl::PointCloud<pcl::Normal> Normals;
  typedef pcl::PointCloud<pcl::FPFHSignature33> Features;

private:
  void AccumulateScans(
      gtsam::Key key,
      PointCloud::Ptr scan_out);
  void ComputeNormals(
      PointCloud::ConstPtr input,
      Normals::Ptr normals);
  void ComputeFeatures(
      PointCloud::ConstPtr input,
      Normals::Ptr normals,
      Features::Ptr features);
  void GetInitialAlignment(
      PointCloud::ConstPtr source,
      PointCloud::ConstPtr target,
      Eigen::Matrix4f* tf_out);
  
  bool FindLoopClosures(
      gtsam::Key new_key,
      std::vector<pose_graph_msgs::PoseGraphEdge>* loop_closure_edges);

  bool CheckForLoopClosure(
          gtsam::Symbol key1,
          gtsam::Symbol key2,
          std::vector<pose_graph_msgs::PoseGraphEdge>* loop_closure_edges);
  bool CheckForInterRobotLoopClosure(
          gtsam::Symbol key1,
          gtsam::Symbol key2,
          std::vector<pose_graph_msgs::PoseGraphEdge>* loop_closure_edges);
  bool PerformLoopClosure(
          gtsam::Symbol key1,
          gtsam::Symbol key2,
          bool b_use_prior,
          gtsam::Pose3 prior,
          std::vector<pose_graph_msgs::PoseGraphEdge>* loop_closure_edges);


  void KeyedScanCallback(const pose_graph_msgs::KeyedScan::ConstPtr& scan_msg);
  void SeedCallback(const pose_graph_msgs::PoseGraph::ConstPtr& msg);

  bool PerformAlignment(const gtsam::Symbol key1,
                        const gtsam::Symbol key2,
                        bool b_use_delta_as_prior,
                        geometry_utils::Transform3* delta,
                        gtsam::Matrix66* covariance,
                        double& fitness_score);

  double DistanceBetweenKeys(gtsam::Symbol key1, gtsam::Symbol key2);


  pose_graph_msgs::PoseGraphEdge CreateLoopClosureEdge(
          gtsam::Symbol key1, 
          gtsam::Symbol key2,
          geometry_utils::Transform3& delta, 
          gtsam::Matrix66& covariance);

private:
  ros::Subscriber keyed_scans_sub_;
  ros::Subscriber loop_closure_seed_sub_;

  std::unordered_map<gtsam::Key, PointCloud::ConstPtr> keyed_scans_;

  // last_closure_key_<a,b> stores the last key for robot a on which there was a 
  // loop closure between robots a and b
  std::map< std::pair<char,char>, gtsam::Key> last_closure_key_;

  double max_tolerable_fitness_;
  double translation_threshold_nodes_;
  double distance_before_reclosing_;
  size_t skip_recent_poses_;
  double proximity_threshold_;
  double icp_tf_epsilon_;
  double icp_corr_dist_;
  unsigned int icp_iterations_;

  unsigned int sac_iterations_;
  unsigned int sac_num_prev_scans_;
  unsigned int sac_num_next_scans_;
  double sac_normals_radius_;
  double sac_features_radius_;

  double laser_lc_rot_sigma_;
  double laser_lc_trans_sigma_;

<<<<<<< HEAD
  PointCloudFilter filter_;

  enum class IcpInitMethod { IDENTITY, ODOMETRY, ODOM_ROTATION, FEATURES };
=======
  enum class IcpInitMethod { IDENTITY, ODOMETRY, ODOM_ROTATION };
>>>>>>> 1f04efe3

  IcpInitMethod icp_init_method_;

  // Test class fixtures
  friend class TestLaserLoopClosure;
};
#endif // LASER_LOOP_CLOSURE_H_<|MERGE_RESOLUTION|>--- conflicted
+++ resolved
@@ -117,13 +117,9 @@
   double laser_lc_rot_sigma_;
   double laser_lc_trans_sigma_;
 
-<<<<<<< HEAD
   PointCloudFilter filter_;
 
   enum class IcpInitMethod { IDENTITY, ODOMETRY, ODOM_ROTATION, FEATURES };
-=======
-  enum class IcpInitMethod { IDENTITY, ODOMETRY, ODOM_ROTATION };
->>>>>>> 1f04efe3
 
   IcpInitMethod icp_init_method_;
 
