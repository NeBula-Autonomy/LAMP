--- conflicted
+++ resolved
@@ -157,7 +157,6 @@
   double gt_trans_sigma_;
   double gt_prior_covar_;
 
-<<<<<<< HEAD
   std::ofstream stats_;
   int total_closures_;
   double aligning_time_;
@@ -173,8 +172,6 @@
   pcl::PointCloud<pcl::PointXYZI>::Ptr source_key;
   pcl::PointCloud<pcl::PointXYZI>::Ptr target_key;
 
-=======
->>>>>>> 16949c80
   PointCloudFilter filter_;
 
   enum class IcpInitMethod { IDENTITY, ODOMETRY, ODOM_ROTATION, FEATURES };
