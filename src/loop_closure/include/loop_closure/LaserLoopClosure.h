--- conflicted
+++ resolved
@@ -125,12 +125,9 @@
                                       const double& icp_fitness,
                                       Eigen::Matrix<double, 6, 6>& covariance);
 
-<<<<<<< HEAD
-=======
   void ComputeIcpObservability(PointCloud::ConstPtr cloud,
                                Eigen::Matrix<double, 6, 1>* eigenvalues);
 
->>>>>>> 20caa6cc
   void ComputeAp_ForPoint2PlaneICP(const PointCloud::Ptr pcl_normalized,
                                    const Normals::Ptr pcl_normals,
                                    Eigen::Matrix<double, 6, 6>& Ap);
