--- conflicted
+++ resolved
@@ -22,12 +22,8 @@
 class IcpLoopComputation : public LoopComputation {
   typedef pcl::PointCloud<pcl::Normal> Normals;
   typedef pcl::PointCloud<pcl::FPFHSignature33> Features;
-<<<<<<< HEAD
   typedef pcl::search::KdTree<Point> KdTree;
-=======
-  typedef pcl::search::KdTree<pcl::PointXYZI> KdTree;
   friend class TestLoopComputation;
->>>>>>> d100054b
 
 public:
   IcpLoopComputation();
