--- conflicted
+++ resolved
@@ -136,17 +136,10 @@
                              const double& normals_radius,
                              Eigen::Matrix<double, 3, 1>* eigenvalues) {
   // Get normals
-<<<<<<< HEAD
   Normals::Ptr normals(new Normals);           // pc with normals
   PointCloud::Ptr normalized(new PointCloud);  // pc whose points have been
                                                // rearranged.
   utils::ComputeNormals(cloud, normals_radius, normals);
-=======
-  Normals::Ptr normals(new Normals);          // pc with normals
-  PointCloud::Ptr normalized(new PointCloud); // pc whose points have been
-                                              // rearranged.
-  utils::ComputeNormals(cloud, normals_radius, 1, normals);
->>>>>>> dfd6413b
   utils::NormalizePCloud(cloud, normalized);
 
   // Correspondence with itself (not really used anyways)
