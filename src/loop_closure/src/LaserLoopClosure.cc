--- conflicted
+++ resolved
@@ -92,15 +92,12 @@
     return false;
   if (!pu::Get("laser_lc_trans_sigma", laser_lc_trans_sigma_))
     return false;
-<<<<<<< HEAD
   if (!pu::Get("b_use_fixed_covariances", b_use_fixed_covariances_))
-=======
   if (!pu::Get("gt_rot_sigma", gt_rot_sigma_))
     return false;
   if (!pu::Get("gt_trans_sigma", gt_trans_sigma_))
     return false;
   if (!pu::Get("gt_prior_covar", gt_prior_covar_))
->>>>>>> 8c8a92d4
     return false;
 
   int icp_init_method;
@@ -646,8 +643,6 @@
   // Add the key and scan.
   keyed_scans_.insert(std::pair<gtsam::Key, PointCloud::ConstPtr>(key, scan));
 }
-
-<<<<<<< HEAD
 
 bool LaserLoopClosure::ComputeICPCovariance(
     const PointCloud& pointCloud,
@@ -784,7 +779,7 @@
   covariance =
       eigen_vectors * eigen_values.asDiagonal() * eigen_vectors.inverse();
   return true;
-=======
+
 void LaserLoopClosure::TriggerGTCallback(const std_msgs::String::ConstPtr& msg){
   std::string filename = msg->data;
 
@@ -980,5 +975,4 @@
   msg.header.stamp = ros::Time::now();
   msg.header.frame_id = "world";
   pub.publish(msg);
->>>>>>> 8c8a92d4
 }