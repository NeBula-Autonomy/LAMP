/*
LaserLoopClosure.cc
Author: Yun Chang
Lidar pointcloud based loop closure
*/
#include "loop_closure/LaserLoopClosure.h"

#include <pcl/io/pcd_io.h>
#include <boost/range/as_array.hpp>
#include <pcl/filters/voxel_grid.h>
#include <pcl/registration/ia_ransac.h>
#include <pcl_conversions/pcl_conversions.h>

#include <parameter_utils/ParameterUtils.h>
#include <utils/CommonFunctions.h>

namespace pu = parameter_utils;
namespace gu = geometry_utils;

LaserLoopClosure::LaserLoopClosure(const ros::NodeHandle& n)
  : LoopClosure(n) {}

LaserLoopClosure::~LaserLoopClosure() {
}

bool LaserLoopClosure::Initialize(const ros::NodeHandle& n) {
  ros::NodeHandle nl(n); // Nodehandle for subscription/publishing
  param_ns_ = utils::GetParamNamespace(n.getNamespace());

  // If laser loop closures are off, exit without setting up publishers or subscribers
  if (!pu::Get(param_ns_ + "/b_find_laser_loop_closures", b_check_for_loop_closures_))
    return false;

  // Subscribers
  keyed_scans_sub_ = nl.subscribe<pose_graph_msgs::KeyedScan>(
      "keyed_scans", 100000, &LaserLoopClosure::KeyedScanCallback, this);
  loop_closure_seed_sub_ = nl.subscribe<pose_graph_msgs::PoseGraph>(
      "seed_loop_closure", 100000, &LaserLoopClosure::SeedCallback, this);
  pc_gt_trigger_sub_ = nl.subscribe<std_msgs::String>(
      "trigger_pc_gt", 1, &LaserLoopClosure::TriggerGTCallback, this);

  // Publishers
  loop_closure_pub_ = nl.advertise<pose_graph_msgs::PoseGraph>(
      "laser_loop_closures", 100000, false);
  gt_pub_ = nl.advertise<sensor_msgs::PointCloud2>(
      "ground_truth", 100000, false);
  current_scan_pub_ = nl.advertise<sensor_msgs::PointCloud2>(
      "current_scan", 100000, false);
  aligned_scan_pub_ = nl.advertise<sensor_msgs::PointCloud2>(
      "aligned_scan", 100000, false);
  // Parameters
  double distance_to_skip_recent_poses;
  // Load loop closing parameters.
  if (!pu::Get(param_ns_ + "/b_check_observability", b_check_observability_))
    return false;
  if (!pu::Get(param_ns_ + "/min_observability_ratio", min_observability_ratio_))
    return false;
  if (!pu::Get(param_ns_ + "/translation_threshold_nodes", translation_threshold_nodes_))
    return false;
  if (!pu::Get(param_ns_ + "/proximity_threshold", proximity_threshold_))
    return false;
  if (!pu::Get(param_ns_ + "/max_tolerable_fitness", max_tolerable_fitness_))
    return false;
  if (!pu::Get(param_ns_ + "/distance_to_skip_recent_poses", distance_to_skip_recent_poses))
    return false;
  if (!pu::Get(param_ns_ + "/distance_before_reclosing", distance_before_reclosing_))
    return false;
  if (!pu::Get(param_ns_ + "/max_rotation_deg", max_rotation_deg_))
    return false;
  max_rotation_rad_ = max_rotation_deg_ * M_PI/180;

  // Load ICP parameters (from point_cloud localization)
  if (!pu::Get(param_ns_ + "/icp_lc/tf_epsilon", icp_tf_epsilon_)) return false;
  if (!pu::Get(param_ns_ + "/icp_lc/corr_dist", icp_corr_dist_)) return false;
  if (!pu::Get(param_ns_ + "/icp_lc/iterations", icp_iterations_)) return false;
  if (!pu::Get(param_ns_ + "/icp_lc/threads", icp_threads_))
    return false;

  // Load SAC parameters
  if (!pu::Get(param_ns_ + "/sac_ia/iterations", sac_iterations_)) return false;
  if (!pu::Get(param_ns_ + "/sac_ia/num_prev_scans", sac_num_prev_scans_)) return false;
  if (!pu::Get(param_ns_ + "/sac_ia/num_next_scans", sac_num_next_scans_)) return false;
  if (!pu::Get(param_ns_ + "/sac_ia/normals_radius", sac_normals_radius_)) return false;
  if (!pu::Get(param_ns_ + "/sac_ia/features_radius", sac_features_radius_)) return false;
  if (!pu::Get(param_ns_ + "/sac_ia/fitness_score_threshold", sac_fitness_score_threshold_)) return false;

  // Load Harris parameters
  if (!pu::Get(param_ns_ + "/harris3D/harris_threshold",
               harris_params_.harris_threshold_))
    return false;
  if (!pu::Get(param_ns_ + "/harris3D/harris_suppression",
               harris_params_.harris_suppression_))
    return false;
  if (!pu::Get(param_ns_ + "/harris3D/harris_radius",
               harris_params_.harris_radius_))
    return false;
  if (!pu::Get(param_ns_ + "/harris3D/harris_refine",
               harris_params_.harris_refine_))
    return false;
  if (!pu::Get(param_ns_ + "/harris3D/harris_response",
               harris_params_.harris_response_))
    return false;

  // Hard coded covariances
  if (!pu::Get("laser_lc_rot_sigma", laser_lc_rot_sigma_))
    return false;
  if (!pu::Get("laser_lc_trans_sigma", laser_lc_trans_sigma_))
    return false;
  if (!pu::Get("b_use_fixed_covariances", b_use_fixed_covariances_))
    return false;
  if (!pu::Get("gt_rot_sigma", gt_rot_sigma_))
    return false;
  if (!pu::Get("gt_trans_sigma", gt_trans_sigma_))
    return false;
  if (!pu::Get("gt_prior_covar", gt_prior_covar_))
    return false;

  int icp_init_method;
  if (!pu::Get(param_ns_ + "/icp_initialization_method", icp_init_method))
    return false;
  icp_init_method_ = IcpInitMethod(icp_init_method);

  int icp_covar_method;
  if (!pu::Get(param_ns_ + "/icp_covariance_calculation", icp_covar_method))
    return false;
  icp_covariance_method_ = IcpCovarianceMethod(icp_covar_method);

  skip_recent_poses_ =
      (int)(distance_to_skip_recent_poses / translation_threshold_nodes_);

  SetupICP();
  return true;
}

void LaserLoopClosure::AccumulateScans(
    gtsam::Key key,
    PointCloud::Ptr scan_out) {
  for (int i = 0; i < sac_num_prev_scans_; i++) {
    gtsam::Key prev_key = key - i - 1;
    // If scan doesn't exist, just skip it
    if (!keyed_poses_.count(prev_key) || !keyed_scans_.count(prev_key)) {
      continue;
    }
    const PointCloud::ConstPtr prev_scan = keyed_scans_[prev_key];
    
    // Transform and Accumulate
    const gtsam::Pose3 new_pose = keyed_poses_.at(key);
    const gtsam::Pose3 old_pose = keyed_poses_.at(prev_key);
    const gtsam::Pose3 tf = new_pose.between(old_pose);
    
    PointCloud::Ptr transformed(new PointCloud);
    pcl::transformPointCloud(*prev_scan, *transformed, tf.matrix());
    *scan_out += *transformed;
  }
  
  for (int i = 0; i < sac_num_next_scans_; i++) {
    gtsam::Key next_key = key + i + 1;
    // If scan doesn't exist, just skip it
    if (!keyed_poses_.count(next_key) || !keyed_scans_.count(next_key)) {
      continue;
    }
    const PointCloud::ConstPtr next_scan = keyed_scans_[next_key];
    
    // Transform and Accumulate
    const gtsam::Pose3 new_pose = keyed_poses_.at(key);
    const gtsam::Pose3 old_pose = keyed_poses_.at(next_key);
    const gtsam::Pose3 tf = new_pose.between(old_pose);
    
    PointCloud::Ptr transformed(new PointCloud);
    pcl::transformPointCloud(*next_scan, *transformed, tf.matrix());
    *scan_out += *transformed;
  }


  // Filter
  /*
  const float voxel_grid_size = 0.2f;
  pcl::VoxelGrid<pcl::PointXYZI> vox_grid;
  vox_grid.setInputCloud(scan_out);
  vox_grid.setLeafSize(voxel_grid_size, voxel_grid_size, voxel_grid_size);
  vox_grid.filter(*scan_out);
  */
}

void LaserLoopClosure::GetInitialAlignment(
    PointCloud::ConstPtr source,
    PointCloud::ConstPtr target,
    Eigen::Matrix4f* tf_out,
    double& sac_fitness_score) {
  // Get Normals
  Normals::Ptr source_normals(new Normals);
  Normals::Ptr target_normals(new Normals);
  utils::ComputeNormals(
      source, sac_normals_radius_, icp_threads_, source_normals);
  utils::ComputeNormals(
      target, sac_normals_radius_, icp_threads_, target_normals);

  // Get Harris keypoints for source and target
  PointCloud::Ptr source_keypoints(new PointCloud);
  PointCloud::Ptr target_keypoints(new PointCloud);
  utils::ComputeKeypoints(
      source, harris_params_, icp_threads_, source_normals, source_keypoints);
  utils::ComputeKeypoints(
      target, harris_params_, icp_threads_, target_normals, target_keypoints);

  Features::Ptr source_features(new Features);
  Features::Ptr target_features(new Features);
  utils::ComputeFeatures(source_keypoints,
                         source,
                         sac_features_radius_,
                         icp_threads_,
                         source_normals,
                         source_features);
  utils::ComputeFeatures(target_keypoints,
                         target,
                         sac_features_radius_,
                         icp_threads_,
                         target_normals,
                         target_features);

  // Align
  pcl::SampleConsensusInitialAlignment<pcl::PointXYZI, pcl::PointXYZI, pcl::FPFHSignature33> sac_ia;
  sac_ia.setMaximumIterations(sac_iterations_);
  sac_ia.setInputSource(source_keypoints);
  sac_ia.setSourceFeatures(source_features);
  sac_ia.setInputTarget(target_keypoints);
  sac_ia.setTargetFeatures(target_features);
  PointCloud::Ptr aligned_output(new PointCloud);
  sac_ia.align(*aligned_output);

  sac_fitness_score = sac_ia.getFitnessScore();
  ROS_INFO_STREAM("SAC fitness score" << sac_fitness_score);

  *tf_out = sac_ia.getFinalTransformation();
}

bool LaserLoopClosure::FindLoopClosures(
    gtsam::Key new_key,
    std::vector<pose_graph_msgs::PoseGraphEdge>* loop_closure_edges) {

  // If laser loop closures are off, exit immediately
  if (!b_check_for_loop_closures_)
    return false;


  // Look for loop closures for the latest received key
  // Don't check for loop closures against poses that are missing scans.
  if (!keyed_scans_.count(new_key)) {
    ROS_WARN_STREAM("Key " << gtsam::DefaultKeyFormatter(new_key)
                           << " does not have a scan");
    return false;
  }

  // Get pose and scan for the provided key.
  const gtsam::Pose3 pose1 = keyed_poses_.at(new_key);
  const PointCloud::ConstPtr scan1 = keyed_scans_.at(new_key);

  if (b_check_observability_) {
    Eigen::Matrix<double, 3, 1> obs_eigenvals;
    ComputeIcpObservability(scan1, &obs_eigenvals);
    double obs_ratio = obs_eigenvals.minCoeff() / obs_eigenvals.maxCoeff();
    if (obs_ratio < min_observability_ratio_) return false;
  }

  // Create a temporary copy of last_closure_key_map so that updates in this iteration are not used
  std::map<std::pair<char,char>, gtsam::Key> last_closure_key_copy_(last_closure_key_);

  // Set to true if we find a loop closure (single or inter robot)
  bool closed_loop = false;

  for (auto it = keyed_poses_.begin(); it != keyed_poses_.end(); ++it) {
    const gtsam::Symbol other_key = it->first;

    // If a loop has already been closed recently, don't try to close a new one.
    char c1 = gtsam::Symbol(new_key).chr(), c2 = other_key.chr();
    gtsam::Key last_closure_key_new = last_closure_key_copy_[{c1, c2}];

    // If a loop has already been closed recently, don't try to close a new one.
    if (std::llabs(new_key - last_closure_key_new) * translation_threshold_nodes_ <
        distance_before_reclosing_)
      continue;

    // Skip poses with no keyed scans.
    if (!keyed_scans_.count(other_key)) {
      continue;
    }

    // Check for single robot loop closures
    if (utils::IsKeyFromSameRobot(new_key, other_key)) {
      closed_loop |=
          CheckForLoopClosure(new_key, other_key, false, loop_closure_edges);
    }

    // Check for inter robot loop closures
    else {
      closed_loop |=
          CheckForLoopClosure(new_key, other_key, true, loop_closure_edges);
    }
  }

  return closed_loop;
}

double LaserLoopClosure::DistanceBetweenKeys(gtsam::Symbol key1, gtsam::Symbol key2) {

  const gtsam::Pose3 pose1 = keyed_poses_.at(key1);
  const gtsam::Pose3 pose2 = keyed_poses_.at(key2);
  const gtsam::Pose3 delta = pose1.between(pose2);

  return delta.translation().norm();
}


bool LaserLoopClosure::CheckForLoopClosure(
        gtsam::Symbol key1,
        gtsam::Symbol key2,
        bool b_inter_robot,
        std::vector<pose_graph_msgs::PoseGraphEdge>* loop_closure_edges) {

  if (!utils::IsKeyFromSameRobot(key1, key2)) {
    ROS_ERROR_STREAM("Checking for single robot loop closures on different robots");
    return false;
  }

  // Don't self-check.
  if (key1 == key2)
    return false;

  // Don't compare against poses that were recently collected.
  if (!b_inter_robot && std::llabs(key1.index() - key2.index()) < skip_recent_poses_)
    return false;
  
  if (DistanceBetweenKeys(key1, key2) > proximity_threshold_) {
    return false;
  }

  // Perform loop closure without a provided prior transform
  return PerformLoopClosure(key1, key2, false, gtsam::Pose3(), loop_closure_edges);
}

bool LaserLoopClosure::PerformLoopClosure(
        gtsam::Symbol key1,
        gtsam::Symbol key2,
        bool b_use_prior,
        gtsam::Pose3 prior,
        std::vector<pose_graph_msgs::PoseGraphEdge>* loop_closure_edges) {

  if (key1 == key2) return false; // Don't perform loop closure on same node

  gu::Transform3 delta = utils::ToGu(prior);  // (Using BetweenFactor)
  gtsam::Matrix66 covariance = Eigen::MatrixXd::Zero(6,6);
  double fitness_score; // retrieve ICP fitness score if matched

  // Perform ICP
  if (PerformAlignment(
          key1, key2, b_use_prior, &delta, &covariance, fitness_score)) {
    
    ROS_INFO_STREAM("Closed loop between "
                    << gtsam::DefaultKeyFormatter(key1) << " and "
                    << gtsam::DefaultKeyFormatter(key2));
    ROS_INFO_STREAM("Translation (x,y,z): " 
                    << delta.translation.X() << ", " << delta.translation.Y() << ", " 
                    << delta.translation.Z()
                    << ", rotation (w,x,y,z): " << utils::ToGtsam(delta).rotation().quaternion().w()
                    << ", " << utils::ToGtsam(delta).rotation().quaternion().x()
                    << ", " << utils::ToGtsam(delta).rotation().quaternion().y()
                    << ", " << utils::ToGtsam(delta).rotation().quaternion().z());
    

    // Add the edge
    pose_graph_msgs::PoseGraphEdge edge =
        CreateLoopClosureEdge(key1, key2, delta, covariance);
    loop_closure_edges->push_back(edge);
    return true;
  }
  
  return false;

}

bool LaserLoopClosure::PerformAlignment(const gtsam::Symbol key1, 
                                        const gtsam::Symbol key2,
                                        bool b_use_delta_as_prior,
                                        gu::Transform3* delta,
                                        gtsam::Matrix66* covariance,
                                        double& fitness_score) {

  ROS_INFO_STREAM("Performing alignment between "
                  << gtsam::DefaultKeyFormatter(key1) << " and "
                  << gtsam::DefaultKeyFormatter(key2));

  if (delta == NULL || covariance == NULL) {
    ROS_ERROR("PerformAlignment: Output pointers are null.");
    return false;
  }

  // Check for available information
  if (!keyed_poses_.count(key1) || !keyed_poses_.count(key2) || !keyed_scans_.count(key1) || !keyed_scans_.count(key2)) {
    ROS_WARN("Incomplete keyed poses/scans");
    return false;
  }

  // Get poses and keys
  const gtsam::Pose3 pose1 = keyed_poses_.at(key1);
  const gtsam::Pose3 pose2 = keyed_poses_.at(key2);  
  const PointCloud::ConstPtr scan1 = keyed_scans_.at(key1.key());
  const PointCloud::ConstPtr scan2 = keyed_scans_.at(key2.key());

  if (scan1 == NULL || scan2 == NULL) {
    ROS_ERROR("PerformAlignment: Null point clouds.");
    return false;
  }
  if (scan1->size() == 0 || scan2->size() == 0) {
    ROS_ERROR("PerformAlignment: zero points in point clouds.");
    return false;
  }
  if (scan1->points.empty() || scan2->points.empty()) {
    ROS_ERROR("PerformAlignment: empty point clouds.");
    return false;
  }
  // Set up ICP_.
  pcl::MultithreadedGeneralizedIterativeClosestPoint<pcl::PointXYZI,
                                                     pcl::PointXYZI>
      icp;
  // setVerbosityLevel(pcl::console::L_DEBUG);

  PointCloud::Ptr accumulated_target(new PointCloud);
  *accumulated_target = *scan2;
  AccumulateScans(key2, accumulated_target);

  icp_.setInputSource(scan1);

  icp_.setInputTarget(accumulated_target);

  ///// ICP initialization scheme
  // Default is to initialize by identity. Other options include
  // initializing with odom measurement
  // or initialize with 0 translation byt rotation from odom
  Eigen::Matrix4f initial_guess;

  switch (icp_init_method_) {
  case IcpInitMethod::IDENTITY: // initialize with idientity
  {
    initial_guess = Eigen::Matrix4f::Identity(4, 4);
  } break;
  
  case IcpInitMethod::ODOMETRY: // initialize with odometry
  {
    gtsam::Pose3 pose_21 = pose2.between(pose1);
    ROS_INFO_STREAM("INITIAL GUESS:");
    pose_21.print();
    initial_guess = Eigen::Matrix4f::Identity(4, 4);
    initial_guess.block(0, 0, 3, 3) = pose_21.rotation().matrix().cast<float>();
    initial_guess.block(0, 3, 3, 1) =
        pose_21.translation().vector().cast<float>();
  } break;
  
  case IcpInitMethod::ODOM_ROTATION: // initialize with zero translation but
                                     // rot from odom
  {
    gtsam::Pose3 pose_21 = pose2.between(pose1);
    initial_guess = Eigen::Matrix4f::Identity(4, 4);
    initial_guess.block(0, 0, 3, 3) = pose_21.rotation().matrix().cast<float>();
  } break;
  case IcpInitMethod::FEATURES:
  {
    double sac_fitness_score = sac_fitness_score_threshold_;
    GetInitialAlignment(scan1, accumulated_target, &initial_guess, sac_fitness_score);
    if (sac_fitness_score >= sac_fitness_score_threshold_) {
      ROS_INFO("SAC fitness score is too high");
      return false;
    }
  } break;
  
  default: // identity as default (default in ICP anyways)
  {
    initial_guess = Eigen::Matrix4f::Identity(4, 4);
  }
  }

  // If an initial guess was provided, override the initialization
  if (b_use_delta_as_prior) {
    ROS_INFO_STREAM("Using initial guess provided by delta");
    initial_guess = Eigen::Matrix4f::Identity(4, 4);
    const gu::Transform3 guess = *delta; //gu::PoseInverse(*delta);

    ROS_INFO_STREAM("\tTranslation: " << guess.translation.X() << ", " << guess.translation.Y() << ", " << guess.translation.Z());
    ROS_INFO_STREAM("DELTA INITIAL GUESS:");
    utils::ToGtsam(guess).print();

    // Normalize the initial guess rotation
    Eigen::Quaternionf quat(guess.rotation.Eigen().cast<float>());
    quat.normalize();
    initial_guess.block(0, 0, 3, 3) = quat.matrix();    
    initial_guess.block(0, 3, 3, 1) = guess.translation.Eigen().cast<float>();
  }

  // Perform ICP_.
  PointCloud::Ptr icp_result(new PointCloud);
  icp_.align(*icp_result, initial_guess);

  // Get resulting transform.
  const Eigen::Matrix4f T = icp_.getFinalTransformation();

  // Get the correspondence indices
  std::vector<size_t> correspondences;
  if (icp_covariance_method_ == IcpCovarianceMethod::POINT2PLANE) {
    KdTree::Ptr search_tree = icp.getSearchMethodTarget();
    for (auto point : icp_result->points) {
      std::vector<int> matched_indices;
      std::vector<float> matched_distances;
      search_tree->nearestKSearch(
          point, 1, matched_indices, matched_distances);
      correspondences.push_back(matched_indices[0]);
    }
  }

  delta->translation = gu::Vec3(T(0, 3), T(1, 3), T(2, 3));
  delta->rotation = gu::Rot3(T(0, 0),
                             T(0, 1),
                             T(0, 2),
                             T(1, 0),
                             T(1, 1),
                             T(1, 2),
                             T(2, 0),
                             T(2, 1),
                             T(2, 2));

  // Is the transform good?
  if (!icp_.hasConverged()) {
    ROS_INFO_STREAM("ICP: No converged, score is: " << icp_.getFitnessScore());
    return false;
  }

  if (icp_.getFitnessScore() > max_tolerable_fitness_) {
    ROS_INFO_STREAM("ICP: Coverged but score is: " << icp_.getFitnessScore());
    return false;
  }

  // reject if the rotation is too big
  gu::Transform3 odom_delta = utils::ToGu(pose2.between(pose1));
  gtsam::Pose3 correction = utils::ToGtsam(gu::PoseDelta(*delta, odom_delta));
  if (fabs(2*acos(correction.rotation().toQuaternion().w()))  > max_rotation_rad_) {
    ROS_INFO_STREAM("Rejected loop closure - total rotation too large");
    return false;
  }  

  ROS_INFO_STREAM("ICP: Found loop with score: " << icp_.getFitnessScore());
  fitness_score = icp_.getFitnessScore();
  

  // Find transform from pose2 to pose1 from output of ICP_.
  *delta = gu::PoseInverse(*delta); // NOTE: gtsam need 2_Transform_1 while
                                    // ICP output 1_Transform_2

  // TODO: Use real ICP covariance.
  if (b_use_fixed_covariances_) {
    for (int i = 0; i < 3; ++i)
      (*covariance)(i, i) = laser_lc_rot_sigma_ * laser_lc_rot_sigma_;
    for (int i = 3; i < 6; ++i)
      (*covariance)(i, i) = laser_lc_trans_sigma_ * laser_lc_trans_sigma_;
  } else {
    switch (icp_covariance_method_) {
      case (IcpCovarianceMethod::POINT2POINT):
        ComputeICPCovariancePointPoint(
            icp_result, T, fitness_score, *covariance);
        break;
      case (IcpCovarianceMethod::POINT2PLANE):
        ComputeICPCovariancePointPlane(
            scan1, accumulated_target, correspondences, T, covariance);
        break;
      default:
        ROS_ERROR(
            "Unknown method for ICP covariance calculation for loop closures. "
            "Check config.");
    }
  }

  return true;
}

void LaserLoopClosure::SeedCallback(
    const pose_graph_msgs::PoseGraph::ConstPtr& msg) {

  // Edges to publish
  std::vector<pose_graph_msgs::PoseGraphEdge> loop_closure_edges;

  for (auto e : msg->edges) {
    ROS_INFO_STREAM("Received seeded loop closure between " << gtsam::DefaultKeyFormatter(e.key_from) << " and " << gtsam::DefaultKeyFormatter(e.key_to));

    gtsam::Symbol key1 = e.key_from;
    gtsam::Symbol key2 = e.key_to;

    // Check that scans exist 
    if (!keyed_scans_.count(key1) || !keyed_scans_.count(key2)) {
      ROS_WARN_STREAM("Could not seed loop closure - keys do not have scans");
      continue;
    }

    // If edge type is PRIOR, use the edge transform as a prior in ICP 
    bool b_use_prior = false;
    gtsam::Pose3 prior;
    ROS_INFO_STREAM("Edge type: " << e.type);
    if (e.type == pose_graph_msgs::PoseGraphEdge::PRIOR) {
      b_use_prior = true;
      prior = utils::ToGtsam(e.pose);
    }

    if (!PerformLoopClosure(key1, key2, b_use_prior, prior, &loop_closure_edges)){
      continue;
    }
  }

  if (msg->edges[0].type == pose_graph_msgs::PoseGraphEdge::UWB_BETWEEN) {
    for (auto& edge : loop_closure_edges) {
      edge.type = pose_graph_msgs::PoseGraphEdge::UWB_BETWEEN;
    }
  } 

  // Publish the successful edges if there are any
  if (loop_closure_edges.size() > 0) {
    PublishLoopClosures(loop_closure_edges);
  }
}

void LaserLoopClosure::KeyedScanCallback(
    const pose_graph_msgs::KeyedScan::ConstPtr& scan_msg) {
  const gtsam::Key key = scan_msg->key;
  if (keyed_scans_.find(key) != keyed_scans_.end()) {
    ROS_DEBUG_STREAM("KeyedScanCallback: Key "
                     << gtsam::DefaultKeyFormatter(key)
                     << " already has a scan. Not adding.");
    return;
  }

  pcl::PointCloud<pcl::PointXYZI>::Ptr scan(new pcl::PointCloud<pcl::PointXYZI>);
  pcl::fromROSMsg(scan_msg->scan, *scan);

  // Add the key and scan.
  keyed_scans_.insert(std::pair<gtsam::Key, PointCloud::ConstPtr>(key, scan));
}

void LaserLoopClosure::TriggerGTCallback(const std_msgs::String::ConstPtr& msg){
  std::string filename = msg->data;

  ROS_INFO_STREAM("Generating point cloud ground truth using point cloud from " << filename);

  GenerateGTFromPC(filename);
}

void LaserLoopClosure::GenerateGTFromPC(std::string gt_pc_filename) {
  ROS_INFO("Triggering ground truth.\n");

  // Read ground truth from file
  pcl::PCDReader pcd_reader;
  PointCloud gt_point_cloud;
  pcd_reader.read(gt_pc_filename, gt_point_cloud);
  PointCloudConstPtr gt_pc_ptr(new PointCloud(gt_point_cloud));

  // Init pose-graph output
  std::vector<pose_graph_msgs::PoseGraphEdge> gt_edges;

  // Initialize variables
  PointCloud::Ptr keyed_scan_world(new PointCloud);
  gu::Transform3 delta;
  gtsam::Matrix66 covariance;
  for (int i = 0; i < 3; ++i)
    covariance(i, i) = gt_rot_sigma_ * gt_rot_sigma_;
  for (int i = 3; i < 6; ++i)
    covariance(i, i) = gt_trans_sigma_ * gt_trans_sigma_;

  // Set up ICP_.
  pcl::MultithreadedGeneralizedIterativeClosestPoint<pcl::PointXYZI,
                                                     pcl::PointXYZI>
      icp;
  icp_.setInputTarget(gt_pc_ptr);

  // ---------------------------------------------------------
  // Loop through keyed poses
  for (auto it = keyed_poses_.begin(); it != keyed_poses_.end(); ++it) {
    ROS_INFO_STREAM("Processing key " << gtsam::DefaultKeyFormatter(it->first) << "\n");

    // Check if the keyed scan exists
    if (!keyed_scans_.count(it->first)){
      ROS_WARN_STREAM("No keyed scan for key " << gtsam::DefaultKeyFormatter(it->first));
      continue;
    }

    // Get scan and transform to the world frame
    gu::Transform3 transform = utils::ToGu(it->second);
    const Eigen::Matrix<double, 3, 3> Rot = transform.rotation.Eigen();
    const Eigen::Matrix<double, 3, 1> Trans = transform.translation.Eigen();
    Eigen::Matrix4d tf;
    tf.block(0, 0, 3, 3) = Rot;
    tf.block(0, 3, 3, 1) = Trans;

    // Transform point cloud to world frame
    pcl::transformPointCloud(*keyed_scans_[it->first], *keyed_scan_world, tf);
    
    // Publish current point cloud
    if (current_scan_pub_.getNumSubscribers() > 0) {
      PublishPointCloud(current_scan_pub_, *keyed_scan_world);
    }

    // Publish ground truth point cloud
    if (gt_pub_.getNumSubscribers() > 0) {
      PublishPointCloud(gt_pub_, gt_point_cloud);
    }

    // Set source
    icp_.setInputSource(keyed_scan_world);

    // Perform ICP_.
    PointCloud unused_result;
    icp_.align(unused_result);

    // Get resulting transform.
    const Eigen::Matrix4f T = icp_.getFinalTransformation();

    delta.translation = gu::Vec3(T(0, 3), T(1, 3), T(2, 3));
    delta.rotation = gu::Rot3(T(0, 0),
                              T(0, 1),
                              T(0, 2),
                              T(1, 0),
                              T(1, 1),
                              T(1, 2),
                              T(2, 0),
                              T(2, 1),
                              T(2, 2));

    // Check it ICP has passed
    if (!icp_.hasConverged()) {
      ROS_INFO_STREAM("ICP GT, key " << gtsam::DefaultKeyFormatter(it->first) << " : Not converged, score is: " << icp_.getFitnessScore());
      continue;
    }

    // Check our fitness threshold
    if (icp_.getFitnessScore() > max_tolerable_fitness_) {
      ROS_INFO_STREAM("ICP GT, key " << gtsam::DefaultKeyFormatter(it->first) << ": Coverged but score is: " << icp_.getFitnessScore());
      continue;
    }

    // reject if the rotation is too big
    if (fabs(2*acos(utils::ToGtsam(delta).rotation().toQuaternion().w()))  > max_rotation_rad_) {
      ROS_INFO_STREAM("Rejected GT loop closure - total rotation too large, key " << gtsam::DefaultKeyFormatter(it->first));
      continue;
    }

    // TODO Add translation check as well
    // Check covariances
    const gtsam::Pose3 odom_pose = keyed_poses_.at(it->first); 

    // Compose transform to make factor for optimization
    gtsam::Pose3 gc_factor = utils::ToGtsam(delta).compose(odom_pose);
    gu::Transform3 gc_factor_gu = utils::ToGu(gc_factor);

    // Publish aligned scan
    if (aligned_scan_pub_.getNumSubscribers() > 0) {
      Eigen::Matrix4d tf_align;
      const Eigen::Matrix<double, 3, 3> Rot_gu = gc_factor_gu.rotation.Eigen();
      const Eigen::Matrix<double, 3, 1> Trans_gu =
          gc_factor_gu.translation.Eigen();

      tf_align.block(0, 0, 3, 3) = Rot_gu;
      tf_align.block(0, 3, 3, 1) = Trans_gu;

      PointCloud aligned_cloud;
      pcl::transformPointCloud(
          *keyed_scans_[it->first], aligned_cloud, tf_align);
      PublishPointCloud(aligned_scan_pub_, aligned_cloud);
    }

    // Make prior here
    pose_graph_msgs::PoseGraphEdge edge =
        CreatePriorEdge(it->first, gc_factor_gu, covariance);
    ROS_INFO_STREAM("The added edge is " << gtsam::DefaultKeyFormatter(edge.key_from));
    // Push to gt_prior
    gt_edges.push_back(edge);
  }

  // Publish the new edges and a node with prior for the origin
  if (gt_edges.size() > 0) {
    // Publish Loop Closures
    ROS_INFO_STREAM("Publishing " << gt_edges.size() << " edges.\n");
    pose_graph_msgs::PoseGraph graph;
    graph.edges = gt_edges; //gt_prior
    loop_closure_pub_.publish(graph);
  }
}

bool LaserLoopClosure::SetupICP() {
  icp_.setTransformationEpsilon(icp_tf_epsilon_);
  icp_.setMaxCorrespondenceDistance(icp_corr_dist_);
  icp_.setMaximumIterations(icp_iterations_);
  icp_.setRANSACIterations(0);
  icp_.setMaximumOptimizerIterations(50);
  icp_.setNumThreads(icp_threads_);
  icp_.enableTimingOutput(true);
  return true;
}

void LaserLoopClosure::PublishPointCloud(ros::Publisher& pub,
                                         PointCloud& cloud) {
  sensor_msgs::PointCloud2 msg;
  pcl::toROSMsg(cloud, msg);
  msg.header.stamp = ros::Time::now();
  msg.header.frame_id = "world";
  pub.publish(msg);
}

bool LaserLoopClosure::ComputeICPCovariancePointPoint(
    const PointCloud::ConstPtr& pointCloud,
    const Eigen::Matrix4f& T,
    const double& icp_fitness,
    Eigen::Matrix<double, 6, 6>& covariance) {
  geometry_utils::Transform3 ICP_transformation;

  // Extract translation values from T
  double t_x = T(0, 3);
  double t_y = T(1, 3);
  double t_z = T(2, 3);

  // Extract roll, pitch and yaw from T
  ICP_transformation.rotation = gu::Rot3(T(0, 0),
                                         T(0, 1),
                                         T(0, 2),
                                         T(1, 0),
                                         T(1, 1),
                                         T(1, 2),
                                         T(2, 0),
                                         T(2, 1),
                                         T(2, 2));
  double r = ICP_transformation.rotation.Roll();
  double p = ICP_transformation.rotation.Pitch();
  double y = ICP_transformation.rotation.Yaw();

  // Symbolic expression of the Jacobian matrix
  double J11, J12, J13, J14, J15, J16, J21, J22, J23, J24, J25, J26, J31, J32,
      J33, J34, J35, J36;

  Eigen::Matrix<double, 6, 6> H;
  H = Eigen::MatrixXd::Zero(6, 6);

  // Compute the entries of Jacobian
  // Entries of Jacobian matrix are obtained from MATLAB Symbolic Toolbox
  for (size_t i = 0; i < pointCloud->points.size(); ++i) {
    double p_x = pointCloud->points[i].x;
    double p_y = pointCloud->points[i].y;
    double p_z = pointCloud->points[i].z;

    J11 = 0.0;
    J12 = -2.0 *
          (p_z * sin(p) + p_x * cos(p) * cos(y) - p_y * cos(p) * sin(y)) *
          (t_x - p_x + p_z * cos(p) - p_x * cos(y) * sin(p) +
           p_y * sin(p) * sin(y));
    J13 = 2.0 * (p_y * cos(y) * sin(p) + p_x * sin(p) * sin(y)) *
          (t_x - p_x + p_z * cos(p) - p_x * cos(y) * sin(p) +
           p_y * sin(p) * sin(y));
    J14 = 2.0 * t_x - 2.0 * p_x + 2.0 * p_z * cos(p) -
          2.0 * p_x * cos(y) * sin(p) + 2.0 * p_y * sin(p) * sin(y);
    J15 = 0.0;
    J16 = 0.0;

    J21 = 2.0 *
          (p_x * (cos(r) * sin(y) + cos(p) * cos(y) * sin(r)) +
           p_y * (cos(r) * cos(y) - cos(p) * sin(r) * sin(y)) +
           p_z * sin(p) * sin(r)) *
          (p_y - t_y + p_x * (sin(r) * sin(y) - cos(p) * cos(r) * cos(y)) +
           p_y * (cos(y) * sin(r) + cos(p) * cos(r) * sin(y)) -
           p_z * cos(r) * sin(p));
    J22 = -2.0 *
          (p_z * cos(p) * cos(r) - p_x * cos(r) * cos(y) * sin(p) +
           p_y * cos(r) * sin(p) * sin(y)) *
          (p_y - t_y + p_x * (sin(r) * sin(y) - cos(p) * cos(r) * cos(y)) +
           p_y * (cos(y) * sin(r) + cos(p) * cos(r) * sin(y)) -
           p_z * cos(r) * sin(p));
    J23 = 2.0 *
          (p_x * (cos(y) * sin(r) + cos(p) * cos(r) * sin(y)) -
           p_y * (sin(r) * sin(y) - cos(p) * cos(r) * cos(y))) *
          (p_y - t_y + p_x * (sin(r) * sin(y) - cos(p) * cos(r) * cos(y)) +
           p_y * (cos(y) * sin(r) + cos(p) * cos(r) * sin(y)) -
           p_z * cos(r) * sin(p));
    J24 = 0.0;
    J25 = 2.0 * t_y - 2.0 * p_y -
          2.0 * p_x * (sin(r) * sin(y) - cos(p) * cos(r) * cos(y)) -
          2.0 * p_y * (cos(y) * sin(r) + cos(p) * cos(r) * sin(y)) +
          2.0 * p_z * cos(r) * sin(p);
    J26 = 0.0;

    J31 = -2.0 *
          (p_x * (sin(r) * sin(y) - cos(p) * cos(r) * cos(y)) +
           p_y * (cos(y) * sin(r) + cos(p) * cos(r) * sin(y)) -
           p_z * cos(r) * sin(p)) *
          (t_z - p_z + p_x * (cos(r) * sin(y) + cos(p) * cos(y) * sin(r)) +
           p_y * (cos(r) * cos(y) - cos(p) * sin(r) * sin(y)) +
           p_z * sin(p) * sin(r));
    J32 = 2.0 *
          (p_z * cos(p) * sin(r) - p_x * cos(y) * sin(p) * sin(r) +
           p_y * sin(p) * sin(r) * sin(y)) *
          (t_z - p_z + p_x * (cos(r) * sin(y) + cos(p) * cos(y) * sin(r)) +
           p_y * (cos(r) * cos(y) - cos(p) * sin(r) * sin(y)) +
           p_z * sin(p) * sin(r));
    J33 = 2.0 *
          (p_x * (cos(r) * cos(y) - cos(p) * sin(r) * sin(y)) -
           p_y * (cos(r) * sin(y) + cos(p) * cos(y) * sin(r))) *
          (t_z - p_z + p_x * (cos(r) * sin(y) + cos(p) * cos(y) * sin(r)) +
           p_y * (cos(r) * cos(y) - cos(p) * sin(r) * sin(y)) +
           p_z * sin(p) * sin(r));
    J34 = 0.0;
    J35 = 0.0;
    J36 = 2.0 * t_z - 2.0 * p_z +
          2.0 * p_x * (cos(r) * sin(y) + cos(p) * cos(y) * sin(r)) +
          2.0 * p_y * (cos(r) * cos(y) - cos(p) * sin(r) * sin(y)) +
          2.0 * p_z * sin(p) * sin(r);

    // Form the 3X6 Jacobian matrix
    Eigen::Matrix<double, 3, 6> J;
    J << J11, J12, J13, J14, J15, J16, J21, J22, J23, J24, J25, J26, J31, J32,
        J33, J34, J35, J36;
    // Compute J'XJ (6X6) matrix and keep adding for all the points in the point
    // cloud
    H += J.transpose() * J;
  }
  covariance = H.inverse() * icp_fitness;

  // Here bound the covariance using eigen values
  Eigen::EigenSolver<Eigen::MatrixXd> eigensolver;
  eigensolver.compute(covariance);
  Eigen::VectorXd eigen_values = eigensolver.eigenvalues().real();
  Eigen::MatrixXd eigen_vectors = eigensolver.eigenvectors().real();
  double lower_bound = 0.001;  // Should be positive semidef
  double upper_bound = 1000;
  if (eigen_values.size() < 6) {
    covariance = Eigen::MatrixXd::Identity(6, 6) * upper_bound;
    ROS_ERROR("Failed to find eigen values when computing icp covariance");
    return false;
  }
  for (size_t i = 0; i < 6; i++) {
    if (eigen_values[i] < lower_bound) eigen_values[i] = lower_bound;
    if (eigen_values[i] > upper_bound) eigen_values[i] = upper_bound;
  }
  // Update covariance matrix after bound
  covariance =
      eigen_vectors * eigen_values.asDiagonal() * eigen_vectors.inverse();

  return true;
}

bool LaserLoopClosure::ComputeICPCovariancePointPlane(
    const PointCloud::ConstPtr& query_cloud,
    const PointCloud::ConstPtr& reference_cloud,
    const std::vector<size_t>& correspondences,
    const Eigen::Matrix4f& T,
<<<<<<< HEAD
    const double& icp_fitness,
    Eigen::Matrix<double, 6, 6>& covariance) {     // Get normals
  Normals::Ptr pcl_normals(new Normals);           // pc with normals
  PointCloud::Ptr pcl_normalized(new PointCloud);  // pc whose points have been
                                                   // rearranged.
  utils::ComputeNormals(
      pointCloud, sac_normals_radius_, icp_threads_, pcl_normals);
  utils::NormalizePCloud(pointCloud, pcl_normalized);

  covariance = Eigen::Matrix<double, 6, 6>::Zero();
  Eigen::Matrix<double, 6, 6> H_i = Eigen::Matrix<double, 6, 6>::Zero();
=======
    Eigen::Matrix<double, 6, 6>* covariance) {
  // Get normals
  Normals::Ptr reference_normals(new Normals);       // pc with normals
  PointCloud::Ptr query_normalized(new PointCloud);  // pc whose points have
                                                     // been rearranged.
  Eigen::Matrix<double, 6, 6> Ap;
>>>>>>> b6ec90ab

  ComputeNormals(reference_cloud, reference_normals);
  NormalizePCloud(query_cloud, query_normalized);

  ComputeAp_ForPoint2PlaneICP(
      query_normalized, reference_normals, correspondences, T, Ap);
  // 1 cm covariance for now hard coded
  *covariance = 0.01 * 0.01 * Ap.inverse();

  // Here bound the covariance using eigen values
  Eigen::EigenSolver<Eigen::MatrixXd> eigensolver;
  eigensolver.compute(*covariance);
  Eigen::VectorXd eigen_values = eigensolver.eigenvalues().real();
  Eigen::MatrixXd eigen_vectors = eigensolver.eigenvectors().real();
  double lower_bound = 0.001;  // Should be positive semidef
  double upper_bound = 1000;
  if (eigen_values.size() < 6) {
    *covariance = Eigen::MatrixXd::Identity(6, 6) * upper_bound;
    ROS_ERROR("Failed to find eigen values when computing icp covariance");
    return false;
  }
  for (size_t i = 0; i < eigen_values.size(); i++) {
    if (eigen_values(i) < lower_bound) eigen_values(i) = lower_bound;
    if (eigen_values(i) > upper_bound) eigen_values(i) = upper_bound;
  }
  // Update covariance matrix after bound
  *covariance =
      eigen_vectors * eigen_values.asDiagonal() * eigen_vectors.inverse();
  return true;
}

void LaserLoopClosure::ComputeIcpObservability(
    PointCloud::ConstPtr cloud,
    Eigen::Matrix<double, 3, 1>* eigenvalues) {
  // Get normals
  Normals::Ptr normals(new Normals);           // pc with normals
  PointCloud::Ptr normalized(new PointCloud);  // pc whose points have been
                                               // rearranged.
  ComputeNormals(cloud, normals);
  NormalizePCloud(cloud, normalized);

  // Correspondence with itself (not really used anyways)
  std::vector<size_t> c(cloud->size());
  std::iota(std::begin(c), std::end(c), 0);  // Fill with 0, 1, ...

  Eigen::Matrix4f T_unsued = Eigen::Matrix4f::Zero();  // Unused

  Eigen::Matrix<double, 6, 6> Ap;
  // Compute Ap and its eigenvalues
  ComputeAp_ForPoint2PlaneICP(normalized, normals, c, T_unsued, Ap);
  Eigen::SelfAdjointEigenSolver<Eigen::Matrix<double, 3, 3>> eigensolver(
      Ap.block(3, 3, 3, 3));
  if (eigensolver.info() == Eigen::Success) {
    *eigenvalues = eigensolver.eigenvalues();
  } else {
    ROS_WARN("Failed to decompose observability matrix. ");
  }
}

void LaserLoopClosure::ComputeAp_ForPoint2PlaneICP(
    const PointCloud::Ptr query_normalized,
    const Normals::Ptr reference_normals,
    const std::vector<size_t>& correspondences,
    const Eigen::Matrix4f& T,
    Eigen::Matrix<double, 6, 6>& Ap) {
  Ap = Eigen::Matrix<double, 6, 6>::Zero();
  Eigen::Matrix<double, 6, 6> A_i = Eigen::Matrix<double, 6, 6>::Zero();

  Eigen::Vector3d a_i, n_i;
  for (uint32_t i = 0; i < query_normalized->size(); i++) {
    a_i << query_normalized->points[i].x,  //////
        query_normalized->points[i].y,     //////
        query_normalized->points[i].z;

    n_i << reference_normals->points[correspondences[i]].normal_x,  //////
        reference_normals->points[correspondences[i]].normal_y,     //////
        reference_normals->points[correspondences[i]].normal_z;

    if (a_i.hasNaN() || n_i.hasNaN()) continue;

    Eigen::Matrix<double, 1, 6> H = Eigen::Matrix<double, 1, 6>::Zero();
    H.block(0, 0, 1, 3) = (a_i.cross(n_i)).transpose();
    H.block(0, 3, 1, 3) = n_i.transpose();
    Ap += H.transpose() * H;
  }
}<|MERGE_RESOLUTION|>--- conflicted
+++ resolved
@@ -317,7 +317,7 @@
         bool b_inter_robot,
         std::vector<pose_graph_msgs::PoseGraphEdge>* loop_closure_edges) {
 
-  if (!utils::IsKeyFromSameRobot(key1, key2)) {
+  if (!b_inter_robot && !utils::IsKeyFromSameRobot(key1, key2)) {
     ROS_ERROR_STREAM("Checking for single robot loop closures on different robots");
     return false;
   }
@@ -951,29 +951,16 @@
     const PointCloud::ConstPtr& reference_cloud,
     const std::vector<size_t>& correspondences,
     const Eigen::Matrix4f& T,
-<<<<<<< HEAD
-    const double& icp_fitness,
-    Eigen::Matrix<double, 6, 6>& covariance) {     // Get normals
-  Normals::Ptr pcl_normals(new Normals);           // pc with normals
-  PointCloud::Ptr pcl_normalized(new PointCloud);  // pc whose points have been
-                                                   // rearranged.
-  utils::ComputeNormals(
-      pointCloud, sac_normals_radius_, icp_threads_, pcl_normals);
-  utils::NormalizePCloud(pointCloud, pcl_normalized);
-
-  covariance = Eigen::Matrix<double, 6, 6>::Zero();
-  Eigen::Matrix<double, 6, 6> H_i = Eigen::Matrix<double, 6, 6>::Zero();
-=======
     Eigen::Matrix<double, 6, 6>* covariance) {
   // Get normals
   Normals::Ptr reference_normals(new Normals);       // pc with normals
   PointCloud::Ptr query_normalized(new PointCloud);  // pc whose points have
                                                      // been rearranged.
   Eigen::Matrix<double, 6, 6> Ap;
->>>>>>> b6ec90ab
-
-  ComputeNormals(reference_cloud, reference_normals);
-  NormalizePCloud(query_cloud, query_normalized);
+
+  utils::ComputeNormals(
+      reference_cloud, sac_normals_radius_, icp_threads_, reference_normals);
+  utils::NormalizePCloud(query_cloud, query_normalized);
 
   ComputeAp_ForPoint2PlaneICP(
       query_normalized, reference_normals, correspondences, T, Ap);
@@ -1009,8 +996,8 @@
   Normals::Ptr normals(new Normals);           // pc with normals
   PointCloud::Ptr normalized(new PointCloud);  // pc whose points have been
                                                // rearranged.
-  ComputeNormals(cloud, normals);
-  NormalizePCloud(cloud, normalized);
+  utils::ComputeNormals(cloud, sac_normals_radius_, icp_threads_, normals);
+  utils::NormalizePCloud(cloud, normalized);
 
   // Correspondence with itself (not really used anyways)
   std::vector<size_t> c(cloud->size());
