/*
LaserLoopClosure.cc
Author: Yun Chang
Lidar pointcloud based loop closure
*/
#include "loop_closure/LaserLoopClosure.h"

#include <boost/range/as_array.hpp>
#include <pcl/io/pcd_io.h>
#include <pcl/registration/gicp.h>
// #include <multithreaded_gicp/gicp.h>
#include <pcl/features/fpfh_omp.h>
#include <pcl/features/normal_3d_omp.h>
#include <pcl/filters/voxel_grid.h>
#include <pcl/kdtree/kdtree_flann.h>
#include <pcl/keypoints/harris_3d.h>
#include <pcl/point_representation.h>
#include <pcl/registration/ia_ransac.h>
#include <pcl_conversions/pcl_conversions.h>

#include <geometry_utils/GeometryUtilsROS.h>
#include <parameter_utils/ParameterUtils.h>
#include <utils/CommonFunctions.h>

namespace pu = parameter_utils;
namespace gu = geometry_utils;
namespace gr = gu::ros;

LaserLoopClosure::LaserLoopClosure(const ros::NodeHandle& n)
  : LoopClosure(n) {}

LaserLoopClosure::~LaserLoopClosure() {
}

bool LaserLoopClosure::Initialize(const ros::NodeHandle& n) {
  ros::NodeHandle nl(n); // Nodehandle for subscription/publishing
  param_ns_ = utils::GetParamNamespace(n.getNamespace());

  // If laser loop closures are off, exit without setting up publishers or subscribers
  if (!pu::Get(param_ns_ + "/b_find_laser_loop_closures", b_check_for_loop_closures_))
    return false;

  // Subscribers
  keyed_scans_sub_ = nl.subscribe<pose_graph_msgs::KeyedScan>(
      "keyed_scans", 100000, &LaserLoopClosure::KeyedScanCallback, this);
  loop_closure_seed_sub_ = nl.subscribe<pose_graph_msgs::PoseGraph>(
      "seed_loop_closure", 100000, &LaserLoopClosure::SeedCallback, this);
  pc_gt_trigger_sub_ = nl.subscribe<std_msgs::String>(
      "trigger_pc_gt", 1, &LaserLoopClosure::TriggerGTCallback, this);

  // Publishers
  loop_closure_pub_ = nl.advertise<pose_graph_msgs::PoseGraph>(
      "laser_loop_closures", 100000, false);
  gt_pub_ = nl.advertise<sensor_msgs::PointCloud2>(
      "ground_truth", 100000, false);
  current_scan_pub_ = nl.advertise<sensor_msgs::PointCloud2>(
      "current_scan", 100000, false);
  aligned_scan_pub_ = nl.advertise<sensor_msgs::PointCloud2>(
      "aligned_scan", 100000, false);
  // Parameters
  double distance_to_skip_recent_poses;
  // Load loop closing parameters.
  if (!pu::Get(param_ns_ + "/translation_threshold_nodes", translation_threshold_nodes_))
    return false;
  if (!pu::Get(param_ns_ + "/proximity_threshold", proximity_threshold_))
    return false;
  if (!pu::Get(param_ns_ + "/max_tolerable_fitness", max_tolerable_fitness_))
    return false;
  if (!pu::Get(param_ns_ + "/distance_to_skip_recent_poses", distance_to_skip_recent_poses))
    return false;
  if (!pu::Get(param_ns_ + "/distance_before_reclosing", distance_before_reclosing_))
    return false;
  if (!pu::Get(param_ns_ + "/max_rotation_deg", max_rotation_deg_))
    return false;
  max_rotation_rad_ = max_rotation_deg_ * M_PI/180;

  // Load ICP parameters (from point_cloud localization)
  if (!pu::Get(param_ns_ + "/icp_lc/tf_epsilon", icp_tf_epsilon_)) return false;
  if (!pu::Get(param_ns_ + "/icp_lc/corr_dist", icp_corr_dist_)) return false;
  if (!pu::Get(param_ns_ + "/icp_lc/iterations", icp_iterations_)) return false;
  if (!pu::Get(param_ns_ + "/icp_lc/threads", icp_threads_))
    return false;

  // Load SAC parameters
  if (!pu::Get(param_ns_ + "/sac_ia/iterations", sac_iterations_)) return false;
  if (!pu::Get(param_ns_ + "/sac_ia/num_prev_scans", sac_num_prev_scans_)) return false;
  if (!pu::Get(param_ns_ + "/sac_ia/num_next_scans", sac_num_next_scans_)) return false;
  if (!pu::Get(param_ns_ + "/sac_ia/normals_radius", sac_normals_radius_)) return false;
  if (!pu::Get(param_ns_ + "/sac_ia/features_radius", sac_features_radius_)) return false;
  if (!pu::Get(param_ns_ + "/sac_ia/fitness_score_threshold", sac_fitness_score_threshold_)) return false;

  // Load Harris parameters
  if (!pu::Get(param_ns_ + "/harris3D/harris_threshold_", harris_threshold_))
    return false;
  if (!pu::Get(param_ns_ + "/harris3D/harris_suppression", harris_suppression_))
    return false;
  if (!pu::Get(param_ns_ + "/harris3D/harris_radius", harris_radius_))
    return false;
  if (!pu::Get(param_ns_ + "/harris3D/harris_refine", harris_refine_))
    return false;
  if (!pu::Get(param_ns_ + "/harris3D/harris_response", harris_response_))
    return false;

  // Hard coded covariances
  if (!pu::Get("laser_lc_rot_sigma", laser_lc_rot_sigma_))
    return false;
  if (!pu::Get("laser_lc_trans_sigma", laser_lc_trans_sigma_))
    return false;
  if (!pu::Get("gt_rot_sigma", gt_rot_sigma_))
    return false;
  if (!pu::Get("gt_trans_sigma", gt_trans_sigma_))
    return false;
  if (!pu::Get("gt_prior_covar", gt_prior_covar_))
    return false;

  int icp_init_method;
  if (!pu::Get(param_ns_ + "/icp_initialization_method", icp_init_method))
    return false;
  icp_init_method_ = IcpInitMethod(icp_init_method);

  skip_recent_poses_ =
      (int)(distance_to_skip_recent_poses / translation_threshold_nodes_);

<<<<<<< HEAD
  // Init gt mapper
  if (!gt_mapper_.Initialize(n)) {
    ROS_ERROR("Failed to initialize mapper.");
  }
  stats_.open("stats.csv");
  stats_ << "Full loop closure time, Total Alignment time, #Aligns, Total SAC "
            "Time, #Sacs, Feature time, Normal time, SAC align time, Keypoint "
            "detection, Feature Compute time, Loop "
            "closures\n";
  total_closures_ = 0;
=======
>>>>>>> 16949c80
  return true;
}

void LaserLoopClosure::AccumulateScans(
    gtsam::Key key,
    PointCloud::Ptr scan_out) {
  for (int i = 0; i < sac_num_prev_scans_; i++) {
    gtsam::Key prev_key = key - i - 1;
    // If scan doesn't exist, just skip it
    if (!keyed_poses_.count(prev_key) || !keyed_scans_.count(prev_key)) {
      continue;
    }
    const PointCloud::ConstPtr prev_scan = keyed_scans_[prev_key];
    
    // Transform and Accumulate
    const gtsam::Pose3 new_pose = keyed_poses_.at(key);
    const gtsam::Pose3 old_pose = keyed_poses_.at(prev_key);
    const gtsam::Pose3 tf = new_pose.between(old_pose);
    
    PointCloud::Ptr transformed(new PointCloud);
    pcl::transformPointCloud(*prev_scan, *transformed, tf.matrix());
    *scan_out += *transformed;
  }
  
  for (int i = 0; i < sac_num_next_scans_; i++) {
    gtsam::Key next_key = key + i + 1;
    // If scan doesn't exist, just skip it
    if (!keyed_poses_.count(next_key) || !keyed_scans_.count(next_key)) {
      continue;
    }
    const PointCloud::ConstPtr next_scan = keyed_scans_[next_key];
    
    // Transform and Accumulate
    const gtsam::Pose3 new_pose = keyed_poses_.at(key);
    const gtsam::Pose3 old_pose = keyed_poses_.at(next_key);
    const gtsam::Pose3 tf = new_pose.between(old_pose);
    
    PointCloud::Ptr transformed(new PointCloud);
    pcl::transformPointCloud(*next_scan, *transformed, tf.matrix());
    *scan_out += *transformed;
  }


  // Filter
  /*
  const float voxel_grid_size = 0.2f;
  pcl::VoxelGrid<pcl::PointXYZI> vox_grid;
  vox_grid.setInputCloud(scan_out);
  vox_grid.setLeafSize(voxel_grid_size, voxel_grid_size, voxel_grid_size);
  vox_grid.filter(*scan_out);
  */
}

void LaserLoopClosure::ComputeNormals(
    PointCloud::ConstPtr input,
    Normals::Ptr normals) {
  pcl::search::KdTree<pcl::PointXYZI>::Ptr search_method(new pcl::search::KdTree<pcl::PointXYZI>);
  pcl::NormalEstimationOMP<pcl::PointXYZI, pcl::Normal> norm_est;
  norm_est.setInputCloud(input);
  norm_est.setSearchMethod(search_method);
  norm_est.setRadiusSearch(sac_normals_radius_);
  norm_est.setNumberOfThreads(icp_threads_);
  norm_est.compute(*normals);
}

void LaserLoopClosure::ComputeFeatures(PointCloud::ConstPtr keypoints,
                                       PointCloud::ConstPtr input,
                                       Normals::Ptr normals,
                                       Features::Ptr features) {
  pcl::search::KdTree<pcl::PointXYZI>::Ptr search_method(new pcl::search::KdTree<pcl::PointXYZI>);
  pcl::FPFHEstimationOMP<pcl::PointXYZI, pcl::Normal, pcl::FPFHSignature33>
      fpfh_est;
  fpfh_est.setInputCloud(keypoints);
  fpfh_est.setSearchSurface(input);
  fpfh_est.setInputNormals(normals);
  fpfh_est.setSearchMethod(search_method);
  fpfh_est.setRadiusSearch(sac_features_radius_);
  fpfh_est.setNumberOfThreads(icp_threads_);
  // The problem with time increase with surface is that
  // they involve one more nearest neighbor search that
  // takes a lot of time. I feel the time wuld depend on the
  // number of keypoints a lot because the algorithm just takes the
  // neighbors of keypoints and adds it to the downsampled
  // cloud in a sense(not exactly).
  auto start_feature_compute = std::chrono::steady_clock::now();
  fpfh_est.compute(*features);
  auto end_feature_compute = std::chrono::steady_clock::now();
  compute_time = compute_time +
      static_cast<double>(std::chrono::duration_cast<std::chrono::microseconds>(
                              end_feature_compute - start_feature_compute)
                              .count()) *
          1.0e-6;
}

void LaserLoopClosure::GetInitialAlignment(
    PointCloud::ConstPtr source,
    PointCloud::ConstPtr target,
    Eigen::Matrix4f* tf_out,
    double& sac_fitness_score) {
  // Get Normals
  Normals::Ptr source_normals(new Normals);
  Normals::Ptr target_normals(new Normals);
  ComputeNormals(source, source_normals);
  ComputeNormals(target, target_normals);

<<<<<<< HEAD
  // Get Harris keypoints for source
  auto start_harris = std::chrono::steady_clock::now();

  pcl::HarrisKeypoint3D<pcl::PointXYZI, pcl::PointXYZI> harris_detector;
  pcl::PointCloud<pcl::PointXYZI>::Ptr source_keypoints(
      new pcl::PointCloud<pcl::PointXYZI>);
  harris_detector.setNonMaxSupression(harris_suppression_);
  harris_detector.setRefine(harris_refine_);
  harris_detector.setInputCloud(source);
  harris_detector.setNormals(source_normals);
  harris_detector.setNumberOfThreads(icp_threads_);
  harris_detector.setRadius(harris_radius_);
  harris_detector.setThreshold(harris_threshold_);
  harris_detector.setMethod(
      static_cast<pcl::HarrisKeypoint3D<pcl::PointXYZI,
                                        pcl::PointXYZI>::ResponseMethod>(
          harris_response_));
  harris_detector.compute(*source_keypoints);

  pcl::PointCloud<pcl::PointXYZI>::Ptr target_keypoints(
      new pcl::PointCloud<pcl::PointXYZI>);
  harris_detector.setNonMaxSupression(harris_suppression_);
  harris_detector.setInputCloud(target);
  harris_detector.setNormals(target_normals);
  harris_detector.setNumberOfThreads(icp_threads_);
  harris_detector.setRadius(harris_radius_);
  harris_detector.setThreshold(harris_threshold_);
  harris_detector.setRefine(harris_refine_);
  harris_detector.setMethod(
      static_cast<pcl::HarrisKeypoint3D<pcl::PointXYZI,
                                        pcl::PointXYZI>::ResponseMethod>(
          harris_response_));
  harris_detector.compute(*target_keypoints);

  auto end_harris = std::chrono::steady_clock::now();
  harris_time = harris_time +
      static_cast<double>(std::chrono::duration_cast<std::chrono::microseconds>(
                              end_harris - start_harris)
                              .count()) *
          1.0e-6;

  source_key = source_keypoints;
  target_key = target_keypoints;

  // for (int index = 0; index < source_keypoints->size(); index++) {
  //   if (!std::isfinite(source_keypoints->points[index].x) ||
  //       !std::isfinite(source_keypoints->points[index].y) ||
  //       !std::isfinite(source_keypoints->points[index].z) ||
  //       !std::isfinite(source_keypoints->points[index].intensity)){
  //     std::cout << "The source fails at: " <<
  //     source_keypoints->points[index];
  //   }
  // }

  // for (int index = 0; index < target_keypoints->size(); index++) {
  //   if (!std::isfinite(target_keypoints->points[index].x) ||
  //       !std::isfinite(target_keypoints->points[index].y) ||
  //       !std::isfinite(target_keypoints->points[index].z) ||
  //       !std::isfinite(target_keypoints->points[index].intensity)){
  //     std::cout << "The target fails at: " <<
  //     target_keypoints->points[index];
  //   }
  // }

  // Get
  // DefaultPointRepresentationDefaultPointRepresentationDefaultPointRepresentation
  auto start_feature = std::chrono::steady_clock::now();
  Features::Ptr source_features(new Features);
  Features::Ptr target_features(new Features);
  ComputeFeatures(source_keypoints, source, source_normals, source_features);
  ComputeFeatures(target_keypoints, target, target_normals, target_features);
  auto end_feature = std::chrono::steady_clock::now();
  feature_time = feature_time +
      static_cast<double>(std::chrono::duration_cast<std::chrono::microseconds>(
                              end_feature - start_feature)
                              .count()) *
          1.0e-6;
=======
  // Get Features
  Features::Ptr source_features(new Features);
  Features::Ptr target_features(new Features);
  ComputeFeatures(source, source_normals, source_features);
  ComputeFeatures(target, target_normals, target_features);
>>>>>>> 16949c80

  // for (int index = 0; index < source_features->points.size(); index++) {
  //   bool result = false;
  //   for (int j = 0; j<33 ; j++) {
  //     result = result ||
  //     (!std::isfinite(source_features->points[index].histogram[j]));
  //   }
  //   if (result) {
  //     std::cout << "The source fails at: " << source_features->points[index];
  //   }
  // }

  // for (int index = 0; index < target_features->points.size(); index++) {
  //   bool result = false;
  //   for (int j = 0; j<33 ; j++) {
  //     result = result ||
  //     (!std::isfinite(target_features->points[index].histogram[j]));
  //   }
  //   if (result) {
  //     std::cout << "The target fails at: " << target_features->points[index];
  //   }
  // }
  // Debug statements
  // ROS_INFO_STREAM("Source cloud: " << *source << "\n"
  //                 << "Target cloud: " << *target << "\n"
  //                 << "Source keypoints: " << *source_keypoints << "\n"
  //                 << "Target keypoints: " << *target_keypoints << "\n"
  //                 << "Source Normals: " << *source_normals << "\n"
  //                 << "Target Normals: " << *target_normals);

  // Align
  pcl::SampleConsensusInitialAlignment<pcl::PointXYZI, pcl::PointXYZI, pcl::FPFHSignature33> sac_ia;
  sac_ia.setMaximumIterations(sac_iterations_);
  sac_ia.setInputSource(source_keypoints);
  sac_ia.setSourceFeatures(source_features);
  sac_ia.setInputTarget(target_keypoints);
  sac_ia.setTargetFeatures(target_features);
  PointCloud::Ptr aligned_output(new PointCloud);
  sac_ia.align(*aligned_output);

  sac_fitness_score = sac_ia.getFitnessScore();
  ROS_INFO_STREAM("SAC fitness score" << sac_fitness_score);

  *tf_out = sac_ia.getFinalTransformation();
}

bool LaserLoopClosure::FindLoopClosures(
    gtsam::Key new_key,
    std::vector<pose_graph_msgs::PoseGraphEdge>* loop_closure_edges) {

  // If laser loop closures are off, exit immediately
  if (!b_check_for_loop_closures_)
    return false;


  // Look for loop closures for the latest received key
  // Don't check for loop closures against poses that are missing scans.
  if (!keyed_scans_.count(new_key)) {
    ROS_WARN_STREAM("Key " << gtsam::DefaultKeyFormatter(new_key)
                           << " does not have a scan");
    return false;
  }

  // Get pose and scan for the provided key.
  const gtsam::Pose3 pose1 = keyed_poses_.at(new_key);
  const PointCloud::ConstPtr scan1 = keyed_scans_.at(new_key);

  // Create a temporary copy of last_closure_key_map so that updates in this iteration are not used
  std::map<std::pair<char,char>, gtsam::Key> last_closure_key_copy_(last_closure_key_);

  // Set to true if we find a loop closure (single or inter robot)
  bool closed_loop = false;

<<<<<<< HEAD
  auto start_lc = std::chrono::steady_clock::now();
  total_closures_ = 0;
  aligning_time_ = 0.0;
  sac_time = 0;
  align_count = 0;
  sac_count = 0;
  feature_time = 0.0;
  sac_align_time = 0.0;
  normal_time = 0.0;
  harris_time = 0.0;
  compute_time = 0.0;

=======
>>>>>>> 16949c80
  for (auto it = keyed_poses_.begin(); it != keyed_poses_.end(); ++it) {
    const gtsam::Symbol other_key = it->first;

    // If a loop has already been closed recently, don't try to close a new one.
    char c1 = gtsam::Symbol(new_key).chr(), c2 = other_key.chr();
    gtsam::Key last_closure_key_new = last_closure_key_copy_[{c1, c2}];

    // If a loop has already been closed recently, don't try to close a new one.
    if (std::llabs(new_key - last_closure_key_new) * translation_threshold_nodes_ <
        distance_before_reclosing_)
      continue;

    // Skip poses with no keyed scans.
    if (!keyed_scans_.count(other_key)) {
      continue;
    }

    // Check for single robot loop closures
    if (utils::IsKeyFromSameRobot(new_key, other_key)) {
      closed_loop |= CheckForLoopClosure(new_key, other_key, loop_closure_edges);
    }

    // Check for inter robot loop closures
    else {
      closed_loop |= CheckForInterRobotLoopClosure(new_key, other_key, loop_closure_edges);
    }
  }

<<<<<<< HEAD
  auto end_lc = std::chrono::steady_clock::now();
  double lookups_time =
      static_cast<double>(std::chrono::duration_cast<std::chrono::microseconds>(
                              end_lc - start_lc)
                              .count()) *
      1.0e-6;
  ROS_INFO_STREAM("The loop closure took " << lookups_time << " time.");
  stats_ << std::to_string(lookups_time) << ","
         << std::to_string(aligning_time_) << ","
         << std::to_string(static_cast<double>(align_count)) << ","
         << std::to_string(sac_time) << ","
         << std::to_string(static_cast<double>(sac_count)) << ","
         << std::to_string(feature_time) << "," << std::to_string(normal_time)
         << "," << std::to_string(sac_align_time) << ","
         << std::to_string(harris_time) << "," << std::to_string(compute_time)
         << "," << std::to_string(total_closures_) << "\n";
=======
>>>>>>> 16949c80
  return closed_loop;
}

double LaserLoopClosure::DistanceBetweenKeys(gtsam::Symbol key1, gtsam::Symbol key2) {

  const gtsam::Pose3 pose1 = keyed_poses_.at(key1);
  const gtsam::Pose3 pose2 = keyed_poses_.at(key2);
  const gtsam::Pose3 delta = pose1.between(pose2);

  return delta.translation().norm();
}


bool LaserLoopClosure::CheckForLoopClosure(
        gtsam::Symbol key1,
        gtsam::Symbol key2,
        std::vector<pose_graph_msgs::PoseGraphEdge>* loop_closure_edges) {

  if (!utils::IsKeyFromSameRobot(key1, key2)) {
    ROS_ERROR_STREAM("Checking for single robot loop closures on different robots");
    return false;
  }

  // Don't self-check.
  if (key1 == key2)
    return false;

  // Don't compare against poses that were recently collected.
  if (std::llabs(key1.index() - key2.index()) < skip_recent_poses_)
    return false;
  
  if (DistanceBetweenKeys(key1, key2) > proximity_threshold_) {
    return false;
  }

  // Perform loop closure without a provided prior transform
  return PerformLoopClosure(key1, key2, false, gtsam::Pose3(), loop_closure_edges);
}

bool LaserLoopClosure::CheckForInterRobotLoopClosure(
        gtsam::Symbol key1,
        gtsam::Symbol key2,
        std::vector<pose_graph_msgs::PoseGraphEdge>* loop_closure_edges) {

  if (utils::IsKeyFromSameRobot(key1, key2)) {
    ROS_ERROR_STREAM("Checking for inter robot loop closures on same robot");
    return false;
  }

  // Don't self-check.
  if (key1 == key2)
    return false;
  
  if (DistanceBetweenKeys(key1, key2) > proximity_threshold_) {
    return false;
  }

  // Perform loop closure without a provided prior transform
  return PerformLoopClosure(key1, key2, false, gtsam::Pose3(), loop_closure_edges);
}

bool LaserLoopClosure::PerformLoopClosure(
        gtsam::Symbol key1,
        gtsam::Symbol key2,
        bool b_use_prior,
        gtsam::Pose3 prior,
        std::vector<pose_graph_msgs::PoseGraphEdge>* loop_closure_edges) {

  if (key1 == key2) return false; // Don't perform loop closure on same node

  gu::Transform3 delta = utils::ToGu(prior);  // (Using BetweenFactor)
  gtsam::Matrix66 covariance = Eigen::MatrixXd::Zero(6,6);
  double fitness_score; // retrieve ICP fitness score if matched

  // Perform ICP
  if (PerformAlignment(
          key1, key2, b_use_prior, &delta, &covariance, fitness_score)) {
    
    ROS_INFO_STREAM("Closed loop between "
                    << gtsam::DefaultKeyFormatter(key1) << " and "
                    << gtsam::DefaultKeyFormatter(key2));
    ROS_INFO_STREAM("Translation (x,y,z): " 
                    << delta.translation.X() << ", " << delta.translation.Y() << ", " 
                    << delta.translation.Z()
                    << ", rotation (w,x,y,z): " << utils::ToGtsam(delta).rotation().quaternion().w()
                    << ", " << utils::ToGtsam(delta).rotation().quaternion().x()
                    << ", " << utils::ToGtsam(delta).rotation().quaternion().y()
                    << ", " << utils::ToGtsam(delta).rotation().quaternion().z());
    

    // Add the edge
    pose_graph_msgs::PoseGraphEdge edge = CreateLoopClosureEdge(key1, key2, delta, covariance);
    loop_closure_edges->push_back(edge);
    return true;
  }
  
  return false;

}

pose_graph_msgs::PoseGraphEdge LaserLoopClosure::CreateLoopClosureEdge(
        gtsam::Symbol key1, 
        gtsam::Symbol key2,
        geometry_utils::Transform3& delta, 
        gtsam::Matrix66& covariance) {

  // Store last time a new loop closure was added
  if (key1 > last_closure_key_[{key1.chr(), key2.chr()}]) {
    last_closure_key_[{key1.chr(), key2.chr()}] = key1;
  }
  if (key2 > last_closure_key_[{key2.chr(), key1.chr()}]) {
    last_closure_key_[{key2.chr(), key1.chr()}] = key2;
  }
  
  // Create the new loop closure edge
  pose_graph_msgs::PoseGraphEdge edge;
  edge.key_from = key1;
  edge.key_to = key2;
  edge.type = pose_graph_msgs::PoseGraphEdge::LOOPCLOSE;
  edge.pose = gr::ToRosPose(delta);

  // Convert matrix covariance to vector
  for (size_t i = 0; i < 6; ++i) {
    for (size_t j = 0; j < 6; ++j) {
      edge.covariance[6 * i + j] = covariance(i, j);
    }
  }

  return edge;
}

bool LaserLoopClosure::PerformAlignment(const gtsam::Symbol key1, 
                                        const gtsam::Symbol key2,
                                        bool b_use_delta_as_prior,
                                        gu::Transform3* delta,
                                        gtsam::Matrix66* covariance,
                                        double& fitness_score) {

  ROS_INFO_STREAM("Performing alignment between "
                  << gtsam::DefaultKeyFormatter(key1) << " and "
                  << gtsam::DefaultKeyFormatter(key2));

  if (delta == NULL || covariance == NULL) {
    ROS_ERROR("PerformAlignment: Output pointers are null.");
    return false;
  }

  // Check for available information
  if (!keyed_poses_.count(key1) || !keyed_poses_.count(key2) || !keyed_scans_.count(key1) || !keyed_scans_.count(key2)) {
    ROS_WARN("Incomplete keyed poses/scans");
    return false;
  }

  // Get poses and keys
  const gtsam::Pose3 pose1 = keyed_poses_.at(key1);
  const gtsam::Pose3 pose2 = keyed_poses_.at(key2);  
  const PointCloud::ConstPtr scan1 = keyed_scans_.at(key1.key());
  const PointCloud::ConstPtr scan2 = keyed_scans_.at(key2.key());

  if (scan1 == NULL || scan2 == NULL) {
    ROS_ERROR("PerformAlignment: Null point clouds.");
    return false;
  }
  if (scan1->size() == 0 || scan2->size() == 0) {
    ROS_ERROR("PerformAlignment: zero points in point clouds.");
    return false;
  }
  if (scan1->points.empty() || scan2->points.empty()) {
    ROS_ERROR("PerformAlignment: empty point clouds.");
    return false;
  }
  // Set up ICP.
  pcl::MultithreadedGeneralizedIterativeClosestPoint<pcl::PointXYZI,
                                                     pcl::PointXYZI>
      icp;
  // setVerbosityLevel(pcl::console::L_DEBUG);
  SetupICP(icp);

  PointCloud::Ptr accumulated_target(new PointCloud);
  *accumulated_target = *scan2;
  AccumulateScans(key2, accumulated_target);

  icp.setInputSource(scan1);

  icp.setInputTarget(accumulated_target);

  ///// ICP initialization scheme
  // Default is to initialize by identity. Other options include
  // initializing with odom measurement
  // or initialize with 0 translation byt rotation from odom
  Eigen::Matrix4f initial_guess;

  switch (icp_init_method_) {
  case IcpInitMethod::IDENTITY: // initialize with idientity
  {
    initial_guess = Eigen::Matrix4f::Identity(4, 4);
  } break;
  
  case IcpInitMethod::ODOMETRY: // initialize with odometry
  {
    gtsam::Pose3 pose_21 = pose2.between(pose1);
    ROS_INFO_STREAM("INITIAL GUESS:");
    pose_21.print();
    initial_guess = Eigen::Matrix4f::Identity(4, 4);
    initial_guess.block(0, 0, 3, 3) = pose_21.rotation().matrix().cast<float>();
    initial_guess.block(0, 3, 3, 1) =
        pose_21.translation().vector().cast<float>();
  } break;
  
  case IcpInitMethod::ODOM_ROTATION: // initialize with zero translation but
                                     // rot from odom
  {
    gtsam::Pose3 pose_21 = pose2.between(pose1);
    initial_guess = Eigen::Matrix4f::Identity(4, 4);
    initial_guess.block(0, 0, 3, 3) = pose_21.rotation().matrix().cast<float>();
  } break;
  case IcpInitMethod::FEATURES:
  {
    double sac_fitness_score = sac_fitness_score_threshold_;
    GetInitialAlignment(scan1, accumulated_target, &initial_guess, sac_fitness_score);
    if (sac_fitness_score >= sac_fitness_score_threshold_) {
      ROS_INFO("SAC fitness score is too high");
      return false;
    }
  } break;
  
  default: // identity as default (default in ICP anyways)
  {
    initial_guess = Eigen::Matrix4f::Identity(4, 4);
  }
  }

  // If an initial guess was provided, override the initialization
  if (b_use_delta_as_prior) {
    ROS_INFO_STREAM("Using initial guess provided by delta");
    initial_guess = Eigen::Matrix4f::Identity(4, 4);
    const gu::Transform3 guess = *delta; //gu::PoseInverse(*delta);

    ROS_INFO_STREAM("\tTranslation: " << guess.translation.X() << ", " << guess.translation.Y() << ", " << guess.translation.Z());
    ROS_INFO_STREAM("DELTA INITIAL GUESS:");
    utils::ToGtsam(guess).print();

    // Normalize the initial guess rotation
    Eigen::Quaternionf quat(guess.rotation.Eigen().cast<float>());
    quat.normalize();
    initial_guess.block(0, 0, 3, 3) = quat.matrix();    
    initial_guess.block(0, 3, 3, 1) = guess.translation.Eigen().cast<float>();
  }

  // Publish scan1 keypoints Transform scan to world frame
  gu::Transform3 transform = utils::ToGu(pose1);

  // Get scan and transform to the world frame
  Eigen::Matrix<double, 3, 3> Rot = transform.rotation.Eigen();
  Eigen::Matrix<double, 3, 1> Trans = transform.translation.Eigen();

  Eigen::Matrix4d tf;
  tf.block(0, 0, 3, 3) = Rot;
  tf.block(0, 3, 3, 1) = Trans;

  PointCloud::Ptr keyed_scan_world(new PointCloud);

  // Check this
  pcl::transformPointCloud(*source_key, *keyed_scan_world, tf);

  // Publish current point cloud
  PublishPointCloud(current_scan_pub_, *keyed_scan_world);

  // Publish scan1 keypoints Transform scan to world frame
  transform = utils::ToGu(pose2);

  // Get scan and transform to the world frame
  Rot = transform.rotation.Eigen();
  Trans = transform.translation.Eigen();

  tf.block(0, 0, 3, 3) = Rot;
  tf.block(0, 3, 3, 1) = Trans;

  // Check this
  pcl::transformPointCloud(*target_key, *keyed_scan_world, tf);

  // Publish current point cloud
  PublishPointCloud(neighbor_scan_pub_, *keyed_scan_world);

  // Perform ICP.
  PointCloud unused_result;
  icp.align(unused_result, initial_guess);

  // Get resulting transform.
  const Eigen::Matrix4f T = icp.getFinalTransformation();

  delta->translation = gu::Vec3(T(0, 3), T(1, 3), T(2, 3));
  delta->rotation = gu::Rot3(T(0, 0),
                             T(0, 1),
                             T(0, 2),
                             T(1, 0),
                             T(1, 1),
                             T(1, 2),
                             T(2, 0),
                             T(2, 1),
                             T(2, 2));

  // Is the transform good?
  if (!icp.hasConverged()) {
    ROS_INFO_STREAM("ICP: No converged, score is: " << icp.getFitnessScore());
    return false;
  }

  if (icp.getFitnessScore() > max_tolerable_fitness_) {
    ROS_INFO_STREAM("ICP: Coverged but score is: " << icp.getFitnessScore());
    return false;
  }

  // reject if the rotation is too big
  gu::Transform3 odom_delta = utils::ToGu(pose2.between(pose1));
  gtsam::Pose3 correction = utils::ToGtsam(gu::PoseDelta(*delta, odom_delta));
  if (fabs(2*acos(correction.rotation().toQuaternion().w()))  > max_rotation_rad_) {
    ROS_INFO_STREAM("Rejected loop closure - total rotation too large");
    return false;
  }  

  ROS_INFO_STREAM("ICP: Found loop with score: " << icp.getFitnessScore());
  fitness_score = icp.getFitnessScore();
  

  // Find transform from pose2 to pose1 from output of ICP.
  *delta = gu::PoseInverse(*delta); // NOTE: gtsam need 2_Transform_1 while
                                    // ICP output 1_Transform_2

  // TODO: Use real ICP covariance.
  for (int i = 0; i < 3; ++i)
    (*covariance)(i, i) = laser_lc_rot_sigma_ * laser_lc_rot_sigma_;
  for (int i = 3; i < 6; ++i)
    (*covariance)(i, i) = laser_lc_trans_sigma_ * laser_lc_trans_sigma_;

  return true;
}

void LaserLoopClosure::SeedCallback(
    const pose_graph_msgs::PoseGraph::ConstPtr& msg) {

  // Edges to publish
  std::vector<pose_graph_msgs::PoseGraphEdge> loop_closure_edges;

  for (auto e : msg->edges) {
    ROS_INFO_STREAM("Received seeded loop closure between " << gtsam::DefaultKeyFormatter(e.key_from) << " and " << gtsam::DefaultKeyFormatter(e.key_to));

    gtsam::Symbol key1 = e.key_from;
    gtsam::Symbol key2 = e.key_to;

    // Check that scans exist 
    if (!keyed_scans_.count(key1) || !keyed_scans_.count(key2)) {
      ROS_WARN_STREAM("Could not seed loop closure - keys do not have scans");
      continue;
    }

    // If edge type is PRIOR, use the edge transform as a prior in ICP 
    bool b_use_prior = false;
    gtsam::Pose3 prior;
    ROS_INFO_STREAM("Edge type: " << e.type);
    if (e.type == pose_graph_msgs::PoseGraphEdge::PRIOR) {
      b_use_prior = true;
      prior = utils::ToGtsam(e.pose);
    }

    if (!PerformLoopClosure(key1, key2, b_use_prior, prior, &loop_closure_edges)){
      continue;
    }
  }

  if (msg->edges[0].type == pose_graph_msgs::PoseGraphEdge::UWB_BETWEEN) {
    for (auto& edge : loop_closure_edges) {
      edge.type = pose_graph_msgs::PoseGraphEdge::UWB_BETWEEN;
    }
  } 

  // Publish the successful edges if there are any
  if (loop_closure_edges.size() > 0) {
    PublishLoopClosures(loop_closure_edges);
  }
}

void LaserLoopClosure::KeyedScanCallback(
    const pose_graph_msgs::KeyedScan::ConstPtr& scan_msg) {
  const gtsam::Key key = scan_msg->key;
  if (keyed_scans_.find(key) != keyed_scans_.end()) {
    ROS_DEBUG_STREAM("KeyedScanCallback: Key "
                     << gtsam::DefaultKeyFormatter(key)
                     << " already has a scan. Not adding.");
    return;
  }

  pcl::PointCloud<pcl::PointXYZI>::Ptr scan(new pcl::PointCloud<pcl::PointXYZI>);
  pcl::fromROSMsg(scan_msg->scan, *scan);

  // Add the key and scan.
  keyed_scans_.insert(std::pair<gtsam::Key, PointCloud::ConstPtr>(key, scan));
}

void LaserLoopClosure::TriggerGTCallback(const std_msgs::String::ConstPtr& msg){
  std::string filename = msg->data;

  ROS_INFO_STREAM("Generating point cloud ground truth using point cloud from " << filename);

  GenerateGTFromPC(filename);
}

void LaserLoopClosure::GenerateGTFromPC(std::string gt_pc_filename) {
  ROS_INFO("Triggering ground truth.\n");

  // Read ground truth from file
  pcl::PCDReader pcd_reader;
  PointCloud gt_point_cloud;
  pcd_reader.read(gt_pc_filename, gt_point_cloud);
  PointCloudConstPtr gt_pc_ptr(new PointCloud(gt_point_cloud));

  // Init pose-graph output
  std::vector<pose_graph_msgs::PoseGraphEdge> gt_edges;

  // Initialize variables
  PointCloud::Ptr keyed_scan_world(new PointCloud);
  gu::Transform3 delta;
  gtsam::Matrix66 covariance;
  for (int i = 0; i < 3; ++i)
    covariance(i, i) = gt_rot_sigma_ * gt_rot_sigma_;
  for (int i = 3; i < 6; ++i)
    covariance(i, i) = gt_trans_sigma_ * gt_trans_sigma_;

  // Set up ICP.
  pcl::MultithreadedGeneralizedIterativeClosestPoint<pcl::PointXYZI,
                                                     pcl::PointXYZI>
      icp;
  SetupICP(icp);
  icp.setInputTarget(gt_pc_ptr);

  // ---------------------------------------------------------
  // Loop through keyed poses
  for (auto it = keyed_poses_.begin(); it != keyed_poses_.end(); ++it) {
    ROS_INFO_STREAM("Processing key " << gtsam::DefaultKeyFormatter(it->first) << "\n");

    // Check if the keyed scan exists
    if (!keyed_scans_.count(it->first)){
      ROS_WARN_STREAM("No keyed scan for key " << gtsam::DefaultKeyFormatter(it->first));
      continue;
    }

    // Get scan and transform to the world frame
    gu::Transform3 transform = utils::ToGu(it->second);
    const Eigen::Matrix<double, 3, 3> Rot = transform.rotation.Eigen();
    const Eigen::Matrix<double, 3, 1> Trans = transform.translation.Eigen();
    Eigen::Matrix4d tf;
    tf.block(0, 0, 3, 3) = Rot;
    tf.block(0, 3, 3, 1) = Trans;

    // Transform point cloud to world frame
    pcl::transformPointCloud(*keyed_scans_[it->first], *keyed_scan_world, tf);
    
    // Publish current point cloud
    if (current_scan_pub_.getNumSubscribers() > 0) {
      PublishPointCloud(current_scan_pub_, *keyed_scan_world);
    }

    // Publish ground truth point cloud
    if (gt_pub_.getNumSubscribers() > 0) {
      PublishPointCloud(gt_pub_, gt_point_cloud);
    }

    // Set source
    icp.setInputSource(keyed_scan_world);

    // Perform ICP.
    PointCloud unused_result;
    icp.align(unused_result);

    // Get resulting transform.
    const Eigen::Matrix4f T = icp.getFinalTransformation();

    delta.translation = gu::Vec3(T(0, 3), T(1, 3), T(2, 3));
    delta.rotation = gu::Rot3(T(0, 0),
                              T(0, 1),
                              T(0, 2),
                              T(1, 0),
                              T(1, 1),
                              T(1, 2),
                              T(2, 0),
                              T(2, 1),
                              T(2, 2));

    // Check it ICP has passed
    if (!icp.hasConverged()) {
      ROS_INFO_STREAM("ICP GT, key " << gtsam::DefaultKeyFormatter(it->first) << " : Not converged, score is: " << icp.getFitnessScore());
      continue;
    }

    // Check our fitness threshold
    if (icp.getFitnessScore() > max_tolerable_fitness_) {
      ROS_INFO_STREAM("ICP GT, key " << gtsam::DefaultKeyFormatter(it->first) << ": Coverged but score is: " << icp.getFitnessScore());
      continue;
    }

    // reject if the rotation is too big
    if (fabs(2*acos(utils::ToGtsam(delta).rotation().toQuaternion().w()))  > max_rotation_rad_) {
      ROS_INFO_STREAM("Rejected GT loop closure - total rotation too large, key " << gtsam::DefaultKeyFormatter(it->first));
      continue;
    }

    // TODO Add translation check as well
    // Check covariances
    const gtsam::Pose3 odom_pose = keyed_poses_.at(it->first); 

    // Compose transform to make factor for optimization
    gtsam::Pose3 gc_factor = utils::ToGtsam(delta).compose(odom_pose);
    gu::Transform3 gc_factor_gu = utils::ToGu(gc_factor);

    // Publish aligned scan
    if (aligned_scan_pub_.getNumSubscribers() > 0) {
      Eigen::Matrix4d tf_align;
      const Eigen::Matrix<double, 3, 3> Rot_gu = gc_factor_gu.rotation.Eigen();
      const Eigen::Matrix<double, 3, 1> Trans_gu =
          gc_factor_gu.translation.Eigen();

      tf_align.block(0, 0, 3, 3) = Rot_gu;
      tf_align.block(0, 3, 3, 1) = Trans_gu;

      PointCloud aligned_cloud;
      pcl::transformPointCloud(
          *keyed_scans_[it->first], aligned_cloud, tf_align);
      PublishPointCloud(aligned_scan_pub_, aligned_cloud);
    }

    // Make prior here
    pose_graph_msgs::PoseGraphEdge edge = CreatePriorEdge(it->first, gc_factor_gu, covariance);
    ROS_INFO_STREAM("The added edge is " << gtsam::DefaultKeyFormatter(edge.key_from));
    // Push to gt_prior
    gt_edges.push_back(edge);
  }

  // Publish the new edges and a node with prior for the origin
  if (gt_edges.size() > 0) {
    // Publish Loop Closures
    ROS_INFO_STREAM("Publishing " << gt_edges.size() << " edges.\n");
    pose_graph_msgs::PoseGraph graph;
    graph.edges = gt_edges; //gt_prior
    loop_closure_pub_.publish(graph);
  }
}

pose_graph_msgs::PoseGraphEdge LaserLoopClosure::CreatePriorEdge(
                gtsam::Symbol key,
                geometry_utils::Transform3& delta, 
                gtsam::Matrix66& covariance) {
  pose_graph_msgs::PoseGraphEdge prior;
  prior.key_from = key;
  prior.key_to = key;
  prior.type = pose_graph_msgs::PoseGraphEdge::PRIOR;
  prior.pose.position.x = delta.translation.X();
  prior.pose.position.y = delta.translation.Y();
  prior.pose.position.z = delta.translation.Z();
  prior.pose.orientation.w = utils::ToGtsam(delta).rotation().quaternion()[0];
  prior.pose.orientation.x = utils::ToGtsam(delta).rotation().quaternion()[1];
  prior.pose.orientation.y = utils::ToGtsam(delta).rotation().quaternion()[2];
  prior.pose.orientation.z = utils::ToGtsam(delta).rotation().quaternion()[3];

  // Convert matrix covariance to vector
  for (size_t i = 0; i < 6; ++i) {
    for (size_t j = 0; j < 6; ++j) {
      if (i == j){
        prior.covariance[6 * i + j] = covariance(i,j);
      }
    }
  }
  return prior;
}

bool LaserLoopClosure::SetupICP(
    pcl::MultithreadedGeneralizedIterativeClosestPoint<pcl::PointXYZI,
                                                       pcl::PointXYZI>& icp) {
  icp.setTransformationEpsilon(icp_tf_epsilon_);
  icp.setMaxCorrespondenceDistance(icp_corr_dist_);
  icp.setMaximumIterations(icp_iterations_);
  icp.setRANSACIterations(0);
  icp.setMaximumOptimizerIterations(50);
  icp.setNumThreads(icp_threads_);
  icp.enableTimingOutput(true);
  return true;
}

void LaserLoopClosure::PublishPointCloud(ros::Publisher& pub,
                                         PointCloud& cloud) {
  sensor_msgs::PointCloud2 msg;
  pcl::toROSMsg(cloud, msg);
  msg.header.stamp = ros::Time::now();
  msg.header.frame_id = "world";
  pub.publish(msg);
}<|MERGE_RESOLUTION|>--- conflicted
+++ resolved
@@ -121,19 +121,12 @@
   skip_recent_poses_ =
       (int)(distance_to_skip_recent_poses / translation_threshold_nodes_);
 
-<<<<<<< HEAD
-  // Init gt mapper
-  if (!gt_mapper_.Initialize(n)) {
-    ROS_ERROR("Failed to initialize mapper.");
-  }
   stats_.open("stats.csv");
   stats_ << "Full loop closure time, Total Alignment time, #Aligns, Total SAC "
             "Time, #Sacs, Feature time, Normal time, SAC align time, Keypoint "
             "detection, Feature Compute time, Loop "
             "closures\n";
   total_closures_ = 0;
-=======
->>>>>>> 16949c80
   return true;
 }
 
@@ -239,7 +232,6 @@
   ComputeNormals(source, source_normals);
   ComputeNormals(target, target_normals);
 
-<<<<<<< HEAD
   // Get Harris keypoints for source
   auto start_harris = std::chrono::steady_clock::now();
 
@@ -317,13 +309,6 @@
                               end_feature - start_feature)
                               .count()) *
           1.0e-6;
-=======
-  // Get Features
-  Features::Ptr source_features(new Features);
-  Features::Ptr target_features(new Features);
-  ComputeFeatures(source, source_normals, source_features);
-  ComputeFeatures(target, target_normals, target_features);
->>>>>>> 16949c80
 
   // for (int index = 0; index < source_features->points.size(); index++) {
   //   bool result = false;
@@ -397,7 +382,6 @@
   // Set to true if we find a loop closure (single or inter robot)
   bool closed_loop = false;
 
-<<<<<<< HEAD
   auto start_lc = std::chrono::steady_clock::now();
   total_closures_ = 0;
   aligning_time_ = 0.0;
@@ -410,8 +394,6 @@
   harris_time = 0.0;
   compute_time = 0.0;
 
-=======
->>>>>>> 16949c80
   for (auto it = keyed_poses_.begin(); it != keyed_poses_.end(); ++it) {
     const gtsam::Symbol other_key = it->first;
 
@@ -440,7 +422,6 @@
     }
   }
 
-<<<<<<< HEAD
   auto end_lc = std::chrono::steady_clock::now();
   double lookups_time =
       static_cast<double>(std::chrono::duration_cast<std::chrono::microseconds>(
@@ -457,8 +438,6 @@
          << "," << std::to_string(sac_align_time) << ","
          << std::to_string(harris_time) << "," << std::to_string(compute_time)
          << "," << std::to_string(total_closures_) << "\n";
-=======
->>>>>>> 16949c80
   return closed_loop;
 }
 
@@ -740,8 +719,8 @@
   // Check this
   pcl::transformPointCloud(*target_key, *keyed_scan_world, tf);
 
-  // Publish current point cloud
-  PublishPointCloud(neighbor_scan_pub_, *keyed_scan_world);
+  // // Publish current point cloud
+  // PublishPointCloud(neighbor_scan_pub_, *keyed_scan_world);
 
   // Perform ICP.
   PointCloud unused_result;
