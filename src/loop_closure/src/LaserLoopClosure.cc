/*
LaserLoopClosure.cc
Author: Yun Chang
Lidar pointcloud based loop closure
*/
#include "loop_closure/LaserLoopClosure.h"

#include <boost/range/as_array.hpp>
#include <pcl/io/pcd_io.h>
#include <pcl/registration/gicp.h>
// #include <multithreaded_gicp/gicp.h>
#include <pcl/features/fpfh_omp.h>
#include <pcl/features/normal_3d_omp.h>
#include <pcl/filters/voxel_grid.h>
#include <pcl/kdtree/kdtree_flann.h>
#include <pcl/registration/ia_ransac.h>
#include <pcl_conversions/pcl_conversions.h>

#include <geometry_utils/GeometryUtilsROS.h>
#include <parameter_utils/ParameterUtils.h>
#include <utils/CommonFunctions.h>

namespace pu = parameter_utils;
namespace gu = geometry_utils;
namespace gr = gu::ros;

LaserLoopClosure::LaserLoopClosure(const ros::NodeHandle& n)
  : LoopClosure(n) {}

LaserLoopClosure::~LaserLoopClosure() {
}

bool LaserLoopClosure::Initialize(const ros::NodeHandle& n) {
  ros::NodeHandle nl(n); // Nodehandle for subscription/publishing
  param_ns_ = utils::GetParamNamespace(n.getNamespace());

  // If laser loop closures are off, exit without setting up publishers or subscribers
  if (!pu::Get(param_ns_ + "/b_find_laser_loop_closures", b_check_for_loop_closures_))
    return false;

  // Subscribers
  keyed_scans_sub_ = nl.subscribe<pose_graph_msgs::KeyedScan>(
      "keyed_scans", 100000, &LaserLoopClosure::KeyedScanCallback, this);
  loop_closure_seed_sub_ = nl.subscribe<pose_graph_msgs::PoseGraph>(
      "seed_loop_closure", 100000, &LaserLoopClosure::SeedCallback, this);
  pc_gt_trigger_sub_ = nl.subscribe<std_msgs::String>(
      "trigger_pc_gt", 1, &LaserLoopClosure::TriggerGTCallback, this);

  // Publishers
  loop_closure_pub_ = nl.advertise<pose_graph_msgs::PoseGraph>(
      "laser_loop_closures", 100000, false);
  gt_pub_ = nl.advertise<sensor_msgs::PointCloud2>(
      "ground_truth", 100000, false);
  current_scan_pub_ = nl.advertise<sensor_msgs::PointCloud2>(
      "current_scan", 100000, false);
  aligned_scan_pub_ = nl.advertise<sensor_msgs::PointCloud2>(
      "aligned_scan", 100000, false);
  // Parameters
  double distance_to_skip_recent_poses;
  // Load loop closing parameters.
  if (!pu::Get(param_ns_ + "/translation_threshold_nodes", translation_threshold_nodes_))
    return false;
  if (!pu::Get(param_ns_ + "/proximity_threshold", proximity_threshold_))
    return false;
  if (!pu::Get(param_ns_ + "/max_tolerable_fitness", max_tolerable_fitness_))
    return false;
  if (!pu::Get(param_ns_ + "/distance_to_skip_recent_poses", distance_to_skip_recent_poses))
    return false;
  if (!pu::Get(param_ns_ + "/distance_before_reclosing", distance_before_reclosing_))
    return false;
  if (!pu::Get(param_ns_ + "/max_rotation_deg", max_rotation_deg_))
    return false;
  max_rotation_rad_ = max_rotation_deg_ * M_PI/180;

  // Load ICP parameters (from point_cloud localization)
  if (!pu::Get(param_ns_ + "/icp_lc/tf_epsilon", icp_tf_epsilon_)) return false;
  if (!pu::Get(param_ns_ + "/icp_lc/corr_dist", icp_corr_dist_)) return false;
  if (!pu::Get(param_ns_ + "/icp_lc/iterations", icp_iterations_)) return false;
  if (!pu::Get(param_ns_ + "/icp_lc/threads", icp_threads_))
    return false;

  // Load SAC parameters
  if (!pu::Get(param_ns_ + "/sac_ia/iterations", sac_iterations_)) return false;
  if (!pu::Get(param_ns_ + "/sac_ia/num_prev_scans", sac_num_prev_scans_)) return false;
  if (!pu::Get(param_ns_ + "/sac_ia/num_next_scans", sac_num_next_scans_)) return false;
  if (!pu::Get(param_ns_ + "/sac_ia/normals_radius", sac_normals_radius_)) return false;
  if (!pu::Get(param_ns_ + "/sac_ia/features_radius", sac_features_radius_)) return false;
  if (!pu::Get(param_ns_ + "/sac_ia/fitness_score_threshold", sac_fitness_score_threshold_)) return false;
  
  // Hard coded covariances
  if (!pu::Get("laser_lc_rot_sigma", laser_lc_rot_sigma_))
    return false;
  if (!pu::Get("laser_lc_trans_sigma", laser_lc_trans_sigma_))
    return false;
  if (!pu::Get("gt_rot_sigma", gt_rot_sigma_))
    return false;
  if (!pu::Get("gt_trans_sigma", gt_trans_sigma_))
    return false;
  if (!pu::Get("gt_prior_covar", gt_prior_covar_))
    return false;

  int icp_init_method;
  if (!pu::Get(param_ns_ + "/icp_initialization_method", icp_init_method))
    return false;
  icp_init_method_ = IcpInitMethod(icp_init_method);

  skip_recent_poses_ =
      (int)(distance_to_skip_recent_poses / translation_threshold_nodes_);

<<<<<<< HEAD
  // Init gt mapper
  if (!gt_mapper_.Initialize(n)) {
    ROS_ERROR("Failed to initialize mapper.");
  }

=======
>>>>>>> 378ad889
  return true;
}

void LaserLoopClosure::AccumulateScans(
    gtsam::Key key,
    PointCloud::Ptr scan_out) {
  for (int i = 0; i < sac_num_prev_scans_; i++) {
    gtsam::Key prev_key = key - i - 1;
    // If scan doesn't exist, just skip it
    if (!keyed_poses_.count(prev_key) || !keyed_scans_.count(prev_key)) {
      continue;
    }
    const PointCloud::ConstPtr prev_scan = keyed_scans_[prev_key];
    
    // Transform and Accumulate
    const gtsam::Pose3 new_pose = keyed_poses_.at(key);
    const gtsam::Pose3 old_pose = keyed_poses_.at(prev_key);
    const gtsam::Pose3 tf = new_pose.between(old_pose);
    
    PointCloud::Ptr transformed(new PointCloud);
    pcl::transformPointCloud(*prev_scan, *transformed, tf.matrix());
    *scan_out += *transformed;
  }
  
  for (int i = 0; i < sac_num_next_scans_; i++) {
    gtsam::Key next_key = key + i + 1;
    // If scan doesn't exist, just skip it
    if (!keyed_poses_.count(next_key) || !keyed_scans_.count(next_key)) {
      continue;
    }
    const PointCloud::ConstPtr next_scan = keyed_scans_[next_key];
    
    // Transform and Accumulate
    const gtsam::Pose3 new_pose = keyed_poses_.at(key);
    const gtsam::Pose3 old_pose = keyed_poses_.at(next_key);
    const gtsam::Pose3 tf = new_pose.between(old_pose);
    
    PointCloud::Ptr transformed(new PointCloud);
    pcl::transformPointCloud(*next_scan, *transformed, tf.matrix());
    *scan_out += *transformed;
  }


  // Filter
  /*
  const float voxel_grid_size = 0.2f;
  pcl::VoxelGrid<pcl::PointXYZI> vox_grid;
  vox_grid.setInputCloud(scan_out);
  vox_grid.setLeafSize(voxel_grid_size, voxel_grid_size, voxel_grid_size);
  vox_grid.filter(*scan_out);
  */
}

void LaserLoopClosure::ComputeNormals(
    PointCloud::ConstPtr input,
    Normals::Ptr normals) {
  pcl::search::KdTree<pcl::PointXYZI>::Ptr search_method(new pcl::search::KdTree<pcl::PointXYZI>);
  pcl::NormalEstimationOMP<pcl::PointXYZI, pcl::Normal> norm_est;
  norm_est.setInputCloud(input);
  norm_est.setSearchMethod(search_method);
  norm_est.setRadiusSearch(sac_normals_radius_);
  norm_est.setNumberOfThreads(icp_threads_);
  norm_est.compute(*normals);
}

void LaserLoopClosure::ComputeFeatures(
    PointCloud::ConstPtr input,
    Normals::Ptr normals,
    Features::Ptr features) {
  pcl::search::KdTree<pcl::PointXYZI>::Ptr search_method(new pcl::search::KdTree<pcl::PointXYZI>);
  pcl::FPFHEstimationOMP<pcl::PointXYZI, pcl::Normal, pcl::FPFHSignature33>
      fpfh_est;
  fpfh_est.setInputCloud(input);
  fpfh_est.setInputNormals(normals);
  fpfh_est.setSearchMethod(search_method);
  fpfh_est.setRadiusSearch(sac_features_radius_);
  fpfh_est.setNumberOfThreads(icp_threads_);
  fpfh_est.compute(*features);
}

void LaserLoopClosure::GetInitialAlignment(
    PointCloud::ConstPtr source,
    PointCloud::ConstPtr target,
    Eigen::Matrix4f* tf_out,
    double& sac_fitness_score) {
  // Get Normals
  Normals::Ptr source_normals(new Normals);
  Normals::Ptr target_normals(new Normals);
  ComputeNormals(source, source_normals);
  ComputeNormals(target, target_normals);

  // Get Features
  Features::Ptr source_features(new Features);
  Features::Ptr target_features(new Features);
  ComputeFeatures(source, source_normals, source_features);
  ComputeFeatures(target, target_normals, target_features);

  // Align
  pcl::SampleConsensusInitialAlignment<pcl::PointXYZI, pcl::PointXYZI, pcl::FPFHSignature33> sac_ia;
  sac_ia.setMaximumIterations(sac_iterations_);
  sac_ia.setInputSource(source);
  sac_ia.setSourceFeatures(source_features);
  sac_ia.setInputTarget(target);
  sac_ia.setTargetFeatures(target_features);
  PointCloud::Ptr aligned_output(new PointCloud);
  sac_ia.align(*aligned_output);

  sac_fitness_score = sac_ia.getFitnessScore();
  ROS_INFO_STREAM("SAC fitness score" << sac_fitness_score);

  *tf_out = sac_ia.getFinalTransformation();
}

bool LaserLoopClosure::FindLoopClosures(
    gtsam::Key new_key,
    std::vector<pose_graph_msgs::PoseGraphEdge>* loop_closure_edges) {

  // If laser loop closures are off, exit immediately
  if (!b_check_for_loop_closures_)
    return false;


  // Look for loop closures for the latest received key
  // Don't check for loop closures against poses that are missing scans.
  if (!keyed_scans_.count(new_key)) {
    ROS_WARN_STREAM("Key " << gtsam::DefaultKeyFormatter(new_key)
                           << " does not have a scan");
    return false;
  }

  // Get pose and scan for the provided key.
  const gtsam::Pose3 pose1 = keyed_poses_.at(new_key);
  const PointCloud::ConstPtr scan1 = keyed_scans_.at(new_key);

  // Create a temporary copy of last_closure_key_map so that updates in this iteration are not used
  std::map<std::pair<char,char>, gtsam::Key> last_closure_key_copy_(last_closure_key_);

  // Set to true if we find a loop closure (single or inter robot)
  bool closed_loop = false;

  for (auto it = keyed_poses_.begin(); it != keyed_poses_.end(); ++it) {
    const gtsam::Symbol other_key = it->first;

    // If a loop has already been closed recently, don't try to close a new one.
    char c1 = gtsam::Symbol(new_key).chr(), c2 = other_key.chr();
    gtsam::Key last_closure_key_new = last_closure_key_copy_[{c1, c2}];

    // If a loop has already been closed recently, don't try to close a new one.
    if (std::llabs(new_key - last_closure_key_new) * translation_threshold_nodes_ <
        distance_before_reclosing_)
      continue;

    // Skip poses with no keyed scans.
    if (!keyed_scans_.count(other_key)) {
      continue;
    }

    // Check for single robot loop closures
    if (utils::IsKeyFromSameRobot(new_key, other_key)) {
      closed_loop |= CheckForLoopClosure(new_key, other_key, loop_closure_edges);
    }

    // Check for inter robot loop closures
    else {
      closed_loop |= CheckForInterRobotLoopClosure(new_key, other_key, loop_closure_edges);
    }
  }

  return closed_loop;
}

double LaserLoopClosure::DistanceBetweenKeys(gtsam::Symbol key1, gtsam::Symbol key2) {

  const gtsam::Pose3 pose1 = keyed_poses_.at(key1);
  const gtsam::Pose3 pose2 = keyed_poses_.at(key2);
  const gtsam::Pose3 delta = pose1.between(pose2);

  return delta.translation().norm();
}


bool LaserLoopClosure::CheckForLoopClosure(
        gtsam::Symbol key1,
        gtsam::Symbol key2,
        std::vector<pose_graph_msgs::PoseGraphEdge>* loop_closure_edges) {

  if (!utils::IsKeyFromSameRobot(key1, key2)) {
    ROS_ERROR_STREAM("Checking for single robot loop closures on different robots");
    return false;
  }

  // Don't self-check.
  if (key1 == key2)
    return false;

  // Don't compare against poses that were recently collected.
  if (std::llabs(key1.index() - key2.index()) < skip_recent_poses_)
    return false;
  
  if (DistanceBetweenKeys(key1, key2) > proximity_threshold_) {
    return false;
  }

  // Perform loop closure without a provided prior transform
  return PerformLoopClosure(key1, key2, false, gtsam::Pose3(), loop_closure_edges);
}

bool LaserLoopClosure::CheckForInterRobotLoopClosure(
        gtsam::Symbol key1,
        gtsam::Symbol key2,
        std::vector<pose_graph_msgs::PoseGraphEdge>* loop_closure_edges) {

  if (utils::IsKeyFromSameRobot(key1, key2)) {
    ROS_ERROR_STREAM("Checking for inter robot loop closures on same robot");
    return false;
  }

  // Don't self-check.
  if (key1 == key2)
    return false;
  
  if (DistanceBetweenKeys(key1, key2) > proximity_threshold_) {
    return false;
  }

  // Perform loop closure without a provided prior transform
  return PerformLoopClosure(key1, key2, false, gtsam::Pose3(), loop_closure_edges);
}

bool LaserLoopClosure::PerformLoopClosure(
        gtsam::Symbol key1,
        gtsam::Symbol key2,
        bool b_use_prior,
        gtsam::Pose3 prior,
        std::vector<pose_graph_msgs::PoseGraphEdge>* loop_closure_edges) {

  if (key1 == key2) return false; // Don't perform loop closure on same node

  gu::Transform3 delta = utils::ToGu(prior);  // (Using BetweenFactor)
  gtsam::Matrix66 covariance = Eigen::MatrixXd::Zero(6,6);
  double fitness_score; // retrieve ICP fitness score if matched

  // Perform ICP
  if (PerformAlignment(
          key1, key2, b_use_prior, &delta, &covariance, fitness_score)) {
    
    ROS_INFO_STREAM("Closed loop between "
                    << gtsam::DefaultKeyFormatter(key1) << " and "
                    << gtsam::DefaultKeyFormatter(key2));
    ROS_INFO_STREAM("Translation (x,y,z): " 
                    << delta.translation.X() << ", " << delta.translation.Y() << ", " 
                    << delta.translation.Z()
                    << ", rotation (w,x,y,z): " << utils::ToGtsam(delta).rotation().quaternion().w()
                    << ", " << utils::ToGtsam(delta).rotation().quaternion().x()
                    << ", " << utils::ToGtsam(delta).rotation().quaternion().y()
                    << ", " << utils::ToGtsam(delta).rotation().quaternion().z());
    

    // Add the edge
    pose_graph_msgs::PoseGraphEdge edge = CreateLoopClosureEdge(key1, key2, delta, covariance);
    loop_closure_edges->push_back(edge);
    return true;
  }
  
  return false;

}

pose_graph_msgs::PoseGraphEdge LaserLoopClosure::CreateLoopClosureEdge(
        gtsam::Symbol key1, 
        gtsam::Symbol key2,
        geometry_utils::Transform3& delta, 
        gtsam::Matrix66& covariance) {

  // Store last time a new loop closure was added
  if (key1 > last_closure_key_[{key1.chr(), key2.chr()}]) {
    last_closure_key_[{key1.chr(), key2.chr()}] = key1;
  }
  if (key2 > last_closure_key_[{key2.chr(), key1.chr()}]) {
    last_closure_key_[{key2.chr(), key1.chr()}] = key2;
  }
  
  // Create the new loop closure edge
  pose_graph_msgs::PoseGraphEdge edge;
  edge.key_from = key1;
  edge.key_to = key2;
  edge.type = pose_graph_msgs::PoseGraphEdge::LOOPCLOSE;
  edge.pose = gr::ToRosPose(delta);

  // Convert matrix covariance to vector
  for (size_t i = 0; i < 6; ++i) {
    for (size_t j = 0; j < 6; ++j) {
      edge.covariance[6 * i + j] = covariance(i, j);
    }
  }

  return edge;
}

bool LaserLoopClosure::PerformAlignment(const gtsam::Symbol key1, 
                                        const gtsam::Symbol key2,
                                        bool b_use_delta_as_prior,
                                        gu::Transform3* delta,
                                        gtsam::Matrix66* covariance,
                                        double& fitness_score) {

  ROS_INFO_STREAM("Performing alignment between "
                  << gtsam::DefaultKeyFormatter(key1) << " and "
                  << gtsam::DefaultKeyFormatter(key2));

  if (delta == NULL || covariance == NULL) {
    ROS_ERROR("PerformAlignment: Output pointers are null.");
    return false;
  }

  // Check for available information
  if (!keyed_poses_.count(key1) || !keyed_poses_.count(key2) || !keyed_scans_.count(key1) || !keyed_scans_.count(key2)) {
    ROS_WARN("Incomplete keyed poses/scans");
    return false;
  }

  // Get poses and keys
  const gtsam::Pose3 pose1 = keyed_poses_.at(key1);
  const gtsam::Pose3 pose2 = keyed_poses_.at(key2);  
  const PointCloud::ConstPtr scan1 = keyed_scans_.at(key1.key());
  const PointCloud::ConstPtr scan2 = keyed_scans_.at(key2.key());

  if (scan1 == NULL || scan2 == NULL) {
    ROS_ERROR("PerformAlignment: Null point clouds.");
    return false;
  }
  if (scan1->size() == 0 || scan2->size() == 0) {
    ROS_ERROR("PerformAlignment: zero points in point clouds.");
    return false;
  }
  if (scan1->points.empty() || scan2->points.empty()) {
    ROS_ERROR("PerformAlignment: empty point clouds.");
    return false;
  }
  // Set up ICP.
  pcl::MultithreadedGeneralizedIterativeClosestPoint<pcl::PointXYZI,
                                                     pcl::PointXYZI>
      icp;
  // setVerbosityLevel(pcl::console::L_DEBUG);
  SetupICP(icp);

  PointCloud::Ptr accumulated_target(new PointCloud);
  *accumulated_target = *scan2;
  AccumulateScans(key2, accumulated_target);

  icp.setInputSource(scan1);

  icp.setInputTarget(accumulated_target);

  ///// ICP initialization scheme
  // Default is to initialize by identity. Other options include
  // initializing with odom measurement
  // or initialize with 0 translation byt rotation from odom
  Eigen::Matrix4f initial_guess;

  switch (icp_init_method_) {
  case IcpInitMethod::IDENTITY: // initialize with idientity
  {
    initial_guess = Eigen::Matrix4f::Identity(4, 4);
  } break;
  
  case IcpInitMethod::ODOMETRY: // initialize with odometry
  {
    gtsam::Pose3 pose_21 = pose2.between(pose1);
    ROS_INFO_STREAM("INITIAL GUESS:");
    pose_21.print();
    initial_guess = Eigen::Matrix4f::Identity(4, 4);
    initial_guess.block(0, 0, 3, 3) = pose_21.rotation().matrix().cast<float>();
    initial_guess.block(0, 3, 3, 1) =
        pose_21.translation().vector().cast<float>();
  } break;
  
  case IcpInitMethod::ODOM_ROTATION: // initialize with zero translation but
                                     // rot from odom
  {
    gtsam::Pose3 pose_21 = pose2.between(pose1);
    initial_guess = Eigen::Matrix4f::Identity(4, 4);
    initial_guess.block(0, 0, 3, 3) = pose_21.rotation().matrix().cast<float>();
  } break;
  case IcpInitMethod::FEATURES:
  {
    double sac_fitness_score = sac_fitness_score_threshold_;
    GetInitialAlignment(scan1, accumulated_target, &initial_guess, sac_fitness_score);
    if (sac_fitness_score >= sac_fitness_score_threshold_) {
      ROS_INFO("SAC fitness score is too high");
      return false;
    }
  } break;
  
  default: // identity as default (default in ICP anyways)
  {
    initial_guess = Eigen::Matrix4f::Identity(4, 4);
  }
  }

  // If an initial guess was provided, override the initialization
  if (b_use_delta_as_prior) {
    ROS_INFO_STREAM("Using initial guess provided by delta");
    initial_guess = Eigen::Matrix4f::Identity(4, 4);
    const gu::Transform3 guess = *delta; //gu::PoseInverse(*delta);

    ROS_INFO_STREAM("\tTranslation: " << guess.translation.X() << ", " << guess.translation.Y() << ", " << guess.translation.Z());
    ROS_INFO_STREAM("DELTA INITIAL GUESS:");
    utils::ToGtsam(guess).print();

    // Normalize the initial guess rotation
    Eigen::Quaternionf quat(guess.rotation.Eigen().cast<float>());
    quat.normalize();
    initial_guess.block(0, 0, 3, 3) = quat.matrix();    
    initial_guess.block(0, 3, 3, 1) = guess.translation.Eigen().cast<float>();
  }

  // Perform ICP.
  PointCloud unused_result;
  icp.align(unused_result, initial_guess);

  // Get resulting transform.
  const Eigen::Matrix4f T = icp.getFinalTransformation();

  delta->translation = gu::Vec3(T(0, 3), T(1, 3), T(2, 3));
  delta->rotation = gu::Rot3(T(0, 0),
                             T(0, 1),
                             T(0, 2),
                             T(1, 0),
                             T(1, 1),
                             T(1, 2),
                             T(2, 0),
                             T(2, 1),
                             T(2, 2));

  // Is the transform good?
  if (!icp.hasConverged()) {
    ROS_INFO_STREAM("ICP: No converged, score is: " << icp.getFitnessScore());
    return false;
  }

  if (icp.getFitnessScore() > max_tolerable_fitness_) {
    ROS_INFO_STREAM("ICP: Coverged but score is: " << icp.getFitnessScore());
    return false;
  }

  // reject if the rotation is too big
  gu::Transform3 odom_delta = utils::ToGu(pose2.between(pose1));
  gtsam::Pose3 correction = utils::ToGtsam(gu::PoseDelta(*delta, odom_delta));
  if (fabs(2*acos(correction.rotation().toQuaternion().w()))  > max_rotation_rad_) {
    ROS_INFO_STREAM("Rejected loop closure - total rotation too large");
    return false;
  }  

  ROS_INFO_STREAM("ICP: Found loop with score: " << icp.getFitnessScore());
  fitness_score = icp.getFitnessScore();
  

  // Find transform from pose2 to pose1 from output of ICP.
  *delta = gu::PoseInverse(*delta); // NOTE: gtsam need 2_Transform_1 while
                                    // ICP output 1_Transform_2

  // TODO: Use real ICP covariance.
  for (int i = 0; i < 3; ++i)
    (*covariance)(i, i) = laser_lc_rot_sigma_ * laser_lc_rot_sigma_;
  for (int i = 3; i < 6; ++i)
    (*covariance)(i, i) = laser_lc_trans_sigma_ * laser_lc_trans_sigma_;

  return true;
}

void LaserLoopClosure::SeedCallback(
    const pose_graph_msgs::PoseGraph::ConstPtr& msg) {

  // Edges to publish
  std::vector<pose_graph_msgs::PoseGraphEdge> loop_closure_edges;

  for (auto e : msg->edges) {
    ROS_INFO_STREAM("Received seeded loop closure between " << gtsam::DefaultKeyFormatter(e.key_from) << " and " << gtsam::DefaultKeyFormatter(e.key_to));

    gtsam::Symbol key1 = e.key_from;
    gtsam::Symbol key2 = e.key_to;

    // Check that scans exist 
    if (!keyed_scans_.count(key1) || !keyed_scans_.count(key2)) {
      ROS_WARN_STREAM("Could not seed loop closure - keys do not have scans");
      continue;
    }

    // If edge type is PRIOR, use the edge transform as a prior in ICP 
    bool b_use_prior = false;
    gtsam::Pose3 prior;
    ROS_INFO_STREAM("Edge type: " << e.type);
    if (e.type == pose_graph_msgs::PoseGraphEdge::PRIOR) {
      b_use_prior = true;
      prior = utils::ToGtsam(e.pose);
    }

    if (!PerformLoopClosure(key1, key2, b_use_prior, prior, &loop_closure_edges)){
      continue;
    }
  }

  if (msg->edges[0].type == pose_graph_msgs::PoseGraphEdge::UWB_BETWEEN) {
    for (auto& edge : loop_closure_edges) {
      edge.type = pose_graph_msgs::PoseGraphEdge::UWB_BETWEEN;
    }
  } 

  // Publish the successful edges if there are any
  if (loop_closure_edges.size() > 0) {
    PublishLoopClosures(loop_closure_edges);
  }
}

void LaserLoopClosure::KeyedScanCallback(
    const pose_graph_msgs::KeyedScan::ConstPtr& scan_msg) {
  const gtsam::Key key = scan_msg->key;
  if (keyed_scans_.find(key) != keyed_scans_.end()) {
    ROS_ERROR_STREAM("KeyedScanCallback: Key "
                     << gtsam::DefaultKeyFormatter(key)
                     << " already has a scan");
    return;
  }

  pcl::PointCloud<pcl::PointXYZI>::Ptr scan(new pcl::PointCloud<pcl::PointXYZI>);
  pcl::fromROSMsg(scan_msg->scan, *scan);

  // Add the key and scan.
  keyed_scans_.insert(std::pair<gtsam::Key, PointCloud::ConstPtr>(key, scan));
}

void LaserLoopClosure::TriggerGTCallback(const std_msgs::String::ConstPtr& msg){
  std::string filename = msg->data;

  ROS_INFO_STREAM("Generating point cloud ground truth using point cloud from " << filename);

  GenerateGTFromPC(filename);
}

void LaserLoopClosure::GenerateGTFromPC(std::string gt_pc_filename) {
  ROS_INFO("Triggering ground truth.\n");

  // Read ground truth from file
  pcl::PCDReader pcd_reader;
  PointCloud gt_point_cloud;
  pcd_reader.read(gt_pc_filename, gt_point_cloud);
  PointCloudConstPtr gt_pc_ptr(new PointCloud(gt_point_cloud));

  // Init pose-graph output
  std::vector<pose_graph_msgs::PoseGraphEdge> gt_edges;

  // Initialize variables
  PointCloud::Ptr keyed_scan_world(new PointCloud);
  gu::Transform3 delta;
  gtsam::Matrix66 covariance;
  for (int i = 0; i < 3; ++i)
    covariance(i, i) = gt_rot_sigma_ * gt_rot_sigma_;
  for (int i = 3; i < 6; ++i)
    covariance(i, i) = gt_trans_sigma_ * gt_trans_sigma_;

  // Set up ICP.
  pcl::MultithreadedGeneralizedIterativeClosestPoint<pcl::PointXYZI,
                                                     pcl::PointXYZI>
      icp;
  SetupICP(icp);
  icp.setInputTarget(gt_pc_ptr);

  // ---------------------------------------------------------
  // Loop through keyed poses
  for (auto it = keyed_poses_.begin(); it != keyed_poses_.end(); ++it) {
    ROS_INFO_STREAM("Processing key " << gtsam::DefaultKeyFormatter(it->first) << "\n");

    // Check if the keyed scan exists
    if (!keyed_scans_.count(it->first)){
      ROS_WARN_STREAM("No keyed scan for key " << gtsam::DefaultKeyFormatter(it->first));
      continue;
    }

    // Get scan and transform to the world frame
    gu::Transform3 transform = utils::ToGu(it->second);
    const Eigen::Matrix<double, 3, 3> Rot = transform.rotation.Eigen();
    const Eigen::Matrix<double, 3, 1> Trans = transform.translation.Eigen();
    Eigen::Matrix4d tf;
    tf.block(0, 0, 3, 3) = Rot;
    tf.block(0, 3, 3, 1) = Trans;

    // Transform point cloud to world frame
    pcl::transformPointCloud(*keyed_scans_[it->first], *keyed_scan_world, tf);
    
    // Publish current point cloud
    if (current_scan_pub_.getNumSubscribers() > 0) {
      PublishPointCloud(current_scan_pub_, *keyed_scan_world);
    }

    // Publish ground truth point cloud
    if (gt_pub_.getNumSubscribers() > 0) {
      PublishPointCloud(gt_pub_, gt_point_cloud);
    }

    // Set source
    icp.setInputSource(keyed_scan_world);

    // Perform ICP.
    PointCloud unused_result;
    icp.align(unused_result);

    // Get resulting transform.
    const Eigen::Matrix4f T = icp.getFinalTransformation();

    delta.translation = gu::Vec3(T(0, 3), T(1, 3), T(2, 3));
    delta.rotation = gu::Rot3(T(0, 0),
                              T(0, 1),
                              T(0, 2),
                              T(1, 0),
                              T(1, 1),
                              T(1, 2),
                              T(2, 0),
                              T(2, 1),
                              T(2, 2));

    // Check it ICP has passed
    if (!icp.hasConverged()) {
      ROS_INFO_STREAM("ICP GT, key " << gtsam::DefaultKeyFormatter(it->first) << " : Not converged, score is: " << icp.getFitnessScore());
      continue;
    }

    // Check our fitness threshold
    if (icp.getFitnessScore() > max_tolerable_fitness_) {
      ROS_INFO_STREAM("ICP GT, key " << gtsam::DefaultKeyFormatter(it->first) << ": Coverged but score is: " << icp.getFitnessScore());
      continue;
    }

    // reject if the rotation is too big
    if (fabs(2*acos(utils::ToGtsam(delta).rotation().toQuaternion().w()))  > max_rotation_rad_) {
      ROS_INFO_STREAM("Rejected GT loop closure - total rotation too large, key " << gtsam::DefaultKeyFormatter(it->first));
      continue;
    }

    // TODO Add translation check as well
    // Check covariances
    const gtsam::Pose3 odom_pose = keyed_poses_.at(it->first); 

    // Compose transform to make factor for optimization
    gtsam::Pose3 gc_factor = utils::ToGtsam(delta).compose(odom_pose);
    gu::Transform3 gc_factor_gu = utils::ToGu(gc_factor);

    // Publish aligned scan
    if (aligned_scan_pub_.getNumSubscribers() > 0) {
      Eigen::Matrix4d tf_align;
      const Eigen::Matrix<double, 3, 3> Rot_gu = gc_factor_gu.rotation.Eigen();
      const Eigen::Matrix<double, 3, 1> Trans_gu =
          gc_factor_gu.translation.Eigen();

      tf_align.block(0, 0, 3, 3) = Rot_gu;
      tf_align.block(0, 3, 3, 1) = Trans_gu;

      PointCloud aligned_cloud;
      pcl::transformPointCloud(
          *keyed_scans_[it->first], aligned_cloud, tf_align);
      PublishPointCloud(aligned_scan_pub_, aligned_cloud);
    }

    // Make prior here
    pose_graph_msgs::PoseGraphEdge edge = CreatePriorEdge(it->first, gc_factor_gu, covariance);
    ROS_INFO_STREAM("The added edge is " << gtsam::DefaultKeyFormatter(edge.key_from));
    // Push to gt_prior
    gt_edges.push_back(edge);
  }

  // Publish the new edges and a node with prior for the origin
  if (gt_edges.size() > 0) {
    // Publish Loop Closures
    ROS_INFO_STREAM("Publishing " << gt_edges.size() << " edges.\n");
    pose_graph_msgs::PoseGraph graph;
    graph.edges = gt_edges; //gt_prior
    loop_closure_pub_.publish(graph);
  }
}

pose_graph_msgs::PoseGraphEdge LaserLoopClosure::CreatePriorEdge(
                gtsam::Symbol key,
                geometry_utils::Transform3& delta, 
                gtsam::Matrix66& covariance) {
  pose_graph_msgs::PoseGraphEdge prior;
  prior.key_from = key;
  prior.key_to = key;
  prior.type = pose_graph_msgs::PoseGraphEdge::PRIOR;
  prior.pose.position.x = delta.translation.X();
  prior.pose.position.y = delta.translation.Y();
  prior.pose.position.z = delta.translation.Z();
  prior.pose.orientation.w = utils::ToGtsam(delta).rotation().quaternion()[0];
  prior.pose.orientation.x = utils::ToGtsam(delta).rotation().quaternion()[1];
  prior.pose.orientation.y = utils::ToGtsam(delta).rotation().quaternion()[2];
  prior.pose.orientation.z = utils::ToGtsam(delta).rotation().quaternion()[3];

  // Convert matrix covariance to vector
  for (size_t i = 0; i < 6; ++i) {
    for (size_t j = 0; j < 6; ++j) {
      if (i == j){
        prior.covariance[6 * i + j] = covariance(i,j);
      }
    }
  }
  return prior;
}

bool LaserLoopClosure::SetupICP(
    pcl::MultithreadedGeneralizedIterativeClosestPoint<pcl::PointXYZI,
                                                       pcl::PointXYZI>& icp) {
  icp.setTransformationEpsilon(icp_tf_epsilon_);
  icp.setMaxCorrespondenceDistance(icp_corr_dist_);
  icp.setMaximumIterations(icp_iterations_);
  icp.setRANSACIterations(0);
  icp.setMaximumOptimizerIterations(50);
  icp.setNumThreads(icp_threads_);
  icp.enableTimingOutput(true);
  return true;
}

void LaserLoopClosure::PublishPointCloud(ros::Publisher& pub,
                                         PointCloud& cloud) {
  sensor_msgs::PointCloud2 msg;
  pcl::toROSMsg(cloud, msg);
  msg.header.stamp = ros::Time::now();
  msg.header.frame_id = "world";
  pub.publish(msg);
}<|MERGE_RESOLUTION|>--- conflicted
+++ resolved
@@ -107,14 +107,6 @@
   skip_recent_poses_ =
       (int)(distance_to_skip_recent_poses / translation_threshold_nodes_);
 
-<<<<<<< HEAD
-  // Init gt mapper
-  if (!gt_mapper_.Initialize(n)) {
-    ROS_ERROR("Failed to initialize mapper.");
-  }
-
-=======
->>>>>>> 378ad889
   return true;
 }
 
