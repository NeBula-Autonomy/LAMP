/*
LaserLoopClosure.cc
Author: Yun Chang
Lidar pointcloud based loop closure
*/
#include "loop_closure/LaserLoopClosure.h"

#include <boost/range/as_array.hpp>
#include <pcl/io/pcd_io.h>
#include <pcl/registration/gicp.h>
// #include <multithreaded_gicp/gicp.h>
#include <pcl_conversions/pcl_conversions.h>
#include <pcl/registration/ia_ransac.h>
#include <pcl/features/normal_3d.h>
#include <pcl/features/fpfh.h>
#include <pcl/features/fpfh.h>
#include <pcl/kdtree/kdtree_flann.h>
#include <pcl/filters/voxel_grid.h>

#include <geometry_utils/GeometryUtilsROS.h>
#include <parameter_utils/ParameterUtils.h>
#include <utils/CommonFunctions.h>

namespace pu = parameter_utils;
namespace gu = geometry_utils;
namespace gr = gu::ros;

LaserLoopClosure::LaserLoopClosure(const ros::NodeHandle& n)
  : LoopClosure(n) {}

LaserLoopClosure::~LaserLoopClosure() {}

bool LaserLoopClosure::Initialize(const ros::NodeHandle& n) {
  ros::NodeHandle nl(n); // Nodehandle for subscription/publishing
  param_ns_ = utils::GetParamNamespace(n.getNamespace());

  // If laser loop closures are off, exit without setting up publishers or subscribers
  if (!pu::Get(param_ns_ + "/b_find_laser_loop_closures", b_check_for_loop_closures_))
    return false;

  // Subscribers
  keyed_scans_sub_ = nl.subscribe<pose_graph_msgs::KeyedScan>(
      "keyed_scans", 100000, &LaserLoopClosure::KeyedScanCallback, this);
  loop_closure_seed_sub_ = nl.subscribe<pose_graph_msgs::PoseGraph>(
      "seed_loop_closure", 100000, &LaserLoopClosure::SeedCallback, this);
  pc_gt_trigger_sub_ = nl.subscribe<std_msgs::String>(
      "trigger_pc_gt", 1, &LaserLoopClosure::TriggerGTCallback, this);

  // Publishers
  loop_closure_pub_ = nl.advertise<pose_graph_msgs::PoseGraph>(
      "laser_loop_closures", 100000, false);
  gt_pub_ = nl.advertise<sensor_msgs::PointCloud2>(
      "ground_truth", 100000, false);
  current_scan_pub_ = nl.advertise<sensor_msgs::PointCloud2>(
      "current_scan", 100000, false);
  aligned_scan_pub_ = nl.advertise<sensor_msgs::PointCloud2>(
      "aligned_scan", 100000, false);
  // Parameters
  double distance_to_skip_recent_poses;
  // Load loop closing parameters.
  if (!pu::Get(param_ns_ + "/translation_threshold_nodes", translation_threshold_nodes_))
    return false;
  if (!pu::Get(param_ns_ + "/proximity_threshold", proximity_threshold_))
    return false;
  if (!pu::Get(param_ns_ + "/max_tolerable_fitness", max_tolerable_fitness_))
    return false;
  if (!pu::Get(param_ns_ + "/distance_to_skip_recent_poses", distance_to_skip_recent_poses))
    return false;
  if (!pu::Get(param_ns_ + "/distance_before_reclosing", distance_before_reclosing_))
    return false;
  if (!pu::Get(param_ns_ + "/max_rotation_deg", max_rotation_deg_))
    return false;
  max_rotation_rad_ = max_rotation_deg_ * M_PI/180;

  // Load ICP parameters (from point_cloud localization)
  if (!pu::Get(param_ns_ + "/icp_lc/tf_epsilon", icp_tf_epsilon_)) return false;
  if (!pu::Get(param_ns_ + "/icp_lc/corr_dist", icp_corr_dist_)) return false;
  if (!pu::Get(param_ns_ + "/icp_lc/iterations", icp_iterations_)) return false;
<<<<<<< HEAD
  if (!pu::Get(param_ns_ + "/icp_lc/threads", icp_threads_))
    return false;
=======
  if (!pu::Get(param_ns_ + "/icp_lc/threads", icp_threads_)) return false;
>>>>>>> 7eb4e238

  // Load SAC parameters
  if (!pu::Get(param_ns_ + "/sac_ia/iterations", sac_iterations_)) return false;
  if (!pu::Get(param_ns_ + "/sac_ia/num_prev_scans", sac_num_prev_scans_)) return false;
  if (!pu::Get(param_ns_ + "/sac_ia/num_next_scans", sac_num_next_scans_)) return false;
  if (!pu::Get(param_ns_ + "/sac_ia/normals_radius", sac_normals_radius_)) return false;
  if (!pu::Get(param_ns_ + "/sac_ia/features_radius", sac_features_radius_)) return false;
  if (!pu::Get(param_ns_ + "/sac_ia/fitness_score_threshold", sac_fitness_score_threshold_)) return false;
  
  // Hard coded covariances
  if (!pu::Get("laser_lc_rot_sigma", laser_lc_rot_sigma_))
    return false;
  if (!pu::Get("laser_lc_trans_sigma", laser_lc_trans_sigma_))
    return false;
  if (!pu::Get("gt_rot_sigma", gt_rot_sigma_))
    return false;
  if (!pu::Get("gt_trans_sigma", gt_trans_sigma_))
    return false;
  if (!pu::Get("gt_prior_covar", gt_prior_covar_))
    return false;

  int icp_init_method;
  if (!pu::Get(param_ns_ + "/icp_initialization_method", icp_init_method))
    return false;
  icp_init_method_ = IcpInitMethod(icp_init_method);

  skip_recent_poses_ =
      (int)(distance_to_skip_recent_poses / translation_threshold_nodes_);

  return true;
}

void LaserLoopClosure::AccumulateScans(
    gtsam::Key key,
    PointCloud::Ptr scan_out) {
  for (int i = 0; i < sac_num_prev_scans_; i++) {
    gtsam::Key prev_key = key - i - 1;
    // If scan doesn't exist, just skip it
    if (!keyed_poses_.count(prev_key) || !keyed_scans_.count(prev_key)) {
      continue;
    }
    const PointCloud::ConstPtr prev_scan = keyed_scans_[prev_key];
    
    // Transform and Accumulate
    const gtsam::Pose3 new_pose = keyed_poses_.at(key);
    const gtsam::Pose3 old_pose = keyed_poses_.at(prev_key);
    const gtsam::Pose3 tf = new_pose.between(old_pose);
    
    PointCloud::Ptr transformed(new PointCloud);
    pcl::transformPointCloud(*prev_scan, *transformed, tf.matrix());
    *scan_out += *transformed;
  }
  
  for (int i = 0; i < sac_num_next_scans_; i++) {
    gtsam::Key next_key = key + i + 1;
    // If scan doesn't exist, just skip it
    if (!keyed_poses_.count(next_key) || !keyed_scans_.count(next_key)) {
      continue;
    }
    const PointCloud::ConstPtr next_scan = keyed_scans_[next_key];
    
    // Transform and Accumulate
    const gtsam::Pose3 new_pose = keyed_poses_.at(key);
    const gtsam::Pose3 old_pose = keyed_poses_.at(next_key);
    const gtsam::Pose3 tf = new_pose.between(old_pose);
    
    PointCloud::Ptr transformed(new PointCloud);
    pcl::transformPointCloud(*next_scan, *transformed, tf.matrix());
    *scan_out += *transformed;
  }


  // Filter
  /*
  const float voxel_grid_size = 0.2f;
  pcl::VoxelGrid<pcl::PointXYZI> vox_grid;
  vox_grid.setInputCloud(scan_out);
  vox_grid.setLeafSize(voxel_grid_size, voxel_grid_size, voxel_grid_size);
  vox_grid.filter(*scan_out);
  */
}

void LaserLoopClosure::ComputeNormals(
    PointCloud::ConstPtr input,
    Normals::Ptr normals) {
  pcl::search::KdTree<pcl::PointXYZI>::Ptr search_method(new pcl::search::KdTree<pcl::PointXYZI>);
  pcl::NormalEstimation<pcl::PointXYZI, pcl::Normal> norm_est;
  norm_est.setInputCloud(input);
  norm_est.setSearchMethod(search_method);
  norm_est.setRadiusSearch(sac_normals_radius_);
  norm_est.compute(*normals);
}

void LaserLoopClosure::ComputeFeatures(
    PointCloud::ConstPtr input,
    Normals::Ptr normals,
    Features::Ptr features) {
  pcl::search::KdTree<pcl::PointXYZI>::Ptr search_method(new pcl::search::KdTree<pcl::PointXYZI>);
  pcl::FPFHEstimation<pcl::PointXYZI, pcl::Normal, pcl::FPFHSignature33> fpfh_est;
  fpfh_est.setInputCloud(input);
  fpfh_est.setInputNormals(normals);
  fpfh_est.setSearchMethod(search_method);
  fpfh_est.setRadiusSearch(sac_features_radius_);
  fpfh_est.compute(*features);
}

void LaserLoopClosure::GetInitialAlignment(
    PointCloud::ConstPtr source,
    PointCloud::ConstPtr target,
    Eigen::Matrix4f* tf_out,
    double& sac_fitness_score) {
  // Get Normals
  Normals::Ptr source_normals(new Normals);
  Normals::Ptr target_normals(new Normals);
  ComputeNormals(source, source_normals);
  ComputeNormals(target, target_normals);

  // Get Features
  Features::Ptr source_features(new Features);
  Features::Ptr target_features(new Features);
  ComputeFeatures(source, source_normals, source_features);
  ComputeFeatures(target, target_normals, target_features);

  // Align
  pcl::SampleConsensusInitialAlignment<pcl::PointXYZI, pcl::PointXYZI, pcl::FPFHSignature33> sac_ia;
  sac_ia.setMaximumIterations(sac_iterations_);
  sac_ia.setInputSource(source);
  sac_ia.setSourceFeatures(source_features);
  sac_ia.setInputTarget(target);
  sac_ia.setTargetFeatures(target_features);
  PointCloud::Ptr aligned_output(new PointCloud);
  sac_ia.align(*aligned_output);
  sac_fitness_score = sac_ia.getFitnessScore();
  ROS_INFO_STREAM("SAC fitness score" << sac_fitness_score);

  *tf_out = sac_ia.getFinalTransformation();
}

bool LaserLoopClosure::FindLoopClosures(
    gtsam::Key new_key,
    std::vector<pose_graph_msgs::PoseGraphEdge>* loop_closure_edges) {

  // If laser loop closures are off, exit immediately
  if (!b_check_for_loop_closures_)
    return false;


  // Look for loop closures for the latest received key
  // Don't check for loop closures against poses that are missing scans.
  if (!keyed_scans_.count(new_key)) {
    ROS_WARN_STREAM("Key " << gtsam::DefaultKeyFormatter(new_key)
                           << " does not have a scan");
    return false;
  }

  // Get pose and scan for the provided key.
  const gtsam::Pose3 pose1 = keyed_poses_.at(new_key);
  const PointCloud::ConstPtr scan1 = keyed_scans_.at(new_key);

  // Create a temporary copy of last_closure_key_map so that updates in this iteration are not used
  std::map<std::pair<char,char>, gtsam::Key> last_closure_key_copy_(last_closure_key_);

  // Set to true if we find a loop closure (single or inter robot)
  bool closed_loop = false;

  for (auto it = keyed_poses_.begin(); it != keyed_poses_.end(); ++it) {
    const gtsam::Symbol other_key = it->first;

    // If a loop has already been closed recently, don't try to close a new one.
    char c1 = gtsam::Symbol(new_key).chr(), c2 = other_key.chr();
    gtsam::Key last_closure_key_new = last_closure_key_copy_[{c1, c2}];

    // If a loop has already been closed recently, don't try to close a new one.
    if (std::llabs(new_key - last_closure_key_new) * translation_threshold_nodes_ <
        distance_before_reclosing_)
      continue;

    // Skip poses with no keyed scans.
    if (!keyed_scans_.count(other_key)) {
      continue;
    }

    // Check for single robot loop closures
    if (utils::IsKeyFromSameRobot(new_key, other_key)) {
      closed_loop |= CheckForLoopClosure(new_key, other_key, loop_closure_edges);
    }

    // Check for inter robot loop closures
    else {
      closed_loop |= CheckForInterRobotLoopClosure(new_key, other_key, loop_closure_edges);
    }
  } 

  return closed_loop;
}

double LaserLoopClosure::DistanceBetweenKeys(gtsam::Symbol key1, gtsam::Symbol key2) {

  const gtsam::Pose3 pose1 = keyed_poses_.at(key1);
  const gtsam::Pose3 pose2 = keyed_poses_.at(key2);
  const gtsam::Pose3 delta = pose1.between(pose2);

  return delta.translation().norm();
}


bool LaserLoopClosure::CheckForLoopClosure(
        gtsam::Symbol key1,
        gtsam::Symbol key2,
        std::vector<pose_graph_msgs::PoseGraphEdge>* loop_closure_edges) {

  if (!utils::IsKeyFromSameRobot(key1, key2)) {
    ROS_ERROR_STREAM("Checking for single robot loop closures on different robots");
    return false;
  }

  // Don't self-check.
  if (key1 == key2)
    return false;

  // Don't compare against poses that were recently collected.
  if (std::llabs(key1.index() - key2.index()) < skip_recent_poses_)
    return false;
  
  if (DistanceBetweenKeys(key1, key2) > proximity_threshold_) {
    return false;
  }

  // Perform loop closure without a provided prior transform
  return PerformLoopClosure(key1, key2, false, gtsam::Pose3(), loop_closure_edges);
}

bool LaserLoopClosure::CheckForInterRobotLoopClosure(
        gtsam::Symbol key1,
        gtsam::Symbol key2,
        std::vector<pose_graph_msgs::PoseGraphEdge>* loop_closure_edges) {

  if (utils::IsKeyFromSameRobot(key1, key2)) {
    ROS_ERROR_STREAM("Checking for inter robot loop closures on same robot");
    return false;
  }

  // Don't self-check.
  if (key1 == key2)
    return false;
  
  if (DistanceBetweenKeys(key1, key2) > proximity_threshold_) {
    return false;
  }

  // Perform loop closure without a provided prior transform
  return PerformLoopClosure(key1, key2, false, gtsam::Pose3(), loop_closure_edges);
}

bool LaserLoopClosure::PerformLoopClosure(
        gtsam::Symbol key1,
        gtsam::Symbol key2,
        bool b_use_prior,
        gtsam::Pose3 prior,
        std::vector<pose_graph_msgs::PoseGraphEdge>* loop_closure_edges) {

  if (key1 == key2) return false; // Don't perform loop closure on same node

  gu::Transform3 delta = utils::ToGu(prior);  // (Using BetweenFactor)
  gtsam::Matrix66 covariance = Eigen::MatrixXd::Zero(6,6);
  double fitness_score; // retrieve ICP fitness score if matched

  // Perform ICP
  if (PerformAlignment(
          key1, key2, b_use_prior, &delta, &covariance, fitness_score)) {
    
    ROS_INFO_STREAM("Closed loop between "
                    << gtsam::DefaultKeyFormatter(key1) << " and "
                    << gtsam::DefaultKeyFormatter(key2));
    ROS_INFO_STREAM("Translation (x,y,z): " 
                    << delta.translation.X() << ", " << delta.translation.Y() << ", " 
                    << delta.translation.Z()
                    << ", rotation (w,x,y,z): " << utils::ToGtsam(delta).rotation().quaternion().w()
                    << ", " << utils::ToGtsam(delta).rotation().quaternion().x()
                    << ", " << utils::ToGtsam(delta).rotation().quaternion().y()
                    << ", " << utils::ToGtsam(delta).rotation().quaternion().z());
    

    // Add the edge
    pose_graph_msgs::PoseGraphEdge edge = CreateLoopClosureEdge(key1, key2, delta, covariance);
    loop_closure_edges->push_back(edge);

    return true;
  }
  
  return false;

}

pose_graph_msgs::PoseGraphEdge LaserLoopClosure::CreateLoopClosureEdge(
        gtsam::Symbol key1, 
        gtsam::Symbol key2,
        geometry_utils::Transform3& delta, 
        gtsam::Matrix66& covariance) {

  // Store last time a new loop closure was added
  if (key1 > last_closure_key_[{key1.chr(), key2.chr()}]) {
    last_closure_key_[{key1.chr(), key2.chr()}] = key1;
  }
  if (key2 > last_closure_key_[{key2.chr(), key1.chr()}]) {
    last_closure_key_[{key2.chr(), key1.chr()}] = key2;
  }
  
  // Create the new loop closure edge
  pose_graph_msgs::PoseGraphEdge edge;
  edge.key_from = key1;
  edge.key_to = key2;
  edge.type = pose_graph_msgs::PoseGraphEdge::LOOPCLOSE;
  edge.pose = gr::ToRosPose(delta);

  // Convert matrix covariance to vector
  for (size_t i = 0; i < 6; ++i) {
    for (size_t j = 0; j < 6; ++j) {
      edge.covariance[6 * i + j] = covariance(i, j);
    }
  }

  return edge;
}

bool LaserLoopClosure::PerformAlignment(const gtsam::Symbol key1, 
                                        const gtsam::Symbol key2,
                                        bool b_use_delta_as_prior,
                                        gu::Transform3* delta,
                                        gtsam::Matrix66* covariance,
                                        double& fitness_score) {

  ROS_INFO_STREAM("Performing alignment between "
                  << gtsam::DefaultKeyFormatter(key1) << " and "
                  << gtsam::DefaultKeyFormatter(key2));

  if (delta == NULL || covariance == NULL) {
    ROS_ERROR("PerformAlignment: Output pointers are null.");
    return false;
  }

  // Check for available information
  if (!keyed_poses_.count(key1) || !keyed_poses_.count(key2) || !keyed_scans_.count(key1) || !keyed_scans_.count(key2)) {
    ROS_WARN("Incomplete keyed poses/scans");
    return false;
  }

  // Get poses and keys
  const gtsam::Pose3 pose1 = keyed_poses_.at(key1);
  const gtsam::Pose3 pose2 = keyed_poses_.at(key2);  
  const PointCloud::ConstPtr scan1 = keyed_scans_.at(key1.key());
  const PointCloud::ConstPtr scan2 = keyed_scans_.at(key2.key());

  if (scan1 == NULL || scan2 == NULL) {
    ROS_ERROR("PerformAlignment: Null point clouds.");
    return false;
  }
  if (scan1->size() == 0 || scan2->size() == 0) {
    ROS_ERROR("PerformAlignment: zero points in point clouds.");
    return false;
  }
  if (scan1->points.empty() || scan2->points.empty()) {
    ROS_ERROR("PerformAlignment: empty point clouds.");
    return false;
  }
  // Set up ICP.
<<<<<<< HEAD
  pcl::MultithreadedGeneralizedIterativeClosestPoint<pcl::PointXYZI,
                                                     pcl::PointXYZI>
      icp;
=======
  pcl::MultithreadedGeneralizedIterativeClosestPoint<pcl::PointXYZI, pcl::PointXYZI> icp;
>>>>>>> 7eb4e238
  // setVerbosityLevel(pcl::console::L_DEBUG);
  SetupICP(icp);

  PointCloud::Ptr accumulated_target(new PointCloud);
  *accumulated_target = *scan2;
  AccumulateScans(key2, accumulated_target);

  icp.setInputSource(scan1);

  icp.setInputTarget(accumulated_target);

  ///// ICP initialization scheme
  // Default is to initialize by identity. Other options include
  // initializing with odom measurement
  // or initialize with 0 translation byt rotation from odom
  Eigen::Matrix4f initial_guess;

  switch (icp_init_method_) {
  case IcpInitMethod::IDENTITY: // initialize with idientity
  {
    initial_guess = Eigen::Matrix4f::Identity(4, 4);
  } break;
  
  case IcpInitMethod::ODOMETRY: // initialize with odometry
  {
    gtsam::Pose3 pose_21 = pose2.between(pose1);
    ROS_INFO_STREAM("INITIAL GUESS:");
    pose_21.print();
    initial_guess = Eigen::Matrix4f::Identity(4, 4);
    initial_guess.block(0, 0, 3, 3) = pose_21.rotation().matrix().cast<float>();
    initial_guess.block(0, 3, 3, 1) =
        pose_21.translation().vector().cast<float>();
  } break;
  
  case IcpInitMethod::ODOM_ROTATION: // initialize with zero translation but
                                     // rot from odom
  {
    gtsam::Pose3 pose_21 = pose2.between(pose1);
    initial_guess = Eigen::Matrix4f::Identity(4, 4);
    initial_guess.block(0, 0, 3, 3) = pose_21.rotation().matrix().cast<float>();
  } break;

  case IcpInitMethod::FEATURES:
  {
    double sac_fitness_score = sac_fitness_score_threshold_;
    GetInitialAlignment(scan1, accumulated_target, &initial_guess, sac_fitness_score);
    if (sac_fitness_score >= sac_fitness_score_threshold_) {
      ROS_INFO("SAC fitness score is too high");
      return false;
    }
  } break;
  
  default: // identity as default (default in ICP anyways)
  {
    initial_guess = Eigen::Matrix4f::Identity(4, 4);
  }
  }

  // If an initial guess was provided, override the initialization
  if (b_use_delta_as_prior) {
    ROS_INFO_STREAM("Using initial guess provided by delta");
    initial_guess = Eigen::Matrix4f::Identity(4, 4);
    const gu::Transform3 guess = *delta; //gu::PoseInverse(*delta);

    ROS_INFO_STREAM("\tTranslation: " << guess.translation.X() << ", " << guess.translation.Y() << ", " << guess.translation.Z());
    ROS_INFO_STREAM("DELTA INITIAL GUESS:");
    utils::ToGtsam(guess).print();

    // Normalize the initial guess rotation
    Eigen::Quaternionf quat(guess.rotation.Eigen().cast<float>());
    quat.normalize();
    initial_guess.block(0, 0, 3, 3) = quat.matrix();    
    initial_guess.block(0, 3, 3, 1) = guess.translation.Eigen().cast<float>();
  }

  // Perform ICP.
  PointCloud unused_result;
  icp.align(unused_result, initial_guess);

  // Get resulting transform.
  const Eigen::Matrix4f T = icp.getFinalTransformation();

  delta->translation = gu::Vec3(T(0, 3), T(1, 3), T(2, 3));
  delta->rotation = gu::Rot3(T(0, 0),
                             T(0, 1),
                             T(0, 2),
                             T(1, 0),
                             T(1, 1),
                             T(1, 2),
                             T(2, 0),
                             T(2, 1),
                             T(2, 2));

  // Is the transform good?
  if (!icp.hasConverged()) {
    ROS_INFO_STREAM("ICP: No converged, score is: " << icp.getFitnessScore());
    return false;
  }

  if (icp.getFitnessScore() > max_tolerable_fitness_) {
    ROS_INFO_STREAM("ICP: Coverged but score is: " << icp.getFitnessScore());
    return false;
  }

  // reject if the rotation is too big
  gu::Transform3 odom_delta = utils::ToGu(pose2.between(pose1));
  gtsam::Pose3 correction = utils::ToGtsam(gu::PoseDelta(*delta, odom_delta));
  if (fabs(2*acos(correction.rotation().toQuaternion().w()))  > max_rotation_rad_) {
    ROS_INFO_STREAM("Rejected loop closure - total rotation too large");
    return false;
  }  

  ROS_INFO_STREAM("ICP: Found loop with score: " << icp.getFitnessScore());
  fitness_score = icp.getFitnessScore();
  

  // Find transform from pose2 to pose1 from output of ICP.
  *delta = gu::PoseInverse(*delta); // NOTE: gtsam need 2_Transform_1 while
                                    // ICP output 1_Transform_2

  // TODO: Use real ICP covariance.
  for (int i = 0; i < 3; ++i)
    (*covariance)(i, i) = laser_lc_rot_sigma_ * laser_lc_rot_sigma_;
  for (int i = 3; i < 6; ++i)
    (*covariance)(i, i) = laser_lc_trans_sigma_ * laser_lc_trans_sigma_;

  return true;
}

void LaserLoopClosure::SeedCallback(
    const pose_graph_msgs::PoseGraph::ConstPtr& msg) {

  // Edges to publish
  std::vector<pose_graph_msgs::PoseGraphEdge> loop_closure_edges;

  for (auto e : msg->edges) {
    ROS_INFO_STREAM("Received seeded loop closure between " << gtsam::DefaultKeyFormatter(e.key_from) << " and " << gtsam::DefaultKeyFormatter(e.key_to));

    gtsam::Symbol key1 = e.key_from;
    gtsam::Symbol key2 = e.key_to;

    // Check that scans exist 
    if (!keyed_scans_.count(key1) || !keyed_scans_.count(key2)) {
      ROS_WARN_STREAM("Could not seed loop closure - keys do not have scans");
      continue;
    }

    // If edge type is PRIOR, use the edge transform as a prior in ICP 
    bool b_use_prior = false;
    gtsam::Pose3 prior;
    ROS_INFO_STREAM("Edge type: " << e.type);
    if (e.type == pose_graph_msgs::PoseGraphEdge::PRIOR) {
      b_use_prior = true;
      prior = utils::ToGtsam(e.pose);
    }

    if (!PerformLoopClosure(key1, key2, b_use_prior, prior, &loop_closure_edges)){
      continue;
    }
  }

  if (msg->edges[0].type == pose_graph_msgs::PoseGraphEdge::UWB_BETWEEN) {
    for (auto& edge : loop_closure_edges) {
      edge.type = pose_graph_msgs::PoseGraphEdge::UWB_BETWEEN;
    }
  } 

  // Publish the successful edges if there are any
  if (loop_closure_edges.size() > 0) {
    PublishLoopClosures(loop_closure_edges);
  }
}

void LaserLoopClosure::KeyedScanCallback(
    const pose_graph_msgs::KeyedScan::ConstPtr& scan_msg) {
  const gtsam::Key key = scan_msg->key;
  if (keyed_scans_.find(key) != keyed_scans_.end()) {
    ROS_ERROR_STREAM("KeyedScanCallback: Key "
                     << gtsam::DefaultKeyFormatter(key)
                     << " already has a scan");
    return;
  }

  pcl::PointCloud<pcl::PointXYZI>::Ptr scan(new pcl::PointCloud<pcl::PointXYZI>);
  pcl::fromROSMsg(scan_msg->scan, *scan);

  // Add the key and scan.
  keyed_scans_.insert(std::pair<gtsam::Key, PointCloud::ConstPtr>(key, scan));
}

void LaserLoopClosure::TriggerGTCallback(const std_msgs::String::ConstPtr& msg){
  std::string filename = msg->data;

  ROS_INFO_STREAM("Generating point cloud ground truth using point cloud from " << filename);

  GenerateGTFromPC(filename);
}

void LaserLoopClosure::GenerateGTFromPC(std::string gt_pc_filename) {
  ROS_INFO("Triggering ground truth.\n");

  // Read ground truth from file
  pcl::PCDReader pcd_reader;
  PointCloud gt_point_cloud;
  pcd_reader.read(gt_pc_filename, gt_point_cloud);
  PointCloudConstPtr gt_pc_ptr(new PointCloud(gt_point_cloud));

<<<<<<< HEAD
=======
  // Create octree map to select only the parts needed
  PointCloud::Ptr unused(new PointCloud);
  gt_mapper_.InsertPoints(gt_pc_ptr, unused.get());

  // Publish gt pointcloud
  PublishPointCloud(gt_pub_, gt_point_cloud);

>>>>>>> 7eb4e238
  // Init pose-graph output
  std::vector<pose_graph_msgs::PoseGraphEdge> gt_edges;

  // Initialize variables
  PointCloud::Ptr keyed_scan_world(new PointCloud);
  gu::Transform3 delta;
  gtsam::Matrix66 covariance;

  for (int i = 0; i < 3; ++i)
    covariance(i, i) = gt_rot_sigma_ * gt_rot_sigma_;
  for (int i = 3; i < 6; ++i)
    covariance(i, i) = gt_trans_sigma_ * gt_trans_sigma_;

  // Set up ICP.
<<<<<<< HEAD
  pcl::MultithreadedGeneralizedIterativeClosestPoint<pcl::PointXYZI,
                                                     pcl::PointXYZI>
      icp;
  SetupICP(icp);

=======
  pcl::MultithreadedGeneralizedIterativeClosestPoint<pcl::PointXYZI, pcl::PointXYZI> icp;
  SetupICP(icp);
  
>>>>>>> 7eb4e238
  icp.setInputTarget(gt_pc_ptr);

  // ---------------------------------------------------------
  // Loop through keyed poses
  for (auto it = keyed_poses_.begin(); it != keyed_poses_.end(); ++it) {
    ROS_INFO_STREAM("Processing key " << gtsam::DefaultKeyFormatter(it->first) << "\n");
    // Check if the keyed scan exists
    if (!keyed_scans_.count(it->first)){
      ROS_WARN_STREAM("No keyed scan for key " << gtsam::DefaultKeyFormatter(it->first));
      continue;
    }

    // Transform scan to world frame
    gu::Transform3 transform = utils::ToGu(it->second);

    // Get scan and transform to the world frame
    const Eigen::Matrix<double, 3, 3> Rot = transform.rotation.Eigen();
    const Eigen::Matrix<double, 3, 1> Trans = transform.translation.Eigen();

    Eigen::Matrix4d tf;
    tf.block(0, 0, 3, 3) = Rot;
    tf.block(0, 3, 3, 1) = Trans;

    // Check this
    pcl::transformPointCloud(*keyed_scans_[it->first], *keyed_scan_world, tf);
    
    // Publish current point cloud
<<<<<<< HEAD
    if (current_scan_pub_.getNumSubscribers() > 0) {
      PublishPointCloud(current_scan_pub_, *keyed_scan_world);
    }

    // Publish ground truth point cloud
    if (gt_pub_.getNumSubscribers() > 0) {
      PublishPointCloud(gt_pub_, gt_point_cloud);
    }
=======
    PublishPointCloud(current_scan_pub_, *keyed_scan_world);

    // Publish ground truth point cloud
    PublishPointCloud(gt_pub_, gt_point_cloud);
    
    // Try putting the whole point cloud in the ICP as source
    // Get NN from the GT map
    gt_mapper_.ApproxNearestNeighbors(*keyed_scan_world, gt_neighbors.get());

    // Publish neighbors
    PublishPointCloud(neighbor_scan_pub_, *gt_neighbors);
>>>>>>> 7eb4e238

    // Get initial alignment
    // Eigen::Matrix4f initial_guess;
    // double sac_fitness_score = sac_fitness_score_threshold_;
    // GetInitialAlignment(keyed_scan_world, gt_pc_ptr, &initial_guess, sac_fitness_score);

<<<<<<< HEAD
=======
    icp.setInputSource(keyed_scan_world);
    // icp.setInputTarget(gt_neighbors);

>>>>>>> 7eb4e238
    // Perform ICP.
    PointCloud unused_result;
    icp.align(unused_result);

    // Get resulting transform.
    const Eigen::Matrix4f T = icp.getFinalTransformation();

    delta.translation = gu::Vec3(T(0, 3), T(1, 3), T(2, 3));
    delta.rotation = gu::Rot3(T(0, 0),
                              T(0, 1),
                              T(0, 2),
                              T(1, 0),
                              T(1, 1),
                              T(1, 2),
                              T(2, 0),
                              T(2, 1),
                              T(2, 2));

    // Check it ICP has passed
    if (!icp.hasConverged()) {
      ROS_INFO_STREAM("ICP GT, key " << gtsam::DefaultKeyFormatter(it->first) << " : Not converged, score is: " << icp.getFitnessScore());
      continue;
    }

    // Check our fitness threshold
    if (icp.getFitnessScore() > max_tolerable_fitness_) {
      ROS_INFO_STREAM("ICP GT, key " << gtsam::DefaultKeyFormatter(it->first) << ": Coverged but score is: " << icp.getFitnessScore());
      continue;
    }

    // reject if the rotation is too big
    if (fabs(2*acos(utils::ToGtsam(delta).rotation().toQuaternion().w()))  > max_rotation_rad_) {
      ROS_INFO_STREAM("Rejected GT loop closure - total rotation too large, key " << gtsam::DefaultKeyFormatter(it->first));
      continue;
    }

    // TODO Add translation check as well
    // Check covariances
    const gtsam::Pose3 odom_pose = keyed_poses_.at(it->first); 

    // Compose transform to make factor for optimization
    gtsam::Pose3 gc_factor = utils::ToGtsam(delta).compose(odom_pose);
    gu::Transform3 gc_factor_gu = utils::ToGu(gc_factor);

<<<<<<< HEAD
    if (aligned_scan_pub_.getNumSubscribers() > 0) {
      // Publish aligned scan
      Eigen::Matrix4d tf_align;
      const Eigen::Matrix<double, 3, 3> Rot_gu = gc_factor_gu.rotation.Eigen();
      const Eigen::Matrix<double, 3, 1> Trans_gu =
          gc_factor_gu.translation.Eigen();

      tf_align.block(0, 0, 3, 3) = Rot_gu;
      tf_align.block(0, 3, 3, 1) = Trans_gu;

      PointCloud aligned_cloud;
      pcl::transformPointCloud(
          *keyed_scans_[it->first], aligned_cloud, tf_align);
      PublishPointCloud(aligned_scan_pub_, aligned_cloud);
    }
=======
    // Publish aligned scan
    Eigen::Matrix4d tf_align;
    const Eigen::Matrix<double, 3, 3> Rot_gu = gc_factor_gu.rotation.Eigen();
    const Eigen::Matrix<double, 3, 1> Trans_gu = gc_factor_gu.translation.Eigen();

    tf_align.block(0, 0, 3, 3) = Rot_gu;
    tf_align.block(0, 3, 3, 1) = Trans_gu;

    PointCloud aligned_cloud;
    pcl::transformPointCloud(*keyed_scans_[it->first], aligned_cloud, tf_align);
    PublishPointCloud(aligned_scan_pub_, aligned_cloud);
>>>>>>> 7eb4e238

    // Make prior here
    pose_graph_msgs::PoseGraphEdge edge = CreatePriorEdge(it->first, gc_factor_gu, covariance);
    ROS_INFO_STREAM("The added edge is " << gtsam::DefaultKeyFormatter(edge.key_from));
    // Push to gt_prior
    gt_edges.push_back(edge);
  }

  // Publish the new edges and a node with prior for the origin
  if (gt_edges.size() > 0) {
    // Publish Loop Closures
    ROS_INFO_STREAM("Publishing " << gt_edges.size() << " edges.\n");
    pose_graph_msgs::PoseGraph graph;
    graph.edges = gt_edges; //gt_prior
    loop_closure_pub_.publish(graph);
  }
}

pose_graph_msgs::PoseGraphEdge LaserLoopClosure::CreatePriorEdge(
                gtsam::Symbol key,
                geometry_utils::Transform3& delta, 
                gtsam::Matrix66& covariance) {
  pose_graph_msgs::PoseGraphEdge prior;
  prior.key_from = key;
  prior.key_to = key;
  prior.type = pose_graph_msgs::PoseGraphEdge::PRIOR;
  prior.pose.position.x = delta.translation.X();
  prior.pose.position.y = delta.translation.Y();
  prior.pose.position.z = delta.translation.Z();
  prior.pose.orientation.w = utils::ToGtsam(delta).rotation().quaternion()[0];
  prior.pose.orientation.x = utils::ToGtsam(delta).rotation().quaternion()[1];
  prior.pose.orientation.y = utils::ToGtsam(delta).rotation().quaternion()[2];
  prior.pose.orientation.z = utils::ToGtsam(delta).rotation().quaternion()[3];

  // Convert matrix covariance to vector
  for (size_t i = 0; i < 6; ++i) {
    for (size_t j = 0; j < 6; ++j) {
      if (i == j){
        prior.covariance[6 * i + j] = covariance(i,j);
      }
    }
  }
  return prior;
}

<<<<<<< HEAD
bool LaserLoopClosure::SetupICP(
    pcl::MultithreadedGeneralizedIterativeClosestPoint<pcl::PointXYZI,
                                                       pcl::PointXYZI>& icp) {
=======
bool LaserLoopClosure::SetupICP(pcl::MultithreadedGeneralizedIterativeClosestPoint<pcl::PointXYZI, pcl::PointXYZI>& icp) {
>>>>>>> 7eb4e238
  icp.setTransformationEpsilon(icp_tf_epsilon_);
  icp.setMaxCorrespondenceDistance(icp_corr_dist_);
  icp.setMaximumIterations(icp_iterations_);
  icp.setRANSACIterations(0);
  icp.setMaximumOptimizerIterations(50);
  icp.setNumThreads(icp_threads_);
  icp.enableTimingOutput(true);
  return true;
}

<<<<<<< HEAD
void LaserLoopClosure::PublishPointCloud(ros::Publisher& pub,
                                         PointCloud& cloud) {
=======
void LaserLoopClosure::PublishPointCloud(ros::Publisher& pub, PointCloud& cloud) {
>>>>>>> 7eb4e238
  sensor_msgs::PointCloud2 msg;
  pcl::toROSMsg(cloud, msg);
  msg.header.stamp = ros::Time::now();
  msg.header.frame_id = "world";
  pub.publish(msg);
}<|MERGE_RESOLUTION|>--- conflicted
+++ resolved
@@ -76,12 +76,8 @@
   if (!pu::Get(param_ns_ + "/icp_lc/tf_epsilon", icp_tf_epsilon_)) return false;
   if (!pu::Get(param_ns_ + "/icp_lc/corr_dist", icp_corr_dist_)) return false;
   if (!pu::Get(param_ns_ + "/icp_lc/iterations", icp_iterations_)) return false;
-<<<<<<< HEAD
   if (!pu::Get(param_ns_ + "/icp_lc/threads", icp_threads_))
     return false;
-=======
-  if (!pu::Get(param_ns_ + "/icp_lc/threads", icp_threads_)) return false;
->>>>>>> 7eb4e238
 
   // Load SAC parameters
   if (!pu::Get(param_ns_ + "/sac_ia/iterations", sac_iterations_)) return false;
@@ -448,13 +444,9 @@
     return false;
   }
   // Set up ICP.
-<<<<<<< HEAD
   pcl::MultithreadedGeneralizedIterativeClosestPoint<pcl::PointXYZI,
                                                      pcl::PointXYZI>
       icp;
-=======
-  pcl::MultithreadedGeneralizedIterativeClosestPoint<pcl::PointXYZI, pcl::PointXYZI> icp;
->>>>>>> 7eb4e238
   // setVerbosityLevel(pcl::console::L_DEBUG);
   SetupICP(icp);
 
@@ -662,16 +654,6 @@
   pcd_reader.read(gt_pc_filename, gt_point_cloud);
   PointCloudConstPtr gt_pc_ptr(new PointCloud(gt_point_cloud));
 
-<<<<<<< HEAD
-=======
-  // Create octree map to select only the parts needed
-  PointCloud::Ptr unused(new PointCloud);
-  gt_mapper_.InsertPoints(gt_pc_ptr, unused.get());
-
-  // Publish gt pointcloud
-  PublishPointCloud(gt_pub_, gt_point_cloud);
-
->>>>>>> 7eb4e238
   // Init pose-graph output
   std::vector<pose_graph_msgs::PoseGraphEdge> gt_edges;
 
@@ -679,52 +661,41 @@
   PointCloud::Ptr keyed_scan_world(new PointCloud);
   gu::Transform3 delta;
   gtsam::Matrix66 covariance;
-
   for (int i = 0; i < 3; ++i)
     covariance(i, i) = gt_rot_sigma_ * gt_rot_sigma_;
   for (int i = 3; i < 6; ++i)
     covariance(i, i) = gt_trans_sigma_ * gt_trans_sigma_;
 
   // Set up ICP.
-<<<<<<< HEAD
   pcl::MultithreadedGeneralizedIterativeClosestPoint<pcl::PointXYZI,
                                                      pcl::PointXYZI>
       icp;
   SetupICP(icp);
-
-=======
-  pcl::MultithreadedGeneralizedIterativeClosestPoint<pcl::PointXYZI, pcl::PointXYZI> icp;
-  SetupICP(icp);
-  
->>>>>>> 7eb4e238
   icp.setInputTarget(gt_pc_ptr);
 
   // ---------------------------------------------------------
   // Loop through keyed poses
   for (auto it = keyed_poses_.begin(); it != keyed_poses_.end(); ++it) {
     ROS_INFO_STREAM("Processing key " << gtsam::DefaultKeyFormatter(it->first) << "\n");
+
     // Check if the keyed scan exists
     if (!keyed_scans_.count(it->first)){
       ROS_WARN_STREAM("No keyed scan for key " << gtsam::DefaultKeyFormatter(it->first));
       continue;
     }
 
-    // Transform scan to world frame
+    // Get scan and transform to the world frame
     gu::Transform3 transform = utils::ToGu(it->second);
-
-    // Get scan and transform to the world frame
     const Eigen::Matrix<double, 3, 3> Rot = transform.rotation.Eigen();
     const Eigen::Matrix<double, 3, 1> Trans = transform.translation.Eigen();
-
     Eigen::Matrix4d tf;
     tf.block(0, 0, 3, 3) = Rot;
     tf.block(0, 3, 3, 1) = Trans;
 
-    // Check this
+    // Transform point cloud to world frame
     pcl::transformPointCloud(*keyed_scans_[it->first], *keyed_scan_world, tf);
     
     // Publish current point cloud
-<<<<<<< HEAD
     if (current_scan_pub_.getNumSubscribers() > 0) {
       PublishPointCloud(current_scan_pub_, *keyed_scan_world);
     }
@@ -733,31 +704,10 @@
     if (gt_pub_.getNumSubscribers() > 0) {
       PublishPointCloud(gt_pub_, gt_point_cloud);
     }
-=======
-    PublishPointCloud(current_scan_pub_, *keyed_scan_world);
-
-    // Publish ground truth point cloud
-    PublishPointCloud(gt_pub_, gt_point_cloud);
-    
-    // Try putting the whole point cloud in the ICP as source
-    // Get NN from the GT map
-    gt_mapper_.ApproxNearestNeighbors(*keyed_scan_world, gt_neighbors.get());
-
-    // Publish neighbors
-    PublishPointCloud(neighbor_scan_pub_, *gt_neighbors);
->>>>>>> 7eb4e238
-
-    // Get initial alignment
-    // Eigen::Matrix4f initial_guess;
-    // double sac_fitness_score = sac_fitness_score_threshold_;
-    // GetInitialAlignment(keyed_scan_world, gt_pc_ptr, &initial_guess, sac_fitness_score);
-
-<<<<<<< HEAD
-=======
+
+    // Set source
     icp.setInputSource(keyed_scan_world);
-    // icp.setInputTarget(gt_neighbors);
-
->>>>>>> 7eb4e238
+
     // Perform ICP.
     PointCloud unused_result;
     icp.align(unused_result);
@@ -802,9 +752,8 @@
     gtsam::Pose3 gc_factor = utils::ToGtsam(delta).compose(odom_pose);
     gu::Transform3 gc_factor_gu = utils::ToGu(gc_factor);
 
-<<<<<<< HEAD
+    // Publish aligned scan
     if (aligned_scan_pub_.getNumSubscribers() > 0) {
-      // Publish aligned scan
       Eigen::Matrix4d tf_align;
       const Eigen::Matrix<double, 3, 3> Rot_gu = gc_factor_gu.rotation.Eigen();
       const Eigen::Matrix<double, 3, 1> Trans_gu =
@@ -818,19 +767,6 @@
           *keyed_scans_[it->first], aligned_cloud, tf_align);
       PublishPointCloud(aligned_scan_pub_, aligned_cloud);
     }
-=======
-    // Publish aligned scan
-    Eigen::Matrix4d tf_align;
-    const Eigen::Matrix<double, 3, 3> Rot_gu = gc_factor_gu.rotation.Eigen();
-    const Eigen::Matrix<double, 3, 1> Trans_gu = gc_factor_gu.translation.Eigen();
-
-    tf_align.block(0, 0, 3, 3) = Rot_gu;
-    tf_align.block(0, 3, 3, 1) = Trans_gu;
-
-    PointCloud aligned_cloud;
-    pcl::transformPointCloud(*keyed_scans_[it->first], aligned_cloud, tf_align);
-    PublishPointCloud(aligned_scan_pub_, aligned_cloud);
->>>>>>> 7eb4e238
 
     // Make prior here
     pose_graph_msgs::PoseGraphEdge edge = CreatePriorEdge(it->first, gc_factor_gu, covariance);
@@ -876,13 +812,9 @@
   return prior;
 }
 
-<<<<<<< HEAD
 bool LaserLoopClosure::SetupICP(
     pcl::MultithreadedGeneralizedIterativeClosestPoint<pcl::PointXYZI,
                                                        pcl::PointXYZI>& icp) {
-=======
-bool LaserLoopClosure::SetupICP(pcl::MultithreadedGeneralizedIterativeClosestPoint<pcl::PointXYZI, pcl::PointXYZI>& icp) {
->>>>>>> 7eb4e238
   icp.setTransformationEpsilon(icp_tf_epsilon_);
   icp.setMaxCorrespondenceDistance(icp_corr_dist_);
   icp.setMaximumIterations(icp_iterations_);
@@ -893,12 +825,8 @@
   return true;
 }
 
-<<<<<<< HEAD
 void LaserLoopClosure::PublishPointCloud(ros::Publisher& pub,
                                          PointCloud& cloud) {
-=======
-void LaserLoopClosure::PublishPointCloud(ros::Publisher& pub, PointCloud& cloud) {
->>>>>>> 7eb4e238
   sensor_msgs::PointCloud2 msg;
   pcl::toROSMsg(cloud, msg);
   msg.header.stamp = ros::Time::now();
