--- conflicted
+++ resolved
@@ -194,13 +194,11 @@
   // Get Normals
   Normals::Ptr source_normals(new Normals);
   Normals::Ptr target_normals(new Normals);
-  //  utils::ComputeNormals(
-  //      source, sac_normals_radius_, icp_threads_, source_normals);
-  //  utils::ComputeNormals(
-  //      target, sac_normals_radius_, icp_threads_, target_normals);
-
-  utils::ComputeNormals(source, icp_threads_, source_normals);
-  utils::ComputeNormals(target, icp_threads_, target_normals);
+  utils::ComputeNormals(
+      source, sac_normals_radius_, icp_threads_, source_normals);
+  utils::ComputeNormals(
+      target, sac_normals_radius_, icp_threads_, target_normals);
+
   // Get Harris keypoints for source and target
   PointCloud::Ptr source_keypoints(new PointCloud);
   PointCloud::Ptr target_keypoints(new PointCloud);
@@ -454,7 +452,8 @@
     pose_21.print();
     initial_guess = Eigen::Matrix4f::Identity(4, 4);
     initial_guess.block(0, 0, 3, 3) = pose_21.rotation().matrix().cast<float>();
-    initial_guess.block(0, 3, 3, 1) = pose_21.translation().cast<float>();
+    initial_guess.block(0, 3, 3, 1) =
+        pose_21.translation().matrix().cast<float>();
   } break;
 
   case IcpInitMethod::ODOM_ROTATION: // initialize with zero translation but
@@ -975,9 +974,9 @@
                                                     // been rearranged.
   Eigen::Matrix<double, 6, 6> Ap;
 
-  // utils::ComputeNormals(
-  //     reference_cloud, sac_normals_radius_, icp_threads_, reference_normals);
-  utils::ComputeNormals(reference_cloud, icp_threads_, reference_normals);
+  utils::ComputeNormals(
+      reference_cloud, sac_normals_radius_, icp_threads_, reference_normals);
+
   utils::NormalizePCloud(query_cloud, query_normalized);
 
   ComputeAp_ForPoint2PlaneICP(
@@ -1015,12 +1014,7 @@
   Normals::Ptr normals(new Normals);          // pc with normals
   PointCloud::Ptr normalized(new PointCloud); // pc whose points have been
                                               // rearranged.
-<<<<<<< HEAD
   utils::ComputeNormals(cloud, sac_normals_radius_, icp_threads_, normals);
-=======
-  // utils::ComputeNormals(cloud, sac_normals_radius_, icp_threads_, normals);
-  utils::ComputeNormals(cloud, icp_threads_, normals);
->>>>>>> e6b2b49f
   utils::NormalizePCloud(cloud, normalized);
 
   // Correspondence with itself (not really used anyways)
