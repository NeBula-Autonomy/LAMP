--- conflicted
+++ resolved
@@ -415,7 +415,6 @@
   icp.setMaximumIterations(icp_iterations_);
   icp.setRANSACIterations(0);
 
-<<<<<<< HEAD
   PointCloud::Ptr accumulated_target(new PointCloud);
   *accumulated_target = *scan2;
   AccumulateScans(key2, accumulated_target);
@@ -423,10 +422,6 @@
   icp.setInputSource(scan1);
 
   icp.setInputTarget(accumulated_target);
-=======
-  icp.setInputSource(scan1);
-  icp.setInputTarget(scan2);
->>>>>>> 1f04efe3
 
   ///// ICP initialization scheme
   // Default is to initialize by identity. Other options include
