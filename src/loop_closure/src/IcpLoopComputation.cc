--- conflicted
+++ resolved
@@ -526,18 +526,15 @@
     return false;
   }
 
-  double fitness_score = icp->getFitnessScore();
-
-  if (fitness_score > max_tolerable_fitness_) {
+  *fitness_score = icp->getFitnessScore();
+
+  if (*fitness_score > max_tolerable_fitness_) {
     ROS_INFO_STREAM("ICP: Converged or max iterations reached, but score: "
                     << icp->getFitnessScore()
                     << ", Exceeds threshold: " << max_tolerable_fitness_);
     return false;
   }
 
-<<<<<<< HEAD
-  *fitness_score = icp->getFitnessScore();
-=======
   // Check if the rotation exceeds thresholds
   if (icp_transform_thresholding_ &&
       (delta->translation.Norm() > icp_max_translation_ ||
@@ -554,7 +551,6 @@
                     << ", thresh: " << icp_max_rotation_);
     return false;
   }
->>>>>>> 493ee959
 
   // Find transform from pose2 to pose1 from output of ICP_.
   *delta = gu::PoseInverse(*delta); // NOTE: gtsam need 2_Transform_1 while
