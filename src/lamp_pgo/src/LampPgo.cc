--- conflicted
+++ resolved
@@ -242,22 +242,15 @@
   values_ = pgo_solver_->calculateEstimate();
   nfg_ = pgo_solver_->getFactorsUnsafe();
 
-  // nfg_.print("nfg");
-<<<<<<< HEAD
-  ROS_DEBUG_STREAM("FACTORS AFTER");
-  for (auto f : nfg_) {
-    ROS_DEBUG_STREAM("Error: " << f->error(values_));
-=======
   ROS_INFO_STREAM("FACTORS AFTER");
   std::vector<double> bad_errors;
   for (auto f : nfg_) {
     f->printKeys();
     double error = f->error(values_);
-    ROS_INFO_STREAM("Error: " << error);
+    ROS_DEBUG_STREAM("Error: " << error);
     if (error > 10.0){
       bad_errors.push_back(error);
     }
->>>>>>> 9957f099
   }
 
   ROS_INFO_STREAM("PGO stored values of size " << values_.size());
