/*
LampPgo.cc
Author: Yun Chang
Interface for ROS and KimeraRPGO
*/

#include "lamp_pgo/LampPgo.h"

#include <string>
#include <vector>

#include <gtsam/geometry/Point3.h>
#include <gtsam/geometry/Pose3.h>
#include <gtsam/geometry/Rot3.h>

#include <parameter_utils/ParameterUtils.h>
#include <utils/CommonFunctions.h>

#include "pose_graph_msgs/PoseGraphNode.h"

using gtsam::NonlinearFactorGraph;
using gtsam::Values;

namespace pu = parameter_utils;

LampPgo::LampPgo() {}
LampPgo::~LampPgo() {}

bool LampPgo::Initialize(const ros::NodeHandle& n) {
  // Create subscriber and publisher
  ros::NodeHandle nl(n);  // Nodehandle for subscription/publishing

  // Publisher
  optimized_pub_ =
      nl.advertise<pose_graph_msgs::PoseGraph>("optimized_values", 10, false);
  // TODO - make names uniform? - "optimized_values"(here) =
  // "back_end_pose_graph"(lamp)
  ignored_list_pub_ =
      nl.advertise<std_msgs::String>("ignored_robots", 10, true);

  // Subscriber
  input_sub_ = nl.subscribe<pose_graph_msgs::PoseGraph>(
      "pose_graph_to_optimize", 1, &LampPgo::InputCallback, this);
  remove_lc_sub_ = nl.subscribe<std_msgs::Bool>(
      "remove_loop_closure", 1, &LampPgo::RemoveLCCallback, this);
  remove_lc_by_id_sub_ = nl.subscribe<std_msgs::String>(
      "remove_loop_closure_by_id", 1, &LampPgo::RemoveLCByIdCallback, this);
  ignore_robot_sub_ = nl.subscribe<std_msgs::String>(
      "ignore_loop_closures", 1, &LampPgo::IgnoreRobotLoopClosures, this);
  revive_robot_sub_ = nl.subscribe<std_msgs::String>(
      "revive_loop_closures", 1, &LampPgo::ReviveRobotLoopClosures, this);
  reset_sub_ =
      nl.subscribe<std_msgs::Bool>("reset", 1, &LampPgo::ResetCallback, this);

  // Parse parameters
  // Optimizer backend
  ROS_INFO_STREAM("PGO NODE NAMESPACE: " << n.getNamespace());
  param_ns_ = utils::GetParamNamespace(n.getNamespace());
  ROS_INFO_STREAM("Parameter namespace: " << param_ns_);

  bool b_use_outlier_rejection;
  if (!pu::Get(param_ns_ + "/b_use_outlier_rejection", b_use_outlier_rejection))
    return false;
  if (b_use_outlier_rejection) {
    // outlier rejection on: set up PCM params
    double trans_threshold, rot_threshold;
    if (!pu::Get(param_ns_ + "/translation_check_threshold", trans_threshold))
      return false;
    if (!pu::Get(param_ns_ + "/rotation_check_threshold", rot_threshold))
      return false;
    rpgo_params_.setPcmSimple3DParams(
        trans_threshold, rot_threshold, KimeraRPGO::Verbosity::VERBOSE);
  } else {
    rpgo_params_.setNoRejection(
        KimeraRPGO::Verbosity::VERBOSE);  // set no outlier rejection
  }

  // Artifact or UWB keys (l, m, n, ... + u)
  rpgo_params_.specialSymbols = utils::GetAllSpecialSymbols();

  // set solver
  int solver_num;
  if (!pu::Get(param_ns_ + "/solver", solver_num)) return false;

  if (solver_num == 1) {
    // Levenberg-Marquardt
    rpgo_params_.solver = KimeraRPGO::Solver::LM;
  } else if (solver_num == 2) {
    // Gauss Newton
    rpgo_params_.solver = KimeraRPGO::Solver::GN;
  } else {
    ROS_ERROR("Unsupported solver parameter. Use 1 for LM and 2 for GN");
  }
<<<<<<< HEAD
  // Use incremental max clique
  rpgo_params_.setIncremental();
  rpgo_params_.useGnc();
  std::string log_path;
  if (pu::Get("log_path", log_path)) {
    rpgo_params_.logOutput(log_path);
    ROS_INFO("Enabled logging in Kimera-RPGO");
  }
=======

>>>>>>> 83585f6b
  // Initialize solver
  pgo_solver_.reset(new KimeraRPGO::RobustSolver(rpgo_params_));

  // Publish ignored list once
  PublishIgnoredList();

  return true;
}

void LampPgo::RemoveLastLoopClosure(char prefix_1, char prefix_2) {
  KimeraRPGO::EdgePtr removed_edge =
      pgo_solver_->removeLastLoopClosure(prefix_1, prefix_2);
  if (removed_edge != NULL) {
    // Extract the optimized values
    values_ = pgo_solver_->calculateEstimate();
    nfg_ = pgo_solver_->getFactorsUnsafe();

    ROS_INFO_STREAM("Removed last loop closure between "
                    << gtsam::DefaultKeyFormatter(removed_edge->from_key)
                    << " and "
                    << gtsam::DefaultKeyFormatter(removed_edge->to_key));

    // publish posegraph
    PublishValues();
  } else {
    ROS_WARN("No more loop closure to remove");
  }
}

void LampPgo::RemoveLastLoopClosure() {
  KimeraRPGO::EdgePtr removed_edge = pgo_solver_->removeLastLoopClosure();
  if (removed_edge != NULL) {
    // Extract the optimized values
    values_ = pgo_solver_->calculateEstimate();
    nfg_ = pgo_solver_->getFactorsUnsafe();

    ROS_INFO_STREAM("Removed last loop closure between "
                    << gtsam::DefaultKeyFormatter(removed_edge->from_key)
                    << " and "
                    << gtsam::DefaultKeyFormatter(removed_edge->to_key));

    // publish posegraph
    PublishValues();
  } else {
    ROS_WARN("No more loop closure to remove");
  }
}

void LampPgo::RemoveLCByIdCallback(const std_msgs::String::ConstPtr& msg) {
  if (msg->data.length() < 2) {
    return;  // needs two prefixes (two chars)
  }
  RemoveLastLoopClosure(msg->data[0], msg->data[1]);
  return;
}

void LampPgo::RemoveLCCallback(const std_msgs::Bool::ConstPtr& msg) {
  RemoveLastLoopClosure();
  return;
}

void LampPgo::ResetCallback(const std_msgs::Bool::ConstPtr& msg) {
  if (msg->data) {
    // Re-initialize solver
    pgo_solver_.reset(new KimeraRPGO::RobustSolver(rpgo_params_));
    values_ = Values();
    nfg_ = NonlinearFactorGraph();
    nfg_all_ = NonlinearFactorGraph();
  }
}

void LampPgo::InputCallback(
    const pose_graph_msgs::PoseGraph::ConstPtr& graph_msg) {
  // Callback for the input posegraph
  NonlinearFactorGraph all_factors, new_factors;
  Values all_values, new_values;

  ROS_INFO_STREAM("PGO received graph of size " << graph_msg->nodes.size());

  // Convert to gtsam type
  utils::PoseGraphMsgToGtsam(graph_msg, &all_factors, &all_values);

  // Track node IDs
  for (auto n : graph_msg->nodes) {
    if (!key_to_id_map_.count(n.key)) {
      key_to_id_map_[n.key] = n.ID;
    }
  }

  // Extract new values
  // TODO - use the merger here? In case the state of the graph here is
  // different from the lamp node Will that ever be the case?

  gtsam::KeyVector key_list = all_values.keys();
  for (size_t i = 0; i < key_list.size(); i++) {
    if (!values_.exists(key_list[i])) {
      new_values.insert(key_list[i], all_values.at(key_list[i]));
    }
  }

  // Extract the new factors
  for (size_t i = 0; i < all_factors.size(); i++) {
    bool factor_exists = false;
    for (size_t j = 0; j < nfg_all_.size(); j++) {
      if (nfg_all_[j]->keys() == all_factors[i]->keys()) {
        factor_exists = true;
        break;
      }
    }
    if (!factor_exists) {
      // this factor does not exist before
      new_factors.add(all_factors[i]);
    }
  }

  ROS_INFO_STREAM("PGO adding new values " << new_values.size());
  for (auto k : new_values) {
    ROS_INFO_STREAM("\t" << gtsam::DefaultKeyFormatter(k.key));
  }
  ROS_INFO_STREAM("PGO adding new factors " << new_factors.size());

  // new_factors.print("new factors");

  ROS_INFO_STREAM("FACTORS BEFORE");
  for (auto f : new_factors) {
    f->printKeys();
  }

  // Run the optimizer
  pgo_solver_->update(new_factors, new_values);
  // Track all the added factors (including rejected ones)
  nfg_all_.add(new_factors);

  // Extract the optimized values
  values_ = pgo_solver_->calculateEstimate();
  nfg_ = pgo_solver_->getFactorsUnsafe();

  // nfg_.print("nfg");
  ROS_INFO_STREAM("FACTORS AFTER");
  for (auto f : nfg_) {
    f->printKeys();
    ROS_INFO_STREAM("Error: " << f->error(values_));
  }

  ROS_INFO_STREAM("PGO stored values of size " << values_.size());
  ROS_INFO_STREAM("PGO stored nfg of size " << nfg_.size());

  // publish posegraph
  PublishValues();
}

// TODO - check that this is ok including just the positions in the message
void LampPgo::PublishValues() const {
  pose_graph_msgs::PoseGraph pose_graph_msg;

  // Then store the values as nodes
  gtsam::KeyVector key_list = values_.keys();
  for (const auto& key : key_list) {
    pose_graph_msgs::PoseGraphNode node;
    node.key = key;
    if (key_to_id_map_.count(key)) {
      node.ID = key_to_id_map_.at(key);
    } else {
      ROS_ERROR_STREAM("PGO: ID not found for node key");
    }
    // pose - translation
    node.pose.position.x = values_.at<gtsam::Pose3>(key).translation().x();
    node.pose.position.y = values_.at<gtsam::Pose3>(key).translation().y();
    node.pose.position.z = values_.at<gtsam::Pose3>(key).translation().z();
    // pose - rotation (to quaternion)
    node.pose.orientation.x =
        values_.at<gtsam::Pose3>(key).rotation().toQuaternion().x();
    node.pose.orientation.y =
        values_.at<gtsam::Pose3>(key).rotation().toQuaternion().y();
    node.pose.orientation.z =
        values_.at<gtsam::Pose3>(key).rotation().toQuaternion().z();
    node.pose.orientation.w =
        values_.at<gtsam::Pose3>(key).rotation().toQuaternion().w();

    pose_graph_msg.nodes.push_back(node);
  }

  for (const auto& factor : nfg_) {
    if (boost::dynamic_pointer_cast<gtsam::BetweenFactor<gtsam::Pose3>>(factor)) {
      pose_graph_msgs::PoseGraphEdge edge;
      edge.key_from = factor->front();
      edge.key_to = factor->back();
      if (factor->front() + 1 == factor->back()) {
        edge.type = pose_graph_msgs::PoseGraphEdge::ODOM;
      } else {
        edge.type = pose_graph_msgs::PoseGraphEdge::LOOPCLOSE;
      }
      pose_graph_msg.edges.push_back(edge);
    }
  }

  ROS_INFO_STREAM("PGO publishing graph with " << pose_graph_msg.nodes.size()
                                               << " values");
  optimized_pub_.publish(pose_graph_msg);
}

void LampPgo::IgnoreRobotLoopClosures(const std_msgs::String::ConstPtr& msg) {
  // First convert string "huskyn" to char prefix
  char prefix = utils::GetRobotPrefix(msg->data);

  pgo_solver_->ignorePrefix(prefix);

  // Extract the optimized values
  values_ = pgo_solver_->calculateEstimate();
  nfg_ = pgo_solver_->getFactorsUnsafe();

  // Double check that it is actually ignored
  std::vector<char> ignored_prefixes = pgo_solver_->getIgnoredPrefixes();
  if (std::find(ignored_prefixes.begin(), ignored_prefixes.end(), prefix) ==
      ignored_prefixes.end()) {
    ROS_ERROR_STREAM("Failed to ignore loop closures involving prefix "
                     << prefix);
    return;
  }
  ROS_INFO_STREAM("Ignoring all loop closures involving prefix " << prefix);
  // Add to ignored list
  if (std::find(ignored_list_.begin(), ignored_list_.end(), msg->data) ==
      ignored_list_.end()) {
    ignored_list_.push_back(msg->data);
  }

  // publish posegraph
  PublishValues();
  // publish ignored list
  PublishIgnoredList();
}

void LampPgo::ReviveRobotLoopClosures(const std_msgs::String::ConstPtr& msg) {
  // First convert string "huskyn" to char prefix
  char prefix = utils::GetRobotPrefix(msg->data);

  pgo_solver_->revivePrefix(prefix);

  // Extract the optimized values
  values_ = pgo_solver_->calculateEstimate();
  nfg_ = pgo_solver_->getFactorsUnsafe();

  // Double check that it is actually revived
  std::vector<char> ignored_prefixes = pgo_solver_->getIgnoredPrefixes();
  if (std::find(ignored_prefixes.begin(), ignored_prefixes.end(), prefix) !=
      ignored_prefixes.end()) {
    ROS_ERROR_STREAM("Failed to revive loop closures involving prefix "
                     << prefix);
    return;
  }
  ROS_INFO_STREAM("Reviving all loop closures involving prefix " << prefix);
  // Remove from ignored list
  if (std::find(ignored_list_.begin(), ignored_list_.end(), msg->data) !=
      ignored_list_.end()) {
    ignored_list_.erase(
        std::remove(ignored_list_.begin(), ignored_list_.end(), msg->data),
        ignored_list_.end());
  }

  // publish posegraph
  PublishValues();
  // publish ignored list
  PublishIgnoredList();
}

void LampPgo::PublishIgnoredList() const {
  std::string list_str = "";
  for (size_t i = 0; i < ignored_list_.size(); i++) {
    list_str = list_str + ignored_list_[i] + ", ";
  }

  std_msgs::String msg;
  msg.data = list_str;

  ignored_list_pub_.publish(list_str);
  return;
}<|MERGE_RESOLUTION|>--- conflicted
+++ resolved
@@ -91,7 +91,6 @@
   } else {
     ROS_ERROR("Unsupported solver parameter. Use 1 for LM and 2 for GN");
   }
-<<<<<<< HEAD
   // Use incremental max clique
   rpgo_params_.setIncremental();
   rpgo_params_.useGnc();
@@ -100,9 +99,6 @@
     rpgo_params_.logOutput(log_path);
     ROS_INFO("Enabled logging in Kimera-RPGO");
   }
-=======
-
->>>>>>> 83585f6b
   // Initialize solver
   pgo_solver_.reset(new KimeraRPGO::RobustSolver(rpgo_params_));
 
