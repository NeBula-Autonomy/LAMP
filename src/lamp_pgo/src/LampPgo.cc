--- conflicted
+++ resolved
@@ -247,11 +247,7 @@
   for (auto f : nfg_) {
     f->printKeys();
     double error = f->error(values_);
-<<<<<<< HEAD
     ROS_DEBUG_STREAM("Error: " << error);
-=======
-    ROS_INFO_STREAM("Error: " << error);
->>>>>>> 2dd5bbb6
     if (error > 10.0){
       bad_errors.push_back(error);
     }
