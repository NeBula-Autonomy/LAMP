--- conflicted
+++ resolved
@@ -134,7 +134,6 @@
     removed_edge = outlier_removal_->removeLastLoopClosure(id, &nfg_);
   } else {
     removed_edge = removeLastFactor();
-<<<<<<< HEAD
   }
 
   optimize();
@@ -174,8 +173,6 @@
     log<WARNING>(
         "'revivePrefix' and 'ignorePrefix' currently not implemented for no "
         "outlier rejection case");
-=======
->>>>>>> 8d3eac51
   }
 
   optimize();
