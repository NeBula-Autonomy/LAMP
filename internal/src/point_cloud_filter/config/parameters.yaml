filtering:
  # Apply a voxel grid filter on incoming point clouds.
  grid_filter: true

  # Resolution of voxel grid filter.
  grid_res: 0.1

  # Apply a random downsample filter on incoming point clouds.
  random_filter: true

  # Percentage of points to discard. Must be between 0.0 and 1.0.
<<<<<<< HEAD
  decimate_percentage: 0.95
=======
  decimate_percentage: 0.85
>>>>>>> 598369a0

  # Apply a statistical outlier filter on incoming point clouds.
  outlier_filter: false

  # Standard deviation threshold in distance to neighbors for outlier removal.
  outlier_std: 1.0

  # Number of nearest neighbors for outlier removal filter.
  outlier_knn: 10

  # Apply a radius filter on incoming point clouds.
  radius_filter: false

  # Size of the radius outlier filter.
  radius: 0.15

  # If this number of neighbors are not found within a radius of a point, remove
  # the point.
  radius_knn: 3<|MERGE_RESOLUTION|>--- conflicted
+++ resolved
@@ -3,17 +3,13 @@
   grid_filter: true
 
   # Resolution of voxel grid filter.
-  grid_res: 0.1
+  grid_res: 0.2
 
   # Apply a random downsample filter on incoming point clouds.
   random_filter: true
 
   # Percentage of points to discard. Must be between 0.0 and 1.0.
-<<<<<<< HEAD
-  decimate_percentage: 0.95
-=======
   decimate_percentage: 0.85
->>>>>>> 598369a0
 
   # Apply a statistical outlier filter on incoming point clouds.
   outlier_filter: false
