<<<<<<< HEAD
cmake_minimum_required(VERSION 3.5)
project(laser_loop_closure)

include(CheckCXXCompilerFlag)
check_cxx_compiler_flag("-std=c++14" COMPILER_SUPPORTS_CXX14)
check_cxx_compiler_flag("-std=c++0x" COMPILER_SUPPORTS_CXX0X)
if (COMPILER_SUPPORTS_CXX14)
  set(CMAKE_CXX_FLAGS "${CMAKE_CXX_FLAGS} -std=c++14")
elseif(COMPILER_SUPPORTS_CXX0X)
  set(CMAKE_CXX_FLAGS "${CMAKE_CXX_FLAGS} -std=c++0x")
else()
  message(FATAL_ERROR "${CMAKE_CXX_COMPILER} doesn't provide c++14 support.")
endif()
=======
cmake_minimum_required(VERSION 2.8.3)
project(laser_loop_closure)

IF(NOT CMAKE_BUILD_TYPE)
  SET(CMAKE_BUILD_TYPE Release)
ENDIF()

find_package(PCL REQUIRED COMPONENTS common registration)
if(NOT PCL_FOUND)
  message(FATAL_ERROR "This program requires the PCL library.")
endif(NOT PCL_FOUND)
>>>>>>> efa97d40

find_package(GTSAM REQUIRED)
if (NOT GTSAM_FOUND)
  message(FATAL_ERROR "This program requires the GTSAM library.")
endif(NOT GTSAM_FOUND)

find_package(PCL 1.7 REQUIRED)
if(NOT PCL_FOUND)
  message(FATAL_ERROR "This program requires the PCL library.")
endif(NOT PCL_FOUND)

<<<<<<< HEAD
find_package(Boost 1.58 COMPONENTS filesystem program_options timer REQUIRED)

find_package(ZLIB REQUIRED)

find_package(SESync REQUIRED)

# Need to do this to prevent Eigen conflict with SESync
if (NOT TARGET rosComponents)
  find_package(catkin REQUIRED COMPONENTS
=======
add_service_files(FILES ManualLoopClosure.srv)
generate_messages()

catkin_package(
  INCLUDE_DIRS include
  LIBRARIES ${PROJECT_NAME}
  CATKIN_DEPENDS
>>>>>>> efa97d40
    roscpp
    geometry_utils
    parameter_utils
    point_cloud_filter
    pose_graph_msgs
    visualization_msgs
    message_generation
    std_msgs
    pcl_ros)

<<<<<<< HEAD
  add_library(rosComponents INTERFACE IMPORTED)
  set_target_properties(rosComponents PROPERTIES
  INTERFACE_INCLUDE_DIRECTORIES "${catkin_INCLUDE_DIRS}"
  INTERFACE_LINK_LIBRARIS "${catkin_LIBRARIES}")
=======
find_package(PCL 1.7 REQUIRED)
include_directories(${PCL_INCLUDE_DIRS})
link_directories(${PCL_LIBRARY_DIRS})
add_definitions(${PCL_DEFINITIONS})

FIND_PACKAGE( Boost 1.58 COMPONENTS program_options timer REQUIRED )
INCLUDE_DIRECTORIES( ${Boost_INCLUDE_DIR} )


include(CheckCXXCompilerFlag)
check_cxx_compiler_flag("-std=c++11" COMPILER_SUPPORTS_CXX11)
check_cxx_compiler_flag("-std=c++0x" COMPILER_SUPPORTS_CXX0X)
if (COMPILER_SUPPORTS_CXX11)
  set(CMAKE_CXX_FLAGS "${CMAKE_CXX_FLAGS} -std=c++11")
elseif(COMPILER_SUPPORTS_CXX0X)
  set(CMAKE_CXX_FLAGS "${CMAKE_CXX_FLAGS} -std=c++0x")
else()
  message(FATAL_ERROR "${CMAKE_CXX_COMPILER} doesn't provide c++11 support.")
>>>>>>> efa97d40
endif()

catkin_package(
  INCLUDE_DIRS include
  LIBRARIES ${PROJECT_NAME})

include_directories(
  include
  ${PCL_INCLUDE_DIRS}
  ${GTSAM_INCLUDE_DIR}
  ${Boost_INCLUDE_DIR}
)

add_definitions(${PCL_DEFINITIONS})

link_directories(
  ${catkin_INCLUDE_DIRS}
  ${PCL_LIBRARY_DIRS}
  ${GTSAM_LIBRARY_DIRS}
)

add_library(${PROJECT_NAME} src/LaserLoopClosure.cc)

target_link_libraries(${PROJECT_NAME}
  ${PCL_LIBRARIES}
  gtsam
  ${Boost_LIBRARIES}
<<<<<<< HEAD
  ${ZLIB_LIBRARIES}
  ${catkin_LIBRARIES}
  rosComponents
  SESync 
=======
>>>>>>> efa97d40
)<|MERGE_RESOLUTION|>--- conflicted
+++ resolved
@@ -1,127 +1,90 @@
-<<<<<<< HEAD
-cmake_minimum_required(VERSION 3.5)
+cmake_minimum_required(VERSION 3.1)
 project(laser_loop_closure)
-
-include(CheckCXXCompilerFlag)
-check_cxx_compiler_flag("-std=c++14" COMPILER_SUPPORTS_CXX14)
-check_cxx_compiler_flag("-std=c++0x" COMPILER_SUPPORTS_CXX0X)
-if (COMPILER_SUPPORTS_CXX14)
-  set(CMAKE_CXX_FLAGS "${CMAKE_CXX_FLAGS} -std=c++14")
-elseif(COMPILER_SUPPORTS_CXX0X)
-  set(CMAKE_CXX_FLAGS "${CMAKE_CXX_FLAGS} -std=c++0x")
-else()
-  message(FATAL_ERROR "${CMAKE_CXX_COMPILER} doesn't provide c++14 support.")
-endif()
-=======
-cmake_minimum_required(VERSION 2.8.3)
-project(laser_loop_closure)
-
-IF(NOT CMAKE_BUILD_TYPE)
-  SET(CMAKE_BUILD_TYPE Release)
-ENDIF()
 
 find_package(PCL REQUIRED COMPONENTS common registration)
 if(NOT PCL_FOUND)
   message(FATAL_ERROR "This program requires the PCL library.")
 endif(NOT PCL_FOUND)
->>>>>>> efa97d40
 
 find_package(GTSAM REQUIRED)
 if (NOT GTSAM_FOUND)
   message(FATAL_ERROR "This program requires the GTSAM library.")
 endif(NOT GTSAM_FOUND)
 
-find_package(PCL 1.7 REQUIRED)
-if(NOT PCL_FOUND)
-  message(FATAL_ERROR "This program requires the PCL library.")
-endif(NOT PCL_FOUND)
-
-<<<<<<< HEAD
-find_package(Boost 1.58 COMPONENTS filesystem program_options timer REQUIRED)
-
-find_package(ZLIB REQUIRED)
-
-find_package(SESync REQUIRED)
-
-# Need to do this to prevent Eigen conflict with SESync
-if (NOT TARGET rosComponents)
-  find_package(catkin REQUIRED COMPONENTS
-=======
-add_service_files(FILES ManualLoopClosure.srv)
-generate_messages()
+find_package(catkin REQUIRED COMPONENTS
+  roscpp
+  geometry_utils
+  parameter_utils
+  point_cloud_filter
+  pose_graph_msgs
+  visualization_msgs
+  message_generation
+  std_msgs
+  pcl_ros
+)
 
 catkin_package(
   INCLUDE_DIRS include
   LIBRARIES ${PROJECT_NAME}
   CATKIN_DEPENDS
->>>>>>> efa97d40
     roscpp
+    message_runtime
     geometry_utils
     parameter_utils
     point_cloud_filter
     pose_graph_msgs
     visualization_msgs
-    message_generation
     std_msgs
-    pcl_ros)
+    pcl_ros
+)
 
-<<<<<<< HEAD
-  add_library(rosComponents INTERFACE IMPORTED)
-  set_target_properties(rosComponents PROPERTIES
-  INTERFACE_INCLUDE_DIRECTORIES "${catkin_INCLUDE_DIRS}"
-  INTERFACE_LINK_LIBRARIS "${catkin_LIBRARIES}")
-=======
+
 find_package(PCL 1.7 REQUIRED)
-include_directories(${PCL_INCLUDE_DIRS})
 link_directories(${PCL_LIBRARY_DIRS})
 add_definitions(${PCL_DEFINITIONS})
 
-FIND_PACKAGE( Boost 1.58 COMPONENTS program_options timer REQUIRED )
-INCLUDE_DIRECTORIES( ${Boost_INCLUDE_DIR} )
+find_package(Boost 1.58 COMPONENTS filesystem program_options timer REQUIRED)
 
+find_package(ZLIB REQUIRED)
 
 include(CheckCXXCompilerFlag)
 check_cxx_compiler_flag("-std=c++11" COMPILER_SUPPORTS_CXX11)
 check_cxx_compiler_flag("-std=c++0x" COMPILER_SUPPORTS_CXX0X)
-if (COMPILER_SUPPORTS_CXX11)
+if (COMPILER_SUPPORTS_CXX14)
   set(CMAKE_CXX_FLAGS "${CMAKE_CXX_FLAGS} -std=c++11")
 elseif(COMPILER_SUPPORTS_CXX0X)
   set(CMAKE_CXX_FLAGS "${CMAKE_CXX_FLAGS} -std=c++0x")
 else()
   message(FATAL_ERROR "${CMAKE_CXX_COMPILER} doesn't provide c++11 support.")
->>>>>>> efa97d40
 endif()
-
-catkin_package(
-  INCLUDE_DIRS include
-  LIBRARIES ${PROJECT_NAME})
 
 include_directories(
   include
+  ${catkin_INCLUDE_DIRS}
   ${PCL_INCLUDE_DIRS}
   ${GTSAM_INCLUDE_DIR}
   ${Boost_INCLUDE_DIR}
+  ${ZLIB_INCLUDE_DIR}
 )
 
-add_definitions(${PCL_DEFINITIONS})
-
 link_directories(
-  ${catkin_INCLUDE_DIRS}
+  ${catkin_LIBRARY_DIRS}
   ${PCL_LIBRARY_DIRS}
   ${GTSAM_LIBRARY_DIRS}
+  ${ZLIB_LIBRARY_DIRS}
 )
 
+find_package(SESync REQUIRED COMPONENTS)
+include_directories(${SESync_INCLUDE_DIR})
+link_directories(${SESync_LIBRARY_DIRS})
+
 add_library(${PROJECT_NAME} src/LaserLoopClosure.cc)
-
 target_link_libraries(${PROJECT_NAME}
+  ${catkin_LIBRARIES}
   ${PCL_LIBRARIES}
   gtsam
+  minizip
   ${Boost_LIBRARIES}
-<<<<<<< HEAD
   ${ZLIB_LIBRARIES}
-  ${catkin_LIBRARIES}
-  rosComponents
-  SESync 
-=======
->>>>>>> efa97d40
+  SESync
 )