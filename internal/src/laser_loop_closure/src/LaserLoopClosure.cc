--- conflicted
+++ resolved
@@ -45,8 +45,16 @@
 
 #include <pcl/registration/gicp.h>
 #include <pcl_conversions/pcl_conversions.h>
+#include <pcl/io/pcd_io.h>
+
+#include <gtsam/slam/dataset.h>
 
 #include <fstream>
+
+#include <minizip/zip.h>
+#include <minizip/unzip.h>
+
+#include <time.h>
 
 namespace gu = geometry_utils;
 namespace gr = gu::ros;
@@ -60,11 +68,15 @@
 using gtsam::PriorFactor;
 using gtsam::Rot3;
 using gtsam::Values;
+using gtsam::GraphAndValues;
 using gtsam::Vector3;
 using gtsam::Vector6;
+using gtsam::ISAM2GaussNewtonParams;
 
 LaserLoopClosure::LaserLoopClosure()
-    : key_(0), last_closure_key_(std::numeric_limits<int>::min()) {}
+    : key_(0), last_closure_key_(std::numeric_limits<int>::min()) {
+  initial_noise_.setZero();
+}
 
 LaserLoopClosure::~LaserLoopClosure() {}
 
@@ -117,8 +129,9 @@
   if (!pu::Get("poses_before_reclosing", poses_before_reclosing_)) return false;
   if (!pu::Get("manual_lc_rot_precision", manual_lc_rot_precision_)) return false;
   if (!pu::Get("manual_lc_trans_precision", manual_lc_trans_precision_)) return false;
-  if (!pu::Get("laser_lc_rot_precision", laser_lc_rot_precision_)) return false;
-  if (!pu::Get("laser_lc_trans_precision", laser_lc_trans_precision_)) return false;
+  if (!pu::Get("laser_lc_rot_sigma", laser_lc_rot_sigma_)) return false;
+  if (!pu::Get("laser_lc_trans_sigma", laser_lc_trans_sigma_)) return false;
+  if (!pu::Get("use_chordal_factor", use_chordal_factor_)) return false; 
 
   // Load ICP parameters.
   if (!pu::Get("icp/tf_epsilon", icp_tf_epsilon_)) return false;
@@ -145,11 +158,23 @@
   if (!pu::Get("init/orientation_sigma/pitch", sigma_pitch)) return false;
   if (!pu::Get("init/orientation_sigma/yaw", sigma_yaw)) return false;
 
+  std::cout << "before isam reset" << std::endl; 
+  #ifndef solver
   // Create the ISAM2 solver.
   ISAM2Params parameters;
   parameters.relinearizeSkip = relinearize_skip_;
   parameters.relinearizeThreshold = relinearize_threshold_;
+  parameters.factorization = gtsam::ISAM2Params::QR; // QR
+  // // Set wildfire threshold
+  // ISAM2GaussNewtonParams gnparams(-1);
+  // parameters.setOptimizationParams(gnparams);
   isam_.reset(new ISAM2(parameters));
+  #endif
+  #ifdef solver
+  isam_.reset(new GenericSolver());
+  isam_->print();
+  #endif
+  std::cout << "after isam reset" << std::endl; 
 
   // Set the initial position.
   Vector3 translation(init_x, init_y, init_z);
@@ -158,9 +183,10 @@
 
   // Set the covariance on initial position.
   Vector6 noise;
-  noise << sigma_x, sigma_y, sigma_z, sigma_roll, sigma_pitch, sigma_yaw;
+  noise << sigma_roll, sigma_pitch, sigma_yaw, sigma_x, sigma_y, sigma_z;
+
   LaserLoopClosure::Diagonal::shared_ptr covariance(
-      LaserLoopClosure::Diagonal::Sigmas(noise));
+      LaserLoopClosure::Diagonal::Sigmas(initial_noise_));
 
   // Initialize ISAM2.
   NonlinearFactorGraph new_factor;
@@ -171,6 +197,7 @@
   isam_->update(new_factor, new_value);
   values_ = isam_->calculateEstimate();
   nfg_ = isam_->getFactorsUnsafe();
+  std::cout << "!!!!! error at LoadParameters isam: " << nfg_.error(values_) << std::endl;
   key_++;
 
   // Set the initial odometry.
@@ -220,9 +247,7 @@
       nl.advertise<pose_graph_msgs::KeyedScan>("keyed_scans", 10, false);
   loop_closure_notifier_pub_ =
       nl.advertise<std_msgs::Empty>("loop_closure", 10, false);
-
-  // add_factor_srv_ = nl.advertiseService("add_factor", &LaserLoopClosure::AddFactorService, this);
-
+      
   return true;
 }
 
@@ -275,6 +300,75 @@
 
   nfg_ = isam_->getFactorsUnsafe();
 
+  std::cout << "!!!!! error at AddBetweenFactor isam: " << nfg_.error(values_) << std::endl;
+
+  // Assign output and get ready to go again!
+  *key = key_++;
+
+  // We always add new poses, but only return true if the pose is far enough
+  // away from the last one (keyframes). This lets the caller know when they
+  // can add a laser scan.
+
+  // Is the odometry translation large enough to add a new keyframe to the graph?
+  odometry_ = odometry_.compose(new_odometry);
+  if (odometry_.translation().norm() > translation_threshold_) {
+    odometry_ = Pose3::identity();
+    return true;
+  }
+
+  return false;
+}
+
+bool LaserLoopClosure::AddBetweenChordalFactor(
+    const gu::Transform3& delta, const LaserLoopClosure::Mat1212& covariance,
+    const ros::Time& stamp, unsigned int* key) {
+  if (key == NULL) {
+    ROS_ERROR("%s: Output key is null.", name_.c_str());
+    return false;
+  }
+
+  // Append the new odometry.
+  Pose3 new_odometry = ToGtsam(delta);
+
+  NonlinearFactorGraph new_factor;
+  Values new_value;
+  new_factor.add(MakeBetweenChordalFactor(new_odometry, ToGtsam(covariance)));
+
+  Pose3 last_pose = values_.at<Pose3>(key_-1);
+  new_value.insert(key_, last_pose.compose(new_odometry));
+
+  // Store this timestamp so that we can publish the pose graph later.
+  keyed_stamps_.insert(std::pair<unsigned int, ros::Time>(key_, stamp));
+
+  // Update ISAM2.
+  try{
+    isam_->update(new_factor, new_value); 
+  } catch (...){
+    // redirect cout to file
+    std::ofstream nfgFile;
+    std::string home_folder(getenv("HOME"));
+    nfgFile.open(home_folder + "/Desktop/factor_graph.txt");
+    std::streambuf *coutbuf = std::cout.rdbuf(); //save old buf
+    std::cout.rdbuf(nfgFile.rdbuf());
+
+    // save entire factor graph to file and debug if loop closure is correct
+    gtsam::NonlinearFactorGraph nfg = isam_->getFactorsUnsafe();
+    nfg.print();
+    nfgFile.close();
+
+    std::cout.rdbuf(coutbuf); //reset to standard output again
+
+    ROS_ERROR("ISAM update error in AddBetweenFactors");
+    throw;
+  }
+  
+  // Update class variables
+  values_ = isam_->calculateEstimate();
+
+  nfg_ = isam_->getFactorsUnsafe();
+
+  std::cout << "!!!!! error at AddBetweenFactor isam: " << nfg_.error(values_) << std::endl;
+
   // Assign output and get ready to go again!
   *key = key_++;
 
@@ -307,7 +401,7 @@
     stamps_keyed_.insert(std::pair<double, unsigned int>(stamp.toSec(), key));
   }
 
-  ROS_INFO_STREAM("AddKeyScanPair " << key);
+  // ROS_INFO_STREAM("AddKeyScanPair " << key);
 
   // Add the key and scan.
   keyed_scans_.insert(std::pair<unsigned int, PointCloud::ConstPtr>(key, scan));
@@ -371,30 +465,55 @@
       // determine if there really is a loop to close.
       const PointCloud::ConstPtr scan2 = keyed_scans_[other_key];
 
-      gu::Transform3 delta;
-      LaserLoopClosure::Mat66 covariance;
-      if (PerformICP(scan1, scan2, pose1, pose2, &delta, &covariance)) {
-        // We found a loop closure. Add it to the pose graph.
-        NonlinearFactorGraph new_factor;
-        new_factor.add(BetweenFactor<Pose3>(key, other_key, ToGtsam(delta),
-                                            ToGtsam(covariance)));
-        isam_->update(new_factor, Values());
-        closed_loop = true;
-        last_closure_key_ = key;
-
-        // Store for visualization and output.
-        loop_edges_.push_back(std::make_pair(key, other_key));
-        closure_keys->push_back(other_key);
-
-        // Send an empty message notifying any subscribers that we found a loop
-        // closure.
-        loop_closure_notifier_pub_.publish(std_msgs::Empty());
+      if (!use_chordal_factor_) {
+        gu::Transform3 delta; // (Using BetweenFactor)
+        LaserLoopClosure::Mat66 covariance;
+        if (PerformICP(scan1, scan2, pose1, pose2, &delta, &covariance)) {
+          // We found a loop closure. Add it to the pose graph.
+          NonlinearFactorGraph new_factor;
+          new_factor.add(BetweenFactor<Pose3>(key, other_key, ToGtsam(delta),
+                                              ToGtsam(covariance)));
+          isam_->update(new_factor, Values());
+          closed_loop = true;
+          last_closure_key_ = key;
+
+          // Store for visualization and output.
+          loop_edges_.push_back(std::make_pair(key, other_key));
+          closure_keys->push_back(other_key);
+
+          // Send an empty message notifying any subscribers that we found a loop
+          // closure.
+          loop_closure_notifier_pub_.publish(std_msgs::Empty());
+        }
+      } else {
+
+        gu::Transform3 delta; // (Using BetweenChordalFactor)
+        LaserLoopClosure::Mat1212 covariance;
+        if (PerformICP(scan1, scan2, pose1, pose2, &delta, &covariance)) {
+          // We found a loop closure. Add it to the pose graph.
+          NonlinearFactorGraph new_factor;
+          new_factor.add(gtsam::BetweenChordalFactor<Pose3>(key, other_key, ToGtsam(delta),
+                                              ToGtsam(covariance)));
+          isam_->update(new_factor, Values());
+          closed_loop = true;
+          last_closure_key_ = key;
+
+          // Store for visualization and output.
+          loop_edges_.push_back(std::make_pair(key, other_key));
+          closure_keys->push_back(other_key);
+
+          // Send an empty message notifying any subscribers that we found a loop
+          // closure.
+          loop_closure_notifier_pub_.publish(std_msgs::Empty());
+        }
       }
     }
   }
   values_ = isam_->calculateEstimate();
 
   nfg_ = isam_->getFactorsUnsafe();
+
+  std::cout << "!!!!! error at FindLoopClosures isam: " << nfg_.error(values_) << std::endl;
 
   return closed_loop;
 }
@@ -489,6 +608,15 @@
   return Gaussian::Covariance(gtsam_covariance);
 }
 
+LaserLoopClosure::Gaussian::shared_ptr LaserLoopClosure::ToGtsam(
+    const LaserLoopClosure::Mat1212& covariance) const {
+  gtsam::Vector12 gtsam_covariance; 
+  // TODO CHECK
+  for (int i = 0; i < 12; ++i) 
+    gtsam_covariance(i) = covariance(i,i);
+  return gtsam::noiseModel::Diagonal::Covariance(gtsam_covariance);
+}
+
 PriorFactor<Pose3> LaserLoopClosure::MakePriorFactor(
     const Pose3& pose,
     const LaserLoopClosure::Diagonal::shared_ptr& covariance) {
@@ -500,6 +628,13 @@
     const LaserLoopClosure::Gaussian::shared_ptr& covariance) {
   odometry_edges_.push_back(std::make_pair(key_-1, key_));
   return BetweenFactor<Pose3>(key_-1, key_, delta, covariance);
+}
+
+gtsam::BetweenChordalFactor<Pose3> LaserLoopClosure::MakeBetweenChordalFactor(
+    const Pose3& delta, 
+    const LaserLoopClosure::Gaussian::shared_ptr& covariance) {
+  odometry_edges_.push_back(std::make_pair(key_-1, key_));
+  return gtsam::BetweenChordalFactor<Pose3>(key_-1, key_, delta, covariance);
 }
 
 bool LaserLoopClosure::PerformICP(const PointCloud::ConstPtr& scan1,
@@ -515,6 +650,7 @@
 
   // Set up ICP.
   pcl::GeneralizedIterativeClosestPoint<pcl::PointXYZ, pcl::PointXYZ> icp;
+  // setVerbosityLevel(pcl::console::L_DEBUG);
   icp.setTransformationEpsilon(icp_tf_epsilon_);
   icp.setMaxCorrespondenceDistance(icp_corr_dist_);
   icp.setMaximumIterations(icp_iterations_);
@@ -562,10 +698,20 @@
                                 T(2, 0), T(2, 1), T(2, 2));
 
   // Is the transform good?
-  if (!icp.hasConverged())
-    return false;
-
-  if (icp.getFitnessScore() > max_tolerable_fitness_) {
+  if (!icp.hasConverged()) {
+    std::cout<<"No converged, score is: "<<icp.getFitnessScore() << std::endl;
+    return false;
+  }
+
+  if (icp.getFitnessScore() > max_tolerable_fitness_) { 
+      // std::cout<<"Trans: "<<delta_icp.translation<<std::endl;
+      // std::cout<<"Rot: "<<delta_icp.rotation<<std::endl;
+      // If the loop closure was a success, publish the two scans.
+       std::cout<<"Converged, score is: "<<icp.getFitnessScore() << std::endl;
+      // source->header.frame_id = fixed_frame_id_;
+      // target->header.frame_id = fixed_frame_id_;
+      // scan1_pub_.publish(*source);
+      // scan2_pub_.publish(*target);
     return false;
   }
 
@@ -579,9 +725,9 @@
   // TODO: Use real ICP covariance.
   covariance->Zeros();
   for (int i = 0; i < 3; ++i)
-    (*covariance)(i, i) = laser_lc_rot_precision_; // 0.01
+    (*covariance)(i, i) = laser_lc_rot_sigma_*laser_lc_rot_sigma_; 
   for (int i = 3; i < 6; ++i)
-    (*covariance)(i, i) = laser_lc_trans_precision_; // 0.04
+    (*covariance)(i, i) = laser_lc_trans_sigma_*laser_lc_trans_sigma_; 
 
   // If the loop closure was a success, publish the two scans.
   source->header.frame_id = fixed_frame_id_;
@@ -592,7 +738,108 @@
   return true;
 }
 
-bool LaserLoopClosure::AddFactor(unsigned int key1, unsigned int key2) {
+bool LaserLoopClosure::PerformICP(const PointCloud::ConstPtr& scan1,
+                                  const PointCloud::ConstPtr& scan2,
+                                  const gu::Transform3& pose1,
+                                  const gu::Transform3& pose2,
+                                  gu::Transform3* delta,
+                                  LaserLoopClosure::Mat1212* covariance) {
+  if (delta == NULL || covariance == NULL) {
+    ROS_ERROR("%s: Output pointers are null.", name_.c_str());
+    return false;
+  }
+
+  // Set up ICP.
+  pcl::GeneralizedIterativeClosestPoint<pcl::PointXYZ, pcl::PointXYZ> icp;
+  // setVerbosityLevel(pcl::console::L_DEBUG);
+  icp.setTransformationEpsilon(icp_tf_epsilon_);
+  icp.setMaxCorrespondenceDistance(icp_corr_dist_);
+  icp.setMaximumIterations(icp_iterations_);
+  icp.setRANSACIterations(0);
+
+  // Filter the two scans. They are stored in the pose graph as dense scans for
+  // visualization.
+  PointCloud::Ptr scan1_filtered(new PointCloud);
+  PointCloud::Ptr scan2_filtered(new PointCloud);
+  filter_.Filter(scan1, scan1_filtered);
+  filter_.Filter(scan2, scan2_filtered);
+
+  // Set source point cloud. Transform it to pose 2 frame to get a delta.
+  const Eigen::Matrix<double, 3, 3> R1 = pose1.rotation.Eigen();
+  const Eigen::Matrix<double, 3, 1> t1 = pose1.translation.Eigen();
+  Eigen::Matrix4d body1_to_world;
+  body1_to_world.block(0, 0, 3, 3) = R1;
+  body1_to_world.block(0, 3, 3, 1) = t1;
+
+  const Eigen::Matrix<double, 3, 3> R2 = pose2.rotation.Eigen();
+  const Eigen::Matrix<double, 3, 1> t2 = pose2.translation.Eigen();
+  Eigen::Matrix4d body2_to_world;
+  body2_to_world.block(0, 0, 3, 3) = R2;
+  body2_to_world.block(0, 3, 3, 1) = t2;
+
+  PointCloud::Ptr source(new PointCloud);
+  pcl::transformPointCloud(*scan1_filtered, *source, body1_to_world);
+  icp.setInputSource(source);
+
+  // Set target point cloud in its own frame.
+  PointCloud::Ptr target(new PointCloud);
+  pcl::transformPointCloud(*scan2_filtered, *target, body2_to_world);
+  icp.setInputTarget(target);
+
+  // Perform ICP.
+  PointCloud unused_result;
+  icp.align(unused_result);
+
+  // Get resulting transform.
+  const Eigen::Matrix4f T = icp.getFinalTransformation();
+  gu::Transform3 delta_icp;
+  delta_icp.translation = gu::Vec3(T(0, 3), T(1, 3), T(2, 3));
+  delta_icp.rotation = gu::Rot3(T(0, 0), T(0, 1), T(0, 2),
+                                T(1, 0), T(1, 1), T(1, 2),
+                                T(2, 0), T(2, 1), T(2, 2));
+
+  // Is the transform good?
+  if (!icp.hasConverged()) {
+    std::cout<<"No converged, score is: "<<icp.getFitnessScore() << std::endl;
+    return false;
+  }
+
+  if (icp.getFitnessScore() > max_tolerable_fitness_) { 
+      // std::cout<<"Trans: "<<delta_icp.translation<<std::endl;
+      // std::cout<<"Rot: "<<delta_icp.rotation<<std::endl;
+      // If the loop closure was a success, publish the two scans.
+       std::cout<<"Converged, score is: "<<icp.getFitnessScore() << std::endl;
+      // source->header.frame_id = fixed_frame_id_;
+      // target->header.frame_id = fixed_frame_id_;
+      // scan1_pub_.publish(*source);
+      // scan2_pub_.publish(*target);
+    return false;
+  }
+
+  // Update the pose-to-pose odometry estimate using the output of ICP.
+  const gu::Transform3 update =
+      gu::PoseUpdate(gu::PoseInverse(pose1),
+                     gu::PoseUpdate(gu::PoseInverse(delta_icp), pose1));
+
+  *delta = gu::PoseUpdate(update, gu::PoseDelta(pose1, pose2));
+
+  // TODO: Use real ICP covariance.
+  covariance->Zeros();
+  for (int i = 0; i < 9; ++i)
+    (*covariance)(i, i) = laser_lc_rot_sigma_*laser_lc_rot_sigma_;
+  for (int i = 9; i < 12; ++i)
+    (*covariance)(i, i) = laser_lc_trans_sigma_*laser_lc_trans_sigma_;
+
+  // If the loop closure was a success, publish the two scans.
+  source->header.frame_id = fixed_frame_id_;
+  target->header.frame_id = fixed_frame_id_;
+  scan1_pub_.publish(*source);
+  scan2_pub_.publish(*target);
+
+  return true;
+}
+
+bool LaserLoopClosure::AddFactor(unsigned int key1, unsigned int key2, double qw, double qx, double qy, double qz) {
   // Thanks to Luca for providing the code
   ROS_INFO_STREAM("Adding factor between " << (int) key1 << " and " << (int) key2);
 
@@ -602,7 +849,6 @@
   // TODO - some check to see what the distance between the two poses are
   // Print that out for the operator to check - to see how large a change is being asked for
 
-<<<<<<< HEAD
   gtsam::Key id1 = key1; // more elegant way to “name” variables in GTSAM “Symbol” (x1,v1,b1)
   gtsam::Key id2 = key2;
 
@@ -620,20 +866,10 @@
   // std::cout << "!!!!! error at AddFactor linpt: " << nfg_.error(linPoint) << std::endl;
   // writeG2o(nfg_, linPoint, "/home/yunchang/Desktop/mlc_linpoint.g2o");
   const gtsam::Pose3 measured = gtsam::Pose3(gtsam::Rot3(qw, qx, qy, qz), gtsam::Point3());
-=======
-  // creating relative pose factor (also works for relative positions)
-  gtsam::Pose3 measured = gtsam::Pose3(); // gtsam::Rot3(), gtsam::Point3();
   measured.print("Between pose is ");
->>>>>>> efa97d40
-
-  // create Information of measured
-  gtsam::Vector6 precisions; // inverse of variances
-  precisions.head<3>().setConstant(manual_lc_rot_precision_); // rotation precision
-  precisions.tail<3>().setConstant(manual_lc_trans_precision_); // std: 1/1000 ~ 30 m 1/100 - 10 m 1/25 - 5m
-  static const gtsam::SharedNoiseModel& loopClosureNoise =
-  gtsam::noiseModel::Diagonal::Precisions(precisions);
-
-<<<<<<< HEAD
+
+  double cost; // for debugging
+
   NonlinearFactorGraph new_factor;
 
   if (!use_chordal_factor_) {
@@ -646,38 +882,17 @@
     precisions.tail<3>().setConstant(manual_lc_trans_precision_); // std: 1/1000 ~ 30 m 1/100 - 10 m 1/25 - 5m
     static const gtsam::SharedNoiseModel& loopClosureNoise =
     gtsam::noiseModel::Diagonal::Precisions(precisions);
-=======
-  gtsam::Key id1 = key1; // more elegant way to “name” variables in GTSAM “Symbol” (x1,v1,b1)
-  gtsam::Key id2 = key2;
-  gtsam::BetweenFactor<gtsam::Pose3> factor(id1, id2, measured, loopClosureNoise);
->>>>>>> efa97d40
-
-  // TODO - remove debug messages 
-  // Get the current offset and predict the error and cost
-  gtsam::Pose3 p1 = values_.at<Pose3>(key1);
-  gtsam::Pose3 p2 = values_.at<Pose3>(key2);
-  gtsam::Point3 diff = p2.translation() - p1.translation();//p2.translation.distance(p1.translation);
-  double err_d = diff.norm();
-  double predicted_cost = (diff.x()*diff.x() + diff.y()*diff.y() + diff.z()*diff.z())*manual_lc_trans_precision_;
-  ROS_INFO_STREAM("Vector between poses on loop closure is ");
-  diff.print();
-  ROS_INFO_STREAM("Distance between poses on loop closure is " << err_d); 
-  ROS_INFO_STREAM("Predicted cost is " << predicted_cost); 
-
-<<<<<<< HEAD
+
+    gtsam::BetweenFactor<gtsam::Pose3> factor(id1, id2, measured, loopClosureNoise);
+
     factor.print("manual loop closure factor \n");
     cost = factor.error(linPoint);
     ROS_INFO_STREAM("Cost of loop closure: " << cost); // 10^6 - 10^9 is ok (re-adjust covariances)  // cost = ( error )’ Omega ( error ), where the Omega = diag([0 0 0 1/25 1/25 1/25]). Error = [3 3 3] get an estimate for cost.
     // TODO get the positions of each of the poses and compute the distance between them - see what the error should be - maybe a bug there
-=======
->>>>>>> efa97d40
-
-  gtsam::Values linPoint = isam_->getLinearizationPoint();
-  double cost = factor.error(linPoint);
-  ROS_INFO_STREAM("Cost of loop closure: " << cost); // 10^6 - 10^9 is ok (re-adjust covariances)  // cost = ( error )’ Omega ( error ), where the Omega = diag([0 0 0 1/25 1/25 1/25]). Error = [3 3 3] get an estimate for cost.
-  // TODO get the positions of each of the poses and compute the distance between them - see what the error should be - maybe a bug there
-
-<<<<<<< HEAD
+
+    // add factor to factor graph
+    new_factor.add(factor);
+
   } else {
     // Use BetweenChordalFactor  
     gtsam::Vector12 precisions; 
@@ -696,11 +911,6 @@
     // add factor to factor graph
     new_factor.add(factor);
   }
-=======
-  // add factor to factor graph
-  NonlinearFactorGraph new_factor;
-  new_factor.add(factor);
->>>>>>> efa97d40
 
 
   // // save factor graph as graphviz dot file
@@ -742,7 +952,7 @@
     gtsam::ISAM2Result result_ISAM;
     // gtsam::NonlinearFactorGraph nfg;
     gtsam::Values initialEstimate;
-    gtsam::Values result;
+    gtsam::Values result, resultGN;
 
     // TODO - loop over optimizers?
     // TODO using strings or enum rather than ints
@@ -762,14 +972,14 @@
           std::cout << "Optimizing manual loop closure ISAM, iteration " << i << std::endl;
           if (i == 0){
             // Run first update with the added factors 
-            result_ISAM = isam_->update(new_factor, Values());
+            isam_->update(new_factor, Values());
           } else {
             // Run iterations of the update without adding new factors
-            result_ISAM = isam_->update(NonlinearFactorGraph(), Values());
+            isam_->update(NonlinearFactorGraph(), Values());
           }
-          result_ISAM.print("iSAM2 update result:\t");
-
-          linPoint = isam_->getLinearizationPoint();
+          // result_ISAM.print("iSAM2 update result:\t");
+
+          linPoint = isam_->calculateBestEstimate();
           nfg_ = isam_->getFactorsUnsafe();
           cost = nfg_.error(linPoint);
           ROS_INFO_STREAM("iSAM2 Error at linearization point (after loop closure): " << cost); // 10^6 - 10^9 is ok (re-adjust covariances) 
@@ -784,12 +994,10 @@
         break;
       case 1 : 
       {
-        // Levenber Marquardt Optimizer
+        // Levenberg Marquardt Optimizer
         std::cout << "Running LM optimization" << std::endl;
-        // nfg_ = isam_->getFactorsUnsafe();
-        nfg_.add(factor);
+        isam_->update(new_factor, Values());
         initialEstimate = isam_->calculateEstimate();
-<<<<<<< HEAD
         nfg_ = NonlinearFactorGraph(isam_->getFactorsUnsafe());
         // nfg_.print(""); // print whole factor graph
         // std::cout << "number of factors after manual loop closure: " << nfg_.size() << std::endl; 
@@ -813,12 +1021,6 @@
         // resultGN = gtsam::GaussNewtonOptimizer(nfg_, linPoint, paramsGN).optimize();
         // std::cout << "!!!!! error after GN on manual loop closure: " << nfg_.error(resultGN) << std::endl;
         // writeG2o(nfg_, resultGN, "/home/yunchang/Desktop/mlc_gn.g2o");
-=======
-        gtsam::LevenbergMarquardtParams params;
-        params.setVerbosityLM("TRYDELTA");
-        result = gtsam::LevenbergMarquardtOptimizer(nfg_, initialEstimate, params).optimize();
-        // result.print("LM result is: ");
->>>>>>> efa97d40
       }
         break;
       case 2 : 
@@ -826,7 +1028,7 @@
         // Dogleg Optimizer
         std::cout << "Running Dogleg optimization" << std::endl;
         // nfg_ = isam_->getFactorsUnsafe();
-        nfg_.add(factor);
+        nfg_.add(new_factor);
         initialEstimate = isam_->calculateEstimate();
         result = gtsam::DoglegOptimizer(nfg_, initialEstimate).optimize();
       }
@@ -836,7 +1038,7 @@
         // Gauss Newton Optimizer
         std::cout << "Running Gauss Newton optimization" << std::endl;
         // nfg_ = isam_->getFactorsUnsafe();
-        nfg_.add(factor);
+        nfg_.add(new_factor);
 
         // Optimise on the graph - set up parameters
         gtsam::GaussNewtonParams parameters;
@@ -857,36 +1059,30 @@
         // TODO handle the error
       }
     }
-    std::cout << "initial error = " << nfg_.error(initialEstimate) << std::endl;
+    std::cout << "initial error = " << nfg_.error(linPoint) << std::endl;
     std::cout << "final error = " << nfg_.error(result) << std::endl;
 
     
     // ----------------------------------------------
-    // Update results in ISAM2 - replace points?
-    // Rest 
+    #ifndef solver
     // Create the ISAM2 solver.
     ISAM2Params parameters;
     parameters.relinearizeSkip = relinearize_skip_;
     parameters.relinearizeThreshold = relinearize_threshold_;
+    // // Set wildfire threshold 
+    // ISAM2GaussNewtonParams gnparams(-1);
+    // parameters.setOptimizationParams(gnparams);
     isam_.reset(new ISAM2(parameters));
-    
+    #endif
+    #ifdef solver
+    isam_.reset(new GenericSolver());
+    #endif
     // Update with the new graph
     isam_->update(nfg_,result); 
-<<<<<<< HEAD
     gtsam::Values result_isam = isam_->calculateBestEstimate();
     // std::cout << "!!!!! error after isam update from LM result: " << nfg_.error(result_isam) << std::endl;
     // writeG2o(nfg_, result_isam, "/home/yunchang/Desktop/mlc_isam2.g2o");
-=======
->>>>>>> efa97d40
     
-
-
-
-
-    
-
-
-
     // redirect cout to file
     std::ofstream nfgFile;
     std::string home_folder(getenv("HOME"));
@@ -915,16 +1111,6 @@
     // Todo test calculate best estimate vs calculate estimate
     // values =  isam_->calculateBestEstimate();
 
-    // Get the current offset and predict the error and cost
-    p1 = values_.at<Pose3>(key1);
-    p2 = values_.at<Pose3>(key2);
-    diff = p2.translation() - p1.translation();//p2.translation.distance(p1.translation);
-    err_d = diff.norm();
-    predicted_cost = (diff.x()*diff.x() + diff.y()*diff.y() + diff.z()*diff.z())*manual_lc_trans_precision_;
-    ROS_INFO_STREAM("Vector between poses on loop closure is ");
-    diff.print();
-    ROS_INFO_STREAM("Distance between poses on loop closure is " << err_d); 
-    ROS_INFO_STREAM("Predicted cost is " << predicted_cost); 
     linPoint = isam_->getLinearizationPoint();
     // nfg = isam_->getFactorsUnsafe();
     cost = nfg_.error(linPoint);
@@ -940,7 +1126,6 @@
   }
 }
 
-<<<<<<< HEAD
 bool LaserLoopClosure::RemoveFactor(unsigned int key1, unsigned int key2) {
   ROS_INFO("Removing factor between %i and %i from the pose graph...", key1, key2);
 
@@ -1021,7 +1206,7 @@
   }
 
   if ((key1 == key2 - 1) || (key2 == key1 - 1)) {
-    ROS_WARN("Cannot add/remove factor between two consecutive keys.", key1, key2);
+    ROS_WARN("Cannot add/remove factor between two consecutive keys.");
     return false;
   }
 
@@ -1380,8 +1565,6 @@
   return true;
 }
 
-=======
->>>>>>> efa97d40
 void LaserLoopClosure::PublishPoseGraph() {
 
   // Publish odometry edges.
@@ -1409,6 +1592,8 @@
       m.points.push_back(gr::ToRosPoint(p2));
     }
     odometry_edge_pub_.publish(m);
+    // ros::spinOnce();
+    // ros::Duration(0.005).sleep();
   }
 
   // Publish loop closure edges.
@@ -1436,6 +1621,8 @@
       m.points.push_back(gr::ToRosPoint(p2));
     }
     loop_edge_pub_.publish(m);
+    // ros::spinOnce();
+    // ros::Duration(0.005).sleep();
   }
 
   // Publish nodes in the pose graph.
@@ -1459,6 +1646,8 @@
       m.points.push_back(gr::ToRosPoint(p));
     }
     graph_node_pub_.publish(m);
+    // ros::spinOnce();
+    // ros::Duration(0.005).sleep();
   }
 
   // Publish node IDs in the pose graph.
@@ -1476,7 +1665,7 @@
     m.scale.z = 0.02; // Only Scale z is used - height of capital A in the text
 
     int id_base = 100;
-
+    int counter = 0;
     for (const auto& keyed_pose : values_) {
       gu::Transform3 p = ToGu(values_.at<Pose3>(keyed_pose.key));
       m.pose = gr::ToRosPose(p);
@@ -1484,6 +1673,11 @@
       m.text = std::to_string(keyed_pose.key);
       m.id = id_base + keyed_pose.key;
       graph_node_id_pub_.publish(m);
+      // if (counter % 500 == 0) {
+        // throttle
+        // ros::spinOnce();
+        // ros::Duration(0.005).sleep();
+      // }
     }
     
   }
@@ -1511,6 +1705,8 @@
       }
     }
     keyframe_node_pub_.publish(m);
+    // ros::spinOnce();
+    // ros::Duration(0.005).sleep();
   }
 
   // Draw a sphere around the current sensor frame to show the area in which we
@@ -1531,6 +1727,8 @@
     m.scale.z = proximity_threshold_ * 2.0;
     m.pose = gr::ToRosPose(gu::Transform3::Identity());
     closure_area_pub_.publish(m);
+    // ros::spinOnce();
+    // ros::Duration(0.005).sleep();
   }
 
   // Construct and send the pose graph.
@@ -1573,8 +1771,13 @@
   }
 }
 
-
-<<<<<<< HEAD
+GenericSolver::GenericSolver(): 
+  nfg_gs_(gtsam::NonlinearFactorGraph()),
+  values_gs_(gtsam::Values()) {
+  
+  std::cout << "instantiated generic solver." << std::endl; 
+}
+
 void GenericSolver::update(gtsam::NonlinearFactorGraph nfg, 
                            gtsam::Values values, 
                            gtsam::FactorIndices factorsToRemove) {
@@ -1587,9 +1790,53 @@
   nfg_gs_.add(nfg);
   values_gs_.insert(values);
   bool do_optimize = false; 
-=======
->>>>>>> efa97d40
-
+
+  // print number of loop closures
+  std::cout << "number of loop closures so far: " << nfg_gs_.size() - values_gs_.size() << std::endl; 
+
+  if (values.size() != 1) do_optimize = true; // for loop closure empty
+  if (values.size() > 1) {
+    ROS_WARN("Unexpected behavior: number of update poses greater than one.");
+  }
+
+  if (nfg.size() != 1) do_optimize = true; 
+  if (nfg.size() > 1) {
+    ROS_WARN("Unexpected behavior: number of update factors greater than one.");
+  }
+
+  if (nfg.size() == 0 && values.size() > 0) {
+    ROS_ERROR("Unexpected behavior: added values but no factors.");
+  }
+
+  if (nfg.size() == 0 && values.size() == 0) do_optimize = false;
+
+  if (nfg.size() == 1) {
+    boost::shared_ptr<gtsam::BetweenFactor<Pose3> > pose3Between =
+            boost::dynamic_pointer_cast<gtsam::BetweenFactor<Pose3> >(nfg[0]);
+
+    boost::shared_ptr<gtsam::BetweenChordalFactor<Pose3> > pose3BetweenChordal =
+            boost::dynamic_pointer_cast<gtsam::BetweenChordalFactor<Pose3> >(nfg[0]);
+
+    if (pose3Between || pose3BetweenChordal) {
+      do_optimize = false;
+    } else {
+      ROS_WARN("Unexpected behavior: single not BetweenFactor factor added");
+    }
+  }
+
+  if (do_optimize) {
+    ROS_INFO(">>>>>>>>>>>> Run Optimizer <<<<<<<<<<<<");
+    // optimize
+    #if solver==LM
+    gtsam::LevenbergMarquardtParams params;
+    params.setVerbosityLM("TRYLAMBDA");
+    params.diagonalDamping = true; 
+    values_gs_ = gtsam::LevenbergMarquardtOptimizer(nfg_gs_, values_gs_, params).optimize();
+    #elif solver==SEsync
+    // something
+    #endif
+  }
+}
 
 gu::Transform3 LaserLoopClosure::GetPoseAtTime(const ros::Time& stamp) const {
 
@@ -1602,14 +1849,9 @@
 
   std::cout << "Got iterator at lower_bound. Input: " << stamp.toSec() << ", found " << iterTime->first << std::endl;
 
-<<<<<<< HEAD
-  if (nfg.size() == 0 && values.size() == 0)
-    do_optimize = false;
-=======
   // TODO - interpolate - currently just take one
   double t2 = iterTime->first;
   double t1 = std::prev(iterTime,1)->first;
->>>>>>> efa97d40
 
   std::cout << "Time 1 is: " << t1 << ", Time 2 is: " << t2 << std::endl;
 
@@ -1625,23 +1867,6 @@
     key = std::prev(iterTime,1)->second;
     iterTime--;
   }
-<<<<<<< HEAD
-
-  if (factorsToRemove.size() > 0) 
-    do_optimize = true;
-
-  if (do_optimize) {
-    ROS_INFO(">>>>>>>>>>>> Run Optimizer <<<<<<<<<<<<");
-    // optimize
-    #if solver==LM
-    gtsam::LevenbergMarquardtParams params;
-    params.setVerbosityLM("SUMMARY");
-    params.diagonalDamping = true; 
-    values_gs_ = gtsam::LevenbergMarquardtOptimizer(nfg_gs_, values_gs_, params).optimize();
-    #elif solver==SEsync
-    // something
-    #endif
-=======
   std::cout << "Key is: " << key << std::endl;
   if (iterTime == std::prev(stamps_keyed_.begin())){
     ROS_WARN("Invalid time for graph (before start of graph range). Choosing next value");
@@ -1650,7 +1875,6 @@
   } else if(iterTime==stamps_keyed_.end()){
     ROS_WARN("Invalid time for graph (past end of graph range). take latest pose");
     key = key_ -1;
->>>>>>> efa97d40
   }
 
   // Get the pose at that key
