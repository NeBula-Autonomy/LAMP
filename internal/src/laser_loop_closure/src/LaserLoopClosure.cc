--- conflicted
+++ resolved
@@ -140,6 +140,11 @@
   if (!pu::Get("max_tolerable_fitness", max_tolerable_fitness_)) return false;
   if (!pu::Get("distance_to_skip_recent_poses", distance_to_skip_recent_poses_)) return false;
   if (!pu::Get("distance_before_reclosing", distance_before_reclosing_)) return false;
+  
+  // Compute Skip recent poses
+  skip_recent_poses_ = (int)(distance_to_skip_recent_poses_/translation_threshold_nodes_);
+  poses_before_reclosing_ = (int)(distance_before_reclosing_/translation_threshold_nodes_);
+
   if (!pu::Get("manual_lc_rot_precision", manual_lc_rot_precision_)) return false;
   if (!pu::Get("manual_lc_trans_precision", manual_lc_trans_precision_)) return false;
   if (!pu::Get("laser_lc_rot_sigma", laser_lc_rot_sigma_)) return false;
@@ -978,8 +983,9 @@
   const PointCloud::ConstPtr scan1 = keyed_scans_[key];
 
   // If a loop has already been closed recently, don't try to close a new one.
-  if (std::fabs(key - last_closure_key_) * translation_threshold_kf_  < distance_before_reclosing_)
-    return false;
+  if (std::fabs(key - last_closure_key_) * translation_threshold_nodes_ < distance_before_reclosing_)
+    return false;
+
   // Iterate through past poses and find those that lie close to the most
   // recently added one.
   bool closed_loop = false;
@@ -991,11 +997,6 @@
       continue;
 
     // Don't compare against poses that were recently collected.
-<<<<<<< HEAD
-    unsigned int skip_recent_poses = distance_to_skip_recent_poses_/translation_threshold_kf_; 
-    if (std::fabs(key - other_key) < skip_recent_poses)   
-      continue;
-=======
     if (key > other_key){
       // Don't compare against poses that were recently collected.
       if (std::fabs(key - other_key) < skip_recent_poses_)
@@ -1007,7 +1008,6 @@
         continue;
     }
 
->>>>>>> 9b1baa6a
 
     // Don't check for loop closures against poses that are not keyframes.
     if (!keyed_scans_.count(other_key))
@@ -1018,9 +1018,6 @@
       ROS_WARN("Key %u does not exist in loop closure search (other key)", other_key);
       return false;
     }
-<<<<<<< HEAD
-    // Get pose for the other key.
-=======
     
     // This only occurs if you add any manual loop closures
     if (manual_loop_keys_.size() >= 1)
@@ -1032,8 +1029,7 @@
     }
 
 
-
->>>>>>> 9b1baa6a
+    // Get pose for the other key.
     const gu::Transform3 pose2 = ToGu(values_.at<Pose3>(other_key));
     const gu::Transform3 difference = gu::PoseDelta(pose1, pose2);
     if (difference.translation.Norm() < proximity_threshold_) {
@@ -1145,6 +1141,7 @@
       values_backup_ = values_;
     } // end of if statement 
   } // end of for loop
+
   return closed_loop;
 }
 
