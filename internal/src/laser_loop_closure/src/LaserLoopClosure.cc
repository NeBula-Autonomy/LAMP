--- conflicted
+++ resolved
@@ -106,6 +106,7 @@
 }
 
 bool LaserLoopClosure::LoadParameters(const ros::NodeHandle& n) {
+
   // Load frame ids.
   if (!pu::Get("frame_id/fixed", fixed_frame_id_)) return false;
   if (!pu::Get("frame_id/base", base_frame_id_)) return false;
@@ -196,6 +197,15 @@
   if (!pu::Get("init/orientation_sigma/pitch", sigma_pitch)) return false;
   if (!pu::Get("init/orientation_sigma/yaw", sigma_yaw)) return false;
 
+  // convert initial quaternion to Roll/Pitch/Yaw
+  double init_roll = 0.0, init_pitch = 0.0, init_yaw = 0.0;
+  gu::Quat q(gu::Quat(init_qw, init_qx, init_qy, init_qz));
+  gu::Rot3 m1;
+  m1 = gu::QuatToR(q);
+  init_roll = m1.Roll();
+  init_pitch = m1.Pitch();
+  init_yaw = m1.Yaw();
+
   // Sanity check parameters
   if (!pu::Get("b_check_deltas", b_check_deltas_)) return false;
   if (!pu::Get("translational_sanity_check_lc", translational_sanity_check_lc_)) return false;
@@ -208,6 +218,12 @@
     return false;
   if (!pu::Get("pairwise_check_threshold", pw_threshold_))
     return false;
+  if (!pu::Get("uwb_factor_optimizer", uwb_factor_optimizer_)) return false;
+  if (!pu::Get("uwb_number_added_rangefactor_first", uwb_number_added_rangefactor_first_)) return false;
+  if (!pu::Get("uwb_number_added_rangefactor_not_first", uwb_number_added_rangefactor_not_first_)) return false;
+  if (!pu::Get("uwb_minimum_range_threshold", uwb_minimum_range_threshold_)) return false;
+  if (!pu::Get("display_uwb_data", display_uwb_data_)) return false;
+
 
   std::vector<char> special_symbs{'l', 'm', 'n', 'o', 'p', 'u'}; // for artifacts
 
@@ -243,20 +259,6 @@
   // Initialize solver 
   pgo_solver_.reset(new RobustPGO::RobustSolver(rpgo_params_));
   pgo_solver_->print();
-  if (!pu::Get("uwb_factor_optimizer", uwb_factor_optimizer_)) return false;
-  if (!pu::Get("uwb_number_added_rangefactor_first", uwb_number_added_rangefactor_first_)) return false;
-  if (!pu::Get("uwb_number_added_rangefactor_not_first", uwb_number_added_rangefactor_not_first_)) return false;
-  if (!pu::Get("uwb_minimum_range_threshold", uwb_minimum_range_threshold_)) return false;
-  if (!pu::Get("display_uwb_data", display_uwb_data_)) return false;
-
-  // convert initial quaternion to Roll/Pitch/Yaw
-  double init_roll = 0.0, init_pitch = 0.0, init_yaw = 0.0;
-  gu::Quat q(gu::Quat(init_qw, init_qx, init_qy, init_qz));
-  gu::Rot3 m1;
-  m1 = gu::QuatToR(q);
-  init_roll = m1.Roll();
-  init_pitch = m1.Pitch();
-  init_yaw = m1.Yaw();
 
   // Set the initial position.
   Vector3 translation(init_x, init_y, init_z);
@@ -312,6 +314,9 @@
   values_ = pgo_solver_->calculateEstimate();
   nfg_ = pgo_solver_->getFactorsUnsafe();
   key_ = key_ + 1;
+
+  // Set the initial odometry.
+  odometry_ = Pose3::identity();
 
   return true;
 }
@@ -478,12 +483,9 @@
     return false;
   }
 
-<<<<<<< HEAD
-=======
   ROS_INFO_STREAM("New node\nTranslation is: " << odometry_.translation().norm() << " (lim: " << translation_threshold_nodes_ << ")\nRotation is: "
     << 2*acos(odometry_.rotation().toQuaternion().w())*180.0/3.1415 << " (lim: " << rotation_threshold_nodes_*180.0/3.1415 << ").");
 
->>>>>>> 41492583
   // Else - add a new factor
 
   NonlinearFactorGraph new_factor;
@@ -553,6 +555,9 @@
     // TODO - remove vizualization keys if it is rejected 
 
     if (!b_accept_update){
+      ROS_WARN("Returning false for add between factor - have reset, waiting for next pose update");
+      // Erase the current posegraph to make space for the backup
+      LaserLoopClosure::ErasePosegraph();  
       // Run the load function to retrieve the posegraph
       if (load_graph_from_zip_file_) {
         LaserLoopClosure::Load("posegraph_backup.zip");
@@ -572,9 +577,7 @@
       }
       return false;
     }
-
     ROS_INFO("Sanity check passed");
-    return true;
   }
 
   // Adding poses to stored hash maps
@@ -601,21 +604,16 @@
 }
 
 // Function to change key number for multiple robots
-<<<<<<< HEAD
 bool LaserLoopClosure::ChangeKeyNumber() {
   if (values_.exists(initial_key_)) {
-    initial_key_ = initial_key_ + 10000;
+    initial_key_ = initial_key_ + ((initial_key_.index()/10000)+1)*10000;
     ChangeKeyNumber();
   }
   key_ = initial_key_;
+  keyed_stamps_.insert(std::pair<unsigned int, ros::Time>(key_, ros::Time::now()));
+  stamps_keyed_.insert(std::pair<double, unsigned int>(ros::Time::now().toSec(), key_));
+
   return true;
-=======
-bool LaserLoopClosure::ChangeKeyNumber(){
-    key_ = ((key_/10000) + 1) *10000; // set to new multiple of 10000
-    keyed_stamps_.insert(std::pair<unsigned int, ros::Time>(key_, ros::Time::now()));
-    stamps_keyed_.insert(std::pair<double, unsigned int>(ros::Time::now().toSec(), key_));
-
->>>>>>> 41492583
 }
 
 
@@ -684,7 +682,6 @@
         static const gtsam::SharedNoiseModel& prior_noise = 
         gtsam::noiseModel::Diagonal::Precisions(prior_precisions);
         new_factor.add(gtsam::PriorFactor<gtsam::Pose3>(uwb_key, gtsam::Pose3(), prior_noise));
-       
       }
         break;
       case 1 :
@@ -864,7 +861,6 @@
   vector2 = vec2_temp;
 }
 
-
 bool LaserLoopClosure::DropUwbAnchor(const std::string uwb_id,
                                      const ros::Time& stamp,
                                      const Eigen::Vector3d robot_position) {
@@ -938,12 +934,7 @@
   }
 }
 
-<<<<<<< HEAD
 bool LaserLoopClosure::AddKeyScanPair(gtsam::Symbol key,
-=======
-
-bool LaserLoopClosure::AddKeyScanPair(unsigned int key,
->>>>>>> 41492583
                                       const PointCloud::ConstPtr& scan, bool initial_pose) {
   if (keyed_scans_.count(key)) {
     ROS_ERROR("%s: Key %u already has a laser scan.", name_.c_str(), key);
@@ -953,7 +944,6 @@
   // The first key should be treated differently; we need to use the laser
   // scan's timestamp for pose zero.
   if (initial_pose) {
-    ROS_INFO_STREAM("yey initialpose!!");
     const ros::Time stamp = pcl_conversions::fromPCL(scan->header.stamp);
     keyed_stamps_.insert(std::pair<gtsam::Symbol, ros::Time>(key, stamp));
     stamps_keyed_.insert(std::pair<double, gtsam::Symbol>(stamp.toSec(), key));
@@ -1299,15 +1289,6 @@
   }
 }
 
-gu::Transform3 LaserLoopClosure::GetCurrentPose() const {
-  if (key_ > 1) {
-    return ToGu(values_.at<Pose3>(key_));
-  } else {
-    ROS_WARN("%s: The graph only contains its initial pose.", name_.c_str());
-    return ToGu(values_.at<Pose3>(0));
-  }
-}
-
 gu::Transform3 LaserLoopClosure::GetInitialPose() const {
   if (key_.index() > 1) {
     return ToGu(values_.at<Pose3>(initial_key_));
@@ -1877,21 +1858,9 @@
   }
 
   // 3. Remove factors and update
-<<<<<<< HEAD
-  std::cout << "Before remove update" << std::endl;
+  ROS_INFO("Before remove factor in pgo_solver");
   // Only updating the factor graph to remove factors
   pgo_solver_->removeFactorsNoUpdate(factorsToRemove);
-=======
-  ROS_INFO("Before remove factor in pgo_solver");
-  if (is_batch_loop_closure) {
-    // Only updating the factor graph to remove factors
-    pgo_solver_->removeFactorsNoUpdate(factorsToRemove);
-  } else {
-    // Running update to also do the optimization
-    pgo_solver_->update(
-        gtsam::NonlinearFactorGraph(), gtsam::Values(), factorsToRemove);
-  }
->>>>>>> 41492583
 
   // Update values
   values_ = pgo_solver_->calculateEstimate();
@@ -2162,19 +2131,11 @@
              gtsam::DefaultKeyFormatter(key0));
     return false;
   }
-<<<<<<< HEAD
   // update with prior
   pgo_solver_->loadGraph<Pose3>(
       nfg_,
       values_,
       gtsam::PriorFactor<Pose3>(key0, values_.at<Pose3>(key0), covariance));
-=======
-  
-  // update with prior 
-  pgo_solver_->loadGraph<Pose3>(nfg_, values_, 
-  gtsam::PriorFactor<Pose3>(key0, values_.at<Pose3>(key0), covariance));
-
->>>>>>> 41492583
 
   ROS_INFO_STREAM("Updated graph from " << graphFilename);
 
@@ -2266,17 +2227,10 @@
   // Store parameter values as initalized in parameters.yaml in memory
   bool save_posegraph = save_posegraph_backup_;
   bool loop_closure_checks = check_for_loop_closures_;
-<<<<<<< HEAD
-  double store_distance_for_loopclosing = distance_before_reclosing_;
-
-  // Change distance for closing loop
-  distance_before_reclosing_ = 0;
-=======
   double store_distance_before_reclosing = distance_before_reclosing_;
 
   // Change the distance before reclosing a loop when doing batch loop closure
   distance_before_reclosing_ = distance_before_batch_reclosing_;
->>>>>>> 41492583
 
   //Disable save flag before doing optimization
   save_posegraph_backup_ = false;
@@ -2294,28 +2248,16 @@
 
   bool found_loop = false;
   //Loop through all keyed scans and look for loop closures
-<<<<<<< HEAD
-   for (const auto& keyed_pose : values_) {
+  for (const auto& keyed_pose : values_) {
     std::vector<gtsam::Symbol> closure_keys;
     if (FindLoopClosures(keyed_pose.key, &closure_keys)){
       found_loop = true;
-=======
-  for (const auto& keyed_pose : values_) {
-    std::vector<unsigned int> closure_keys;
-    found_loop = FindLoopClosures(keyed_pose.key, &closure_keys);
-    if (found_loop){
-      ROS_INFO("Loop found in batch loop closure");
->>>>>>> 41492583
     }
   }
   // Restore the flags as initalized in parameters.yaml from memory
   save_posegraph_backup_ = save_posegraph;
   check_for_loop_closures_ = loop_closure_checks;
-<<<<<<< HEAD
-  distance_before_reclosing_ = store_distance_for_loopclosing;
-=======
   distance_before_reclosing_ = store_distance_before_reclosing;
->>>>>>> 41492583
 
   // Update the posegraph after looking for loop closures and performing optimization
   has_changed_ = true;
@@ -2359,13 +2301,13 @@
       node.key = keyed_pose.key;
       node.header.frame_id = fixed_frame_id_;
       node.pose = gr::ToRosPose(t);
-
       if (keyed_stamps_.count(keyed_pose.key)) {
         node.header.stamp = keyed_stamps_[keyed_pose.key];
       } else {
         ROS_WARN("%s: Couldn't find timestamp for key %lu", name_.c_str(),
                  keyed_pose.key);
       }
+
       // ROS_INFO_STREAM("Symbol key is " <<
       // gtsam::DefaultKeyFormatter(sym_key)); ROS_INFO_STREAM("Symbol key
       // (directly) is "
@@ -2402,6 +2344,7 @@
       // TODO
       g.edges.push_back(edge);
     }
+
     for (size_t ii = 0; ii < loop_edges_.size(); ++ii) {
       edge.key_from = loop_edges_[ii].first;
       edge.key_to = loop_edges_[ii].second;
@@ -2428,6 +2371,7 @@
       // TODO
       g.edges.push_back(edge);
     }
+
     // Publish.
     pose_graph_pub_.publish(g);
   }
@@ -2607,299 +2551,3 @@
   }
   return values_.at<Pose3>(artifact_key).translation().vector();
 }
-
-<<<<<<< HEAD
-//------------------Basestation functions:---------------------------------
-
-void LaserLoopClosure::KeyedScanBaseHandler(
-    const pose_graph_msgs::KeyedScan::ConstPtr& msg) {
-  gtsam::Symbol key = gtsam::Symbol(msg->key);
-  if (keyed_scans_.find(key) != keyed_scans_.end()) {
-    ROS_ERROR("%s: Key %u already has a laser scan.", name_.c_str(), key);
-    return;
-  }
-
-  pcl::PointCloud<pcl::PointXYZ>::Ptr scan(new pcl::PointCloud<pcl::PointXYZ>);
-  pcl::fromROSMsg(msg->scan, *scan);
-
-  // The first key should be treated differently; we need to use the laser
-  // scan's timestamp for pose zero.
-  if (key == 0) {
-    const ros::Time stamp = pcl_conversions::fromPCL(scan->header.stamp);
-    keyed_stamps_.insert(std::pair<gtsam::Symbol, ros::Time>(key, stamp));
-    stamps_keyed_.insert(std::pair<double, gtsam::Symbol>(stamp.toSec(), key));
-  }
-
-  // ROS_INFO_STREAM("AddKeyScanPair " << key);
-
-  // Add the key and scan.
-  keyed_scans_.insert(
-      std::pair<gtsam::Symbol, PointCloud::ConstPtr>(key, scan));
-}
-
-void LaserLoopClosure::PoseGraphBaseHandler(
-    const pose_graph_msgs::PoseGraph::ConstPtr& msg) {
-  ROS_INFO_STREAM("Loop closure pose_graph_processing");
-
-  // // Clear pgo_solver_
-  // OutlierRemoval* pcm =
-  //     new PCM<Pose3>(odom_threshold_, pw_threshold_, special_symbs);
-  // pgo_solver_.reset(new RobustPGO::RobustSolver(rpgo_params_));
-  // pgo_solver_->print();
-
-  NonlinearFactorGraph new_factor;
-  Values new_values;
-  // PriorFactor<Pose3> prior_factor;
-
-  // Add the new nodes to base station posegraph
-  for (const pose_graph_msgs::PoseGraphNode &msg_node : msg->nodes) {
-    // add to basestation gtsam values
-    key_ = gtsam::Symbol(msg_node.key);
-
-    if (values_recieved_at_base_.exists(key_))
-      continue;
-    gtsam::Point3 pose_translation(msg_node.pose.position.x,
-                                   msg_node.pose.position.y,
-                                   msg_node.pose.position.z);
-    gtsam::Rot3 pose_orientation(Rot3::quaternion(msg_node.pose.orientation.w,
-                                                  msg_node.pose.orientation.x,
-                                                  msg_node.pose.orientation.y,
-                                                  msg_node.pose.orientation.z));
-    gtsam::Pose3 full_pose = gtsam::Pose3(pose_orientation, pose_translation);
-
-    // Check input for NaNs
-
-    // Add UUID if an artifact or uwb node
-    if (key_.chr() == ('l' || 'm' || 'n' || 'o' || 'p')) {
-      // Artifact
-      artifact_key2info_hash[key_] = msg_node.ID;
-      std::cout << "\t Artifact added to basestaion(PGcallback): "
-                << gtsam::DefaultKeyFormatter(key_);
-      std::cout << "\t with parent id: " << msg_node.ID << std::endl;
-      new_values.insert(key_, full_pose);
-      values_recieved_at_base_.insert(key_, full_pose);
-      // Add time to each node
-      keyed_stamps_.insert(
-          std::pair<gtsam::Symbol, ros::Time>(key_, msg_node.header.stamp));
-      stamps_keyed_.insert(std::pair<double, gtsam::Symbol>(
-          msg_node.header.stamp.toSec(), key_));
-      continue;
-    }
-
-    // if previous key exists
-    if (values_recieved_at_base_.exists(key_ - 1)) {
-      ROS_INFO_STREAM("Previous key exists, no prior for key " << gtsam::DefaultKeyFormatter(key_) );
-      new_values.insert(key_, full_pose);
-      values_recieved_at_base_.insert(key_, full_pose);
-    }
-    // is initial key
-    else {
-      ROS_INFO_STREAM("Adding prior in pose graph callback for key " << gtsam::DefaultKeyFormatter(key_) );
-      LaserLoopClosure::Diagonal::shared_ptr covariance(
-          LaserLoopClosure::Diagonal::Sigmas(initial_noise_));
-
-      new_values.insert(key_, full_pose);
-      values_recieved_at_base_.insert(key_, full_pose);
-
-      // Set the first key if not already set - use this for adding between factors at start @AlexH
-      if (!b_first_key_set_){
-        initial_key_ = key_;
-        b_first_key_set_ = true;
-        prior_factor_ = MakePriorFactor(full_pose, covariance);
-      } else {
-        // Add betweenfactor between the first poses of the two different graphs
-        // Calculate distance between the poses
-        // In the case of multiple maps merging together
-        gu::Transform3 init_pose =
-            ToGu(values_recieved_at_base_.at<Pose3>(initial_key_));
-        gu::Transform3 current_pose =
-            ToGu(values_recieved_at_base_.at<Pose3>(key_));
-        const gu::Transform3 pose_delta =
-            gu::PoseDelta(init_pose, current_pose);
-
-        new_factor.add(MakePriorFactor(full_pose, covariance));
-
-        // TODO! How do we want to get the covariance??? FIX SOON!!
-        gu::MatrixNxNBase<double, 6> covariance;
-        covariance.Zeros();
-        for (int i = 0; i < 3; ++i)
-          covariance(i, i) = 0.316 * 0.316; // 0.4, 0.004; 0.2 m sd
-        for (int i = 3; i < 6; ++i)
-          covariance(i, i) = 0.141 * 0.141; // 0.1, 0.01; sqrt(0.01) rad sd
-        //-------------------------------------------------------------------------
-
-        between_initial_factors_ = BetweenFactor<Pose3>(
-            initial_key_, key_, ToGtsam(pose_delta), ToGtsam(covariance));
-      }
-    }
-
-    // Add time to each node
-    keyed_stamps_.insert(
-        std::pair<gtsam::Symbol, ros::Time>(key_, msg_node.header.stamp));
-    stamps_keyed_.insert(
-        std::pair<double, gtsam::Symbol>(msg_node.header.stamp.toSec(), key_));
-  }
-
-  // Add edges to basestation posegraph
-  for (const auto &msg_edge : msg->edges) {
-    gtsam::Point3 delta_translation(msg_edge.pose.position.x,
-                                    msg_edge.pose.position.y,
-                                    msg_edge.pose.position.z);
-    gtsam::Rot3 delta_orientation(
-        Rot3::quaternion(msg_edge.pose.orientation.w,
-                         msg_edge.pose.orientation.x,
-                         msg_edge.pose.orientation.y,
-                         msg_edge.pose.orientation.z));
-    gtsam::Pose3 delta = gtsam::Pose3(delta_orientation, delta_translation);
-
-    // TODO! How do we want to get the covariance??? FIX SOON!!
-    gu::MatrixNxNBase<double, 6> covariance;
-    covariance.Zeros();
-    for (int i = 0; i < 3; ++i)
-      covariance(i, i) = 0.316 * 0.316; // 0.4, 0.004; 0.2 m sd
-    for (int i = 3; i < 6; ++i)
-      covariance(i, i) = 0.141 * 0.141; // 0.1, 0.01; sqrt(0.01) rad sd
-    //-------------------------------------------------------------------------
-
-    if (msg_edge.type == pose_graph_msgs::PoseGraphEdge::ODOM) {
-      // Check if odometry_edge already exsists on basestation
-      Edge incomming_edge = std::make_pair(msg_edge.key_from, msg_edge.key_to);
-      bool b_edge_exists = false;
-      for (size_t ii = 0; ii < odometry_edges_.size(); ++ii) {
-        if (odometry_edges_[ii].first == msg_edge.key_from && odometry_edges_[ii].second == msg_edge.key_to){
-          b_edge_exists = true;
-        }
-      }
-      if (b_edge_exists){
-        ROS_INFO_STREAM("Odom edge already exists for key " << gtsam::DefaultKeyFormatter(msg_edge.key_from) << " to key " << gtsam::DefaultKeyFormatter(msg_edge.key_to));
-        continue;
-      }
-
-      // Add to basestation posegraph
-      ROS_INFO_STREAM("Adding Odom edge for key " << gtsam::DefaultKeyFormatter(msg_edge.key_from) << " to key " << gtsam::DefaultKeyFormatter(msg_edge.key_to));
-      odometry_edges_.emplace_back(incomming_edge);
-      new_factor.add(BetweenFactor<Pose3>(gtsam::Symbol(msg_edge.key_from),
-                                          gtsam::Symbol(msg_edge.key_to),
-                                          delta,
-                                          ToGtsam(covariance)));
-
-    } else if (msg_edge.type == pose_graph_msgs::PoseGraphEdge::LOOPCLOSE) {
-      // Check if loop_edge already exsists on basestation
-      Edge incomming_edge = std::make_pair(msg_edge.key_from, msg_edge.key_to);
-      bool b_edge_exists = false;
-      for (size_t ii = 0; ii < loop_edges_.size(); ++ii) {
-        if (loop_edges_[ii] == incomming_edge)
-          b_edge_exists = true;
-      }
-      if (b_edge_exists)
-        continue;
-
-      // Add to basestation posegraph
-      loop_edges_.emplace_back(
-          std::make_pair(msg_edge.key_from, msg_edge.key_to));
-      new_factor.add(BetweenFactor<Pose3>(gtsam::Symbol(msg_edge.key_from),
-                                          gtsam::Symbol(msg_edge.key_to),
-                                          delta,
-                                          ToGtsam(covariance)));
-    } else if (msg_edge.type == pose_graph_msgs::PoseGraphEdge::ARTIFACT) {
-      // Check if artifact_edge already exsists on basestation
-      Edge incomming_edge = std::make_pair(msg_edge.key_from, msg_edge.key_to);
-      bool b_edge_exists = false;
-      for (size_t ii = 0; ii < artifact_edges_.size(); ++ii) {
-        if (artifact_edges_[ii] == incomming_edge)
-          b_edge_exists = true;
-      }
-      if (b_edge_exists)
-        continue;
-      // Add to basestation posegraph
-      artifact_edges_.emplace_back(
-          std::make_pair(msg_edge.key_from, msg_edge.key_to));
-      new_factor.add(BetweenFactor<Pose3>(gtsam::Symbol(msg_edge.key_from),
-                                          gtsam::Symbol(msg_edge.key_to),
-                                          delta,
-                                          ToGtsam(covariance)));
-
-      // TODO include artifacts in the pose-graph
-    } /* else if (msg_edge.type == pose_graph_msgs::PoseGraphEdge::UWB) {
-      // TODO include artifacts in the pose-graph
-      // TODO send only incremental UWB edges (if msg.incremental is true)
-      // uwb_edges_.clear();
-      bool found = false;
-      for (const auto& edge : uwb_edges_) {
-        // cast to long unsigned int to ensure comparisons are correct
-        if (edge.first == static_cast<gtsam::Symbol>(msg_edge.key_from) &&
-            edge.second == static_cast<gtsam::Symbol>(msg_edge.key_to)) {
-          found = true;
-          ROS_DEBUG("PGV: UWB edge from %u to %u already exists.",
-                    msg_edge.key_from,
-                    msg_edge.key_to);
-          break;
-        }
-      }
-      // avoid duplicate UWB edges
-      if (!found) {
-        uwb_edges_.emplace_back(
-            std::make_pair(static_cast<gtsam::Symbol>(msg_edge.key_from),
-                           static_cast<gtsam::Symbol>(msg_edge.key_to)));
-        ROS_INFO("PGV: Adding new UWB edge from %u to %u.",
-                 msg_edge.key_from,
-                 msg_edge.key_to);
-      }
-    } */
-  }
-  if (key_.chr() == initial_key_.chr()) {
-    nfg_to_load_graph_.add(new_factor);
-    values_to_load_graph_.insert(new_values);
-  } else {
-    ROS_INFO_STREAM("it came to the end");
-    values_to_add_graph_.insert(new_values);
-    nfg_to_add_graph_.add(new_factor);
-  }
-
-  // RobustPGO should include load multiplemaps functions, but for now we first
-  // load then add the other graph
-  std::vector<char> special_symbs{'l', 'm', 'n', 'o', 'p', 'u'}; // for artifacts
-  OutlierRemoval* pcm =
-      new PCM<Pose3>(odom_threshold_, pw_threshold_, special_symbs);
-  pgo_solver_.reset(new RobustPGO::RobustSolver(rpgo_params_));
-  ROS_INFO("Pre pgo_solver print");
-  pgo_solver_->print();
-  nfg_to_load_graph_.print("NFGload");
-  nfg_to_add_graph_.print("NFGadd");
-
-  // Update
-  ROS_INFO("Pre loadGraph");
-  try {
-    pgo_solver_->loadGraph(
-        nfg_to_load_graph_,
-        values_to_load_graph_,
-        prior_factor_); // Add full graph and the prior separately
-    has_changed_ = true;
-  } catch (...) {
-    ROS_ERROR("PGO Solver update error in AddBetweenFactors");
-    throw;
-  }
-
-  if (!values_to_add_graph_.empty()) {
-    gtsam::Symbol other_intial_key(key_.chr(), 0);
-    pgo_solver_->addGraph(
-        nfg_to_add_graph_,
-        values_to_add_graph_,
-        between_initial_factors_); // Add full graph to an existing graph
-  }
-  // Get all values and nfg to laser loop closure
-  values_ = pgo_solver_->calculateEstimate();
-  nfg_ = pgo_solver_->getFactorsUnsafe();
-  values_.print("from RobustPGO values");
-  nfg_.print("from RobustPGO nfg");
-  // Update key for getting the latest pose
-  key_ = key_ + 1;
-
-  // publish posegraph
-  has_changed_ = true;
-  PublishPoseGraph();
-=======
-size_t LaserLoopClosure::GetNumberStampsKeyed() const {
-  return stamps_keyed_.size();
->>>>>>> 41492583
-}