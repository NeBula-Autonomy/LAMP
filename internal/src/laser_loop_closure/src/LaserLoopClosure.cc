/*
 * Copyright (c) 2016, The Regents of the University of California (Regents).
 * All rights reserved.
 *
 * Redistribution and use in source and binary forms, with or without
 * modification, are permitted provided that the following conditions are
 * met:
 *
 *    1. Redistributions of source code must retain the above copyright
 *       notice, this list of conditions and the following disclaimer.
 *
 *    2. Redistributions in binary form must reproduce the above
 *       copyright notice, this list of conditions and the following
 *       disclaimer in the documentation and/or other materials provided
 *       with the distribution.
 *
 *    3. Neither the name of the copyright holder nor the names of its
 *       contributors may be used to endorse or promote products derived
 *       from this software without specific prior written permission.
 *
 * THIS SOFTWARE IS PROVIDED BY THE COPYRIGHT HOLDERS AND CONTRIBUTORS AS IS
 * AND ANY EXPRESS OR IMPLIED WARRANTIES, INCLUDING, BUT NOT LIMITED TO, THE
 * IMPLIED WARRANTIES OF MERCHANTABILITY AND FITNESS FOR A PARTICULAR PURPOSE
 * ARE DISCLAIMED. IN NO EVENT SHALL THE COPYRIGHT HOLDER OR CONTRIBUTORS BE
 * LIABLE FOR ANY DIRECT, INDIRECT, INCIDENTAL, SPECIAL, EXEMPLARY, OR
 * CONSEQUENTIAL DAMAGES (INCLUDING, BUT NOT LIMITED TO, PROCUREMENT OF
 * SUBSTITUTE GOODS OR SERVICES; LOSS OF USE, DATA, OR PROFITS; OR BUSINESS
 * INTERRUPTION) HOWEVER CAUSED AND ON ANY THEORY OF LIABILITY, WHETHER IN
 * CONTRACT, STRICT LIABILITY, OR TORT (INCLUDING NEGLIGENCE OR OTHERWISE)
 * ARISING IN ANY WAY OUT OF THE USE OF THIS SOFTWARE, EVEN IF ADVISED OF THE
 * POSSIBILITY OF SUCH DAMAGE.
 *
 * Please contact the author(s) of this library if you have any questions.
 * Author: Erik Nelson            ( eanelson@eecs.berkeley.edu )
 */

#include <laser_loop_closure/LaserLoopClosure.h>

#include <geometry_utils/GeometryUtilsROS.h>
#include <parameter_utils/ParameterUtils.h>
#include <pose_graph_msgs/KeyedScan.h>
#include <pose_graph_msgs/PoseGraph.h>
#include <std_msgs/Empty.h>
#include <visualization_msgs/Marker.h>


#include <pcl/registration/gicp.h>

#include <pcl_conversions/pcl_conversions.h>
#include <pcl/io/pcd_io.h>

#include <gtsam/slam/dataset.h>

#include <fstream>

#include <minizip/zip.h>
#include <minizip/unzip.h>

#include <time.h>

namespace gu = geometry_utils;
namespace gr = gu::ros;
namespace pu = parameter_utils;

using gtsam::BetweenFactor;
using gtsam::ISAM2;
using gtsam::ISAM2Params;
using gtsam::NonlinearFactorGraph;
using gtsam::Pose3;
using gtsam::PriorFactor;
using gtsam::Rot3;
using gtsam::Values;
using gtsam::GraphAndValues;
using gtsam::Vector3;
using gtsam::Vector6;
using gtsam::ISAM2GaussNewtonParams;

LaserLoopClosure::LaserLoopClosure()
    : key_(0), last_closure_key_(std::numeric_limits<int>::min()) {
  initial_noise_.setZero();
}

LaserLoopClosure::~LaserLoopClosure() {}

bool LaserLoopClosure::Initialize(const ros::NodeHandle& n) {
  name_ = ros::names::append(n.getNamespace(), "LaserLoopClosure");

  if (!filter_.Initialize(n)) {
    ROS_ERROR("%s: Failed to initialize point cloud filter.", name_.c_str());
    return false;
  }

  if (!LoadParameters(n)) {
    ROS_ERROR("%s: Failed to load parameters.", name_.c_str());
    return false;
  }

  if (!RegisterCallbacks(n)) {
    ROS_ERROR("%s: Failed to register callbacks.", name_.c_str());
    return false;
  }

  return true;
}

bool LaserLoopClosure::LoadParameters(const ros::NodeHandle& n) {

  // Load frame ids.
  if (!pu::Get("frame_id/fixed", fixed_frame_id_)) return false;
  if (!pu::Get("frame_id/base", base_frame_id_)) return false;

  // Should we turn loop closure checking on or off?
  if (!pu::Get("check_for_loop_closures", check_for_loop_closures_)) return false;

  // Optimizer selection
  if (!pu::Get("loop_closure_optimizer", loop_closure_optimizer_)) return false;
  

  // Load ISAM2 parameters.
  relinearize_skip_ = 1;
  relinearize_threshold_ = 0.01;
  if (!pu::Get("relinearize_skip", relinearize_skip_)) return false;
  if (!pu::Get("relinearize_threshold", relinearize_threshold_)) return false;
  if (!pu::Get("n_iterations_manual_loop_close", n_iterations_manual_loop_close_)) return false;

  // Load loop closing parameters.
  if (!pu::Get("translation_threshold", translation_threshold_)) return false;
  if (!pu::Get("proximity_threshold", proximity_threshold_)) return false;
  if (!pu::Get("max_tolerable_fitness", max_tolerable_fitness_)) return false;
  if (!pu::Get("skip_recent_poses", skip_recent_poses_)) return false;
  if (!pu::Get("poses_before_reclosing", poses_before_reclosing_)) return false;
  if (!pu::Get("manual_lc_rot_precision", manual_lc_rot_precision_)) return false;
  if (!pu::Get("manual_lc_trans_precision", manual_lc_trans_precision_)) return false;
  if (!pu::Get("laser_lc_rot_sigma", laser_lc_rot_sigma_)) return false;
  if (!pu::Get("laser_lc_trans_sigma", laser_lc_trans_sigma_)) return false;
  if (!pu::Get("use_chordal_factor", use_chordal_factor_)) return false; 

  // Load ICP parameters.
  if (!pu::Get("icp/tf_epsilon", icp_tf_epsilon_)) return false;
  if (!pu::Get("icp/corr_dist", icp_corr_dist_)) return false;
  if (!pu::Get("icp/iterations", icp_iterations_)) return false;

  // Load initial position and orientation.
  double init_x = 0.0, init_y = 0.0, init_z = 0.0;
  double init_roll = 0.0, init_pitch = 0.0, init_yaw = 0.0;
  if (!pu::Get("init/position/x", init_x)) return false;
  if (!pu::Get("init/position/y", init_y)) return false;
  if (!pu::Get("init/position/z", init_z)) return false;
  if (!pu::Get("init/orientation/roll", init_roll)) return false;
  if (!pu::Get("init/orientation/pitch", init_pitch)) return false;
  if (!pu::Get("init/orientation/yaw", init_yaw)) return false;

  // Load initial position and orientation noise.
  double sigma_x = 0.0, sigma_y = 0.0, sigma_z = 0.0;
  double sigma_roll = 0.0, sigma_pitch = 0.0, sigma_yaw = 0.0;
  if (!pu::Get("init/position_sigma/x", sigma_x)) return false;
  if (!pu::Get("init/position_sigma/y", sigma_y)) return false;
  if (!pu::Get("init/position_sigma/z", sigma_z)) return false;
  if (!pu::Get("init/orientation_sigma/roll", sigma_roll)) return false;
  if (!pu::Get("init/orientation_sigma/pitch", sigma_pitch)) return false;
  if (!pu::Get("init/orientation_sigma/yaw", sigma_yaw)) return false;

  std::cout << "before isam reset" << std::endl; 
  #ifndef solver
  // Create the ISAM2 solver.
  ISAM2Params parameters;
  parameters.relinearizeSkip = relinearize_skip_;
  parameters.relinearizeThreshold = relinearize_threshold_;
  parameters.factorization = gtsam::ISAM2Params::QR; // QR
  // // Set wildfire threshold
  // ISAM2GaussNewtonParams gnparams(-1);
  // parameters.setOptimizationParams(gnparams);
  isam_.reset(new ISAM2(parameters));
  #endif
  #ifdef solver
  isam_.reset(new GenericSolver());
  isam_->print();
  #endif
  std::cout << "after isam reset" << std::endl; 

  // Set the initial position.
  Vector3 translation(init_x, init_y, init_z);
  Rot3 rotation(Rot3::RzRyRx(init_roll, init_pitch, init_yaw));
  Pose3 pose(rotation, translation);

  // Set the covariance on initial position.
  Vector6 noise;
  noise << sigma_roll, sigma_pitch, sigma_yaw, sigma_x, sigma_y, sigma_z;

  LaserLoopClosure::Diagonal::shared_ptr covariance(
      LaserLoopClosure::Diagonal::Sigmas(initial_noise_));

  // Initialize ISAM2.
  NonlinearFactorGraph new_factor;
  Values new_value;
  new_factor.add(MakePriorFactor(pose, covariance));
  new_value.insert(key_, pose);

  isam_->update(new_factor, new_value);
  values_ = isam_->calculateEstimate();
  nfg_ = isam_->getFactorsUnsafe();
  // std::cout << "!!!!! error at LoadParameters isam: " << nfg_.error(values_) << std::endl;
  key_++;

  // Set the initial odometry.
  odometry_ = Pose3::identity();

  return true;
}

// bool LaserLoopClosure::AddFactorService(laser_loop_closure::ManualLoopClosureRequest &request,
//                                         laser_loop_closure::ManualLoopClosureResponse &response) {
//   response.success = AddFactor(static_cast<unsigned int>(request.key_from),
//                                static_cast<unsigned int>(request.key_to));
//   if (response.success){
//     std::cout << "adding factor for loop closure succeeded" << std::endl;
//   }else{
//     std::cout << "adding factor for loop closure failed" << std::endl;
//   }

//   return true;
// }

bool LaserLoopClosure::RegisterCallbacks(const ros::NodeHandle& n) {
  // Create a local nodehandle to manage callback subscriptions.
  ros::NodeHandle nl(n);

  odometry_edge_pub_ =
      nl.advertise<visualization_msgs::Marker>("odometry_edges", 10, false);
  loop_edge_pub_ =
      nl.advertise<visualization_msgs::Marker>("loop_edges", 10, false);
  graph_node_pub_ =
      nl.advertise<visualization_msgs::Marker>("graph_nodes", 10, false);
  graph_node_id_pub_ =
      nl.advertise<visualization_msgs::Marker>("graph_node_ids", 10, false);
  keyframe_node_pub_ =
      nl.advertise<visualization_msgs::Marker>("keyframe_nodes", 10, false);
  closure_area_pub_ =
      nl.advertise<visualization_msgs::Marker>("closure_area", 10, false);

  scan1_pub_ = nl.advertise<PointCloud>("loop_closure_scan1", 10, false);
  scan2_pub_ = nl.advertise<PointCloud>("loop_closure_scan2", 10, false);

  pose_graph_pub_ =
      nl.advertise<pose_graph_msgs::PoseGraph>("pose_graph", 10, false);
  keyed_scan_pub_ =
      nl.advertise<pose_graph_msgs::KeyedScan>("keyed_scans", 10, false);
  loop_closure_notifier_pub_ =
      nl.advertise<std_msgs::Empty>("loop_closure", 10, false);
      
  return true;
}

bool LaserLoopClosure::AddBetweenFactor(
    const gu::Transform3& delta, const LaserLoopClosure::Mat66& covariance,
    const ros::Time& stamp, unsigned int* key) {
  if (key == NULL) {
    ROS_ERROR("%s: Output key is null.", name_.c_str());
    return false;
  }

  // Append the new odometry.
  Pose3 new_odometry = ToGtsam(delta);

  NonlinearFactorGraph new_factor;
  Values new_value;
  new_factor.add(MakeBetweenFactor(new_odometry, ToGtsam(covariance)));

  Pose3 last_pose = values_.at<Pose3>(key_-1);
  new_value.insert(key_, last_pose.compose(new_odometry));

  // Store this timestamp so that we can publish the pose graph later.
  keyed_stamps_.insert(std::pair<unsigned int, ros::Time>(key_, stamp));
  stamps_keyed_.insert(std::pair<double, unsigned int>(stamp.toSec(), key_));

  // Update ISAM2.
  try{
    isam_->update(new_factor, new_value); 
  } catch (...){
    // redirect cout to file
    std::ofstream nfgFile;
    std::string home_folder(getenv("HOME"));
    nfgFile.open(home_folder + "/Desktop/factor_graph.txt");
    std::streambuf *coutbuf = std::cout.rdbuf(); //save old buf
    std::cout.rdbuf(nfgFile.rdbuf());

    // save entire factor graph to file and debug if loop closure is correct
    gtsam::NonlinearFactorGraph nfg = isam_->getFactorsUnsafe();
    nfg.print();
    nfgFile.close();

    std::cout.rdbuf(coutbuf); //reset to standard output again

    ROS_ERROR("ISAM update error in AddBetweenFactors");
    throw;
  }
  
  // Update class variables
  values_ = isam_->calculateEstimate();

  nfg_ = isam_->getFactorsUnsafe();

  // std::cout << "!!!!! error at AddBetweenFactor isam: " << nfg_.error(values_) << std::endl;

  // Assign output and get ready to go again!
  *key = key_++;

  // We always add new poses, but only return true if the pose is far enough
  // away from the last one (keyframes). This lets the caller know when they
  // can add a laser scan.

  // Is the odometry translation large enough to add a new keyframe to the graph?
  odometry_ = odometry_.compose(new_odometry);
  if (odometry_.translation().norm() > translation_threshold_) {
    odometry_ = Pose3::identity();
    return true;
  }

  return false;
}

bool LaserLoopClosure::AddBetweenChordalFactor(
    const gu::Transform3& delta, const LaserLoopClosure::Mat1212& covariance,
    const ros::Time& stamp, unsigned int* key) {
  if (key == NULL) {
    ROS_ERROR("%s: Output key is null.", name_.c_str());
    return false;
  }

  // Append the new odometry.
  Pose3 new_odometry = ToGtsam(delta);

  NonlinearFactorGraph new_factor;
  Values new_value;
  new_factor.add(MakeBetweenChordalFactor(new_odometry, ToGtsam(covariance)));

  Pose3 last_pose = values_.at<Pose3>(key_-1);
  new_value.insert(key_, last_pose.compose(new_odometry));

  // Store this timestamp so that we can publish the pose graph later.
  keyed_stamps_.insert(std::pair<unsigned int, ros::Time>(key_, stamp));

  // Update ISAM2.
  try{
    isam_->update(new_factor, new_value); 
  } catch (...){
    // redirect cout to file
    std::ofstream nfgFile;
    std::string home_folder(getenv("HOME"));
    nfgFile.open(home_folder + "/Desktop/factor_graph.txt");
    std::streambuf *coutbuf = std::cout.rdbuf(); //save old buf
    std::cout.rdbuf(nfgFile.rdbuf());

    // save entire factor graph to file and debug if loop closure is correct
    gtsam::NonlinearFactorGraph nfg = isam_->getFactorsUnsafe();
    nfg.print();
    nfgFile.close();

    std::cout.rdbuf(coutbuf); //reset to standard output again

    ROS_ERROR("ISAM update error in AddBetweenFactors");
    throw;
  }
  
  // Update class variables
  values_ = isam_->calculateEstimate();

  nfg_ = isam_->getFactorsUnsafe();

  std::cout << "!!!!! error at AddBetweenFactor isam: " << nfg_.error(values_) << std::endl;

  // Assign output and get ready to go again!
  *key = key_++;

  // We always add new poses, but only return true if the pose is far enough
  // away from the last one (keyframes). This lets the caller know when they
  // can add a laser scan.

  // Is the odometry translation large enough to add a new keyframe to the graph?
  odometry_ = odometry_.compose(new_odometry);
  if (odometry_.translation().norm() > translation_threshold_) {
    odometry_ = Pose3::identity();
    return true;
  }

  return false;
}

bool LaserLoopClosure::AddKeyScanPair(unsigned int key,
                                      const PointCloud::ConstPtr& scan) {
  if (keyed_scans_.count(key)) {
    ROS_ERROR("%s: Key %u already has a laser scan.", name_.c_str(), key);
    return false;
  }

  // The first key should be treated differently; we need to use the laser
  // scan's timestamp for pose zero.
  if (key == 0) {
    const ros::Time stamp = pcl_conversions::fromPCL(scan->header.stamp);
    keyed_stamps_.insert(std::pair<unsigned int, ros::Time>(key, stamp));
    stamps_keyed_.insert(std::pair<double, unsigned int>(stamp.toSec(), key));
  }

  // ROS_INFO_STREAM("AddKeyScanPair " << key);

  // Add the key and scan.
  keyed_scans_.insert(std::pair<unsigned int, PointCloud::ConstPtr>(key, scan));

  // Publish the inserted laser scan.
  if (keyed_scan_pub_.getNumSubscribers() > 0) {
    pose_graph_msgs::KeyedScan keyed_scan;
    keyed_scan.key = key;

    pcl::toROSMsg(*scan, keyed_scan.scan);
    keyed_scan_pub_.publish(keyed_scan);
  }

  return true;
}

bool LaserLoopClosure::FindLoopClosures(
    unsigned int key, std::vector<unsigned int>* closure_keys) {
  // If loop closure checking is off, don't do this step. This will save some
  // computation time.
  if (!check_for_loop_closures_)
    return false;

  // Check arguments.
  if (closure_keys == NULL) {
    ROS_ERROR("%s: Output pointer is null.", name_.c_str());
    return false;
  }
  closure_keys->clear();

  // If a loop has already been closed recently, don't try to close a new one.
  if (std::fabs(key - last_closure_key_) < poses_before_reclosing_)
    return false;

  // Get pose and scan for the provided key.
  const gu::Transform3 pose1 = ToGu(values_.at<Pose3>(key));
  const PointCloud::ConstPtr scan1 = keyed_scans_[key];

  // Iterate through past poses and find those that lie close to the most
  // recently added one.
  bool closed_loop = false;
  for (const auto& keyed_pose : values_) {
    const unsigned int other_key = keyed_pose.key;

    // Don't self-check.
    if (other_key == key)
      continue;

    // Don't compare against poses that were recently collected.
    if (std::fabs(key - other_key) < skip_recent_poses_)
      continue;

    // Don't check for loop closures against poses that are not keyframes.
    if (!keyed_scans_.count(other_key))
      continue;

    const gu::Transform3 pose2 = ToGu(values_.at<Pose3>(other_key));
    const gu::Transform3 difference = gu::PoseDelta(pose1, pose2);
    if (difference.translation.Norm() < proximity_threshold_) {
      // Found a potential loop closure! Perform ICP between the two scans to
      // determine if there really is a loop to close.
      const PointCloud::ConstPtr scan2 = keyed_scans_[other_key];

      if (!use_chordal_factor_) {
        gu::Transform3 delta; // (Using BetweenFactor)
        LaserLoopClosure::Mat66 covariance;
        if (PerformICP(scan1, scan2, pose1, pose2, &delta, &covariance)) {
          // We found a loop closure. Add it to the pose graph.
          NonlinearFactorGraph new_factor;
          new_factor.add(BetweenFactor<Pose3>(key, other_key, ToGtsam(delta),
                                              ToGtsam(covariance)));
          isam_->update(new_factor, Values());
          closed_loop = true;
          last_closure_key_ = key;

          // Store for visualization and output.
          loop_edges_.push_back(std::make_pair(key, other_key));
          closure_keys->push_back(other_key);

          // Send an empty message notifying any subscribers that we found a loop
          // closure.
          loop_closure_notifier_pub_.publish(std_msgs::Empty());
        }
      } else {

        gu::Transform3 delta; // (Using BetweenChordalFactor)
        LaserLoopClosure::Mat1212 covariance;
        if (PerformICP(scan1, scan2, pose1, pose2, &delta, &covariance)) {
          // We found a loop closure. Add it to the pose graph.
          NonlinearFactorGraph new_factor;
          new_factor.add(gtsam::BetweenChordalFactor<Pose3>(key, other_key, ToGtsam(delta),
                                              ToGtsam(covariance)));
          isam_->update(new_factor, Values());
          closed_loop = true;
          last_closure_key_ = key;

          // Store for visualization and output.
          loop_edges_.push_back(std::make_pair(key, other_key));
          closure_keys->push_back(other_key);

          // Send an empty message notifying any subscribers that we found a loop
          // closure.
          loop_closure_notifier_pub_.publish(std_msgs::Empty());
        }
      }
    }
  }
  values_ = isam_->calculateEstimate();

  nfg_ = isam_->getFactorsUnsafe();

  // std::cout << "!!!!! error at FindLoopClosures isam: " << nfg_.error(values_) << std::endl;

  return closed_loop;
}

void LaserLoopClosure::GetMaximumLikelihoodPoints(PointCloud* points) {
  if (points == NULL) {
    ROS_ERROR("%s: Output point cloud container is null.", name_.c_str());
    return;
  }
  points->points.clear();

  // Iterate over poses in the graph, transforming their corresponding laser
  // scans into world frame and appending them to the output.
  for (const auto& keyed_pose : values_) {
    const unsigned int key = keyed_pose.key;

    // Check if this pose is a keyframe. If it's not, it won't have a scan
    // associated to it and we should continue.
    if (!keyed_scans_.count(key))
      continue;

    const gu::Transform3 pose = ToGu(values_.at<Pose3>(key));
    Eigen::Matrix4d b2w;
    b2w.block(0, 0, 3, 3) = pose.rotation.Eigen();
    b2w.block(0, 3, 3, 1) = pose.translation.Eigen();

    // Transform the body-frame scan into world frame.
    PointCloud scan_world;
    pcl::transformPointCloud(*keyed_scans_[key], scan_world, b2w);

    // Append the world-frame point cloud to the output.
    *points += scan_world;
  }
}

gu::Transform3 LaserLoopClosure::GetLastPose() const {
  if (key_ > 1) {
    return ToGu(values_.at<Pose3>(key_-1));
  } else {
    ROS_WARN("%s: The graph only contains its initial pose.", name_.c_str());
    return ToGu(values_.at<Pose3>(0));
  }
}

gu::Transform3 LaserLoopClosure::ToGu(const Pose3& pose) const {
  gu::Transform3 out;
  out.translation(0) = pose.translation().x();
  out.translation(1) = pose.translation().y();
  out.translation(2) = pose.translation().z();

  for (int i = 0; i < 3; ++i) {
    for (int j = 0; j < 3; ++j)
      out.rotation(i, j) = pose.rotation().matrix()(i, j);
  }

  return out;
}

Pose3 LaserLoopClosure::ToGtsam(const gu::Transform3& pose) const {
  Vector3 t;
  t(0) = pose.translation(0);
  t(1) = pose.translation(1);
  t(2) = pose.translation(2);

  Rot3 r(pose.rotation(0, 0), pose.rotation(0, 1), pose.rotation(0, 2),
         pose.rotation(1, 0), pose.rotation(1, 1), pose.rotation(1, 2),
         pose.rotation(2, 0), pose.rotation(2, 1), pose.rotation(2, 2));

  return Pose3(r, t);
}

LaserLoopClosure::Mat66 LaserLoopClosure::ToGu(
    const LaserLoopClosure::Gaussian::shared_ptr& covariance) const {
  gtsam::Matrix66 gtsam_covariance = covariance->covariance();

  LaserLoopClosure::Mat66 out;
  for (int i = 0; i < 6; ++i)
    for (int j = 0; j < 6; ++j)
      out(i, j) = gtsam_covariance(i, j);

  return out;
}

LaserLoopClosure::Gaussian::shared_ptr LaserLoopClosure::ToGtsam(
    const LaserLoopClosure::Mat66& covariance) const {
  gtsam::Matrix66 gtsam_covariance;

  for (int i = 0; i < 6; ++i)
    for (int j = 0; j < 6; ++j)
      gtsam_covariance(i, j) = covariance(i, j);

  return Gaussian::Covariance(gtsam_covariance);
}

LaserLoopClosure::Gaussian::shared_ptr LaserLoopClosure::ToGtsam(
    const LaserLoopClosure::Mat1212& covariance) const {
  gtsam::Vector12 gtsam_covariance; 
  // TODO CHECK
  for (int i = 0; i < 12; ++i) 
    gtsam_covariance(i) = covariance(i,i);
  return gtsam::noiseModel::Diagonal::Covariance(gtsam_covariance);
}

PriorFactor<Pose3> LaserLoopClosure::MakePriorFactor(
    const Pose3& pose,
    const LaserLoopClosure::Diagonal::shared_ptr& covariance) {
  return PriorFactor<Pose3>(key_, pose, covariance);
}

BetweenFactor<Pose3> LaserLoopClosure::MakeBetweenFactor(
    const Pose3& delta,
    const LaserLoopClosure::Gaussian::shared_ptr& covariance) {
  odometry_edges_.push_back(std::make_pair(key_-1, key_));
  return BetweenFactor<Pose3>(key_-1, key_, delta, covariance);
}

gtsam::BetweenChordalFactor<Pose3> LaserLoopClosure::MakeBetweenChordalFactor(
    const Pose3& delta, 
    const LaserLoopClosure::Gaussian::shared_ptr& covariance) {
  odometry_edges_.push_back(std::make_pair(key_-1, key_));
  return gtsam::BetweenChordalFactor<Pose3>(key_-1, key_, delta, covariance);
}

bool LaserLoopClosure::PerformICP(const PointCloud::ConstPtr& scan1,
                                  const PointCloud::ConstPtr& scan2,
                                  const gu::Transform3& pose1,
                                  const gu::Transform3& pose2,
                                  gu::Transform3* delta,
                                  LaserLoopClosure::Mat66* covariance) {
  if (delta == NULL || covariance == NULL) {
    ROS_ERROR("%s: Output pointers are null.", name_.c_str());
    return false;
  }

  // Set up ICP.
  pcl::GeneralizedIterativeClosestPoint<pcl::PointXYZ, pcl::PointXYZ> icp;
  //pcl::IterativeClosestPoint<pcl::PointXYZ, pcl::PointXYZ> icp; //make sure to include the header file
  //pcl::JointIterativeClosestPoint<pcl::PointXYZ, pcl::PointXYZ> icp; //make sure to include the header file

  // setVerbosityLevel(pcl::console::L_DEBUG);
  icp.setTransformationEpsilon(icp_tf_epsilon_);
  icp.setMaxCorrespondenceDistance(icp_corr_dist_);
  icp.setMaximumIterations(icp_iterations_);
  icp.setRANSACIterations(0);

  // Filter the two scans. They are stored in the pose graph as dense scans for
  // visualization.
  PointCloud::Ptr scan1_filtered(new PointCloud);
  PointCloud::Ptr scan2_filtered(new PointCloud);
  filter_.Filter(scan1, scan1_filtered);
  filter_.Filter(scan2, scan2_filtered);

  // Set source point cloud. Transform it to pose 2 frame to get a delta.
  const Eigen::Matrix<double, 3, 3> R1 = pose1.rotation.Eigen();
  const Eigen::Matrix<double, 3, 1> t1 = pose1.translation.Eigen();
  Eigen::Matrix4d body1_to_world;
  body1_to_world.block(0, 0, 3, 3) = R1;
  body1_to_world.block(0, 3, 3, 1) = t1;

  const Eigen::Matrix<double, 3, 3> R2 = pose2.rotation.Eigen();
  const Eigen::Matrix<double, 3, 1> t2 = pose2.translation.Eigen();
  Eigen::Matrix4d body2_to_world;
  body2_to_world.block(0, 0, 3, 3) = R2;
  body2_to_world.block(0, 3, 3, 1) = t2;

  PointCloud::Ptr source(new PointCloud);
  pcl::transformPointCloud(*scan1_filtered, *source, body1_to_world);
  icp.setInputSource(source);
  //icp.addInputSource(source);

  // Set target point cloud in its own frame.
  PointCloud::Ptr target(new PointCloud);
  pcl::transformPointCloud(*scan2_filtered, *target, body2_to_world);
  icp.setInputTarget(target);
  //icp.addInputTarget(target);

  // Perform ICP.
  PointCloud unused_result;
  icp.align(unused_result);

  // Get resulting transform.
  const Eigen::Matrix4f T = icp.getFinalTransformation();
  gu::Transform3 delta_icp;
  delta_icp.translation = gu::Vec3(T(0, 3), T(1, 3), T(2, 3));
  delta_icp.rotation = gu::Rot3(T(0, 0), T(0, 1), T(0, 2),
                                T(1, 0), T(1, 1), T(1, 2),
                                T(2, 0), T(2, 1), T(2, 2));

  // Is the transform good?
  if (!icp.hasConverged()) {
    // std::cout<<"No converged, score is: "<<icp.getFitnessScore() << std::endl;
    return false;
  }

  if (icp.getFitnessScore() > max_tolerable_fitness_) { 
      // std::cout<<"Trans: "<<delta_icp.translation<<std::endl;
      // std::cout<<"Rot: "<<delta_icp.rotation<<std::endl;
      // If the loop closure was a success, publish the two scans.
      // std::cout<<"Converged, score is: "<<icp.getFitnessScore() << std::endl;
      // source->header.frame_id = fixed_frame_id_;
      // target->header.frame_id = fixed_frame_id_;
      // scan1_pub_.publish(*source);
      // scan2_pub_.publish(*target);
    return false;
  }

  // Update the pose-to-pose odometry estimate using the output of ICP.
  const gu::Transform3 update =
      gu::PoseUpdate(gu::PoseInverse(pose1),
                     gu::PoseUpdate(gu::PoseInverse(delta_icp), pose1));

  *delta = gu::PoseUpdate(update, gu::PoseDelta(pose1, pose2));

  // TODO: Use real ICP covariance.
  covariance->Zeros();
  for (int i = 0; i < 3; ++i)
    (*covariance)(i, i) = laser_lc_rot_sigma_*laser_lc_rot_sigma_; 
  for (int i = 3; i < 6; ++i)
    (*covariance)(i, i) = laser_lc_trans_sigma_*laser_lc_trans_sigma_; 

  // If the loop closure was a success, publish the two scans.
  source->header.frame_id = fixed_frame_id_;
  target->header.frame_id = fixed_frame_id_;
  scan1_pub_.publish(*source);
  scan2_pub_.publish(*target);

  return true;
}

bool LaserLoopClosure::PerformICP(const PointCloud::ConstPtr& scan1,
                                  const PointCloud::ConstPtr& scan2,
                                  const gu::Transform3& pose1,
                                  const gu::Transform3& pose2,
                                  gu::Transform3* delta,
                                  LaserLoopClosure::Mat1212* covariance) {
  if (delta == NULL || covariance == NULL) {
    ROS_ERROR("%s: Output pointers are null.", name_.c_str());
    return false;
  }

  // Set up ICP.
  pcl::GeneralizedIterativeClosestPoint<pcl::PointXYZ, pcl::PointXYZ> icp;
  // setVerbosityLevel(pcl::console::L_DEBUG);
  icp.setTransformationEpsilon(icp_tf_epsilon_);
  icp.setMaxCorrespondenceDistance(icp_corr_dist_);
  icp.setMaximumIterations(icp_iterations_);
  icp.setRANSACIterations(0);

  // Filter the two scans. They are stored in the pose graph as dense scans for
  // visualization.
  PointCloud::Ptr scan1_filtered(new PointCloud);
  PointCloud::Ptr scan2_filtered(new PointCloud);
  filter_.Filter(scan1, scan1_filtered);
  filter_.Filter(scan2, scan2_filtered);

  // Set source point cloud. Transform it to pose 2 frame to get a delta.
  const Eigen::Matrix<double, 3, 3> R1 = pose1.rotation.Eigen();
  const Eigen::Matrix<double, 3, 1> t1 = pose1.translation.Eigen();
  Eigen::Matrix4d body1_to_world;
  body1_to_world.block(0, 0, 3, 3) = R1;
  body1_to_world.block(0, 3, 3, 1) = t1;

  const Eigen::Matrix<double, 3, 3> R2 = pose2.rotation.Eigen();
  const Eigen::Matrix<double, 3, 1> t2 = pose2.translation.Eigen();
  Eigen::Matrix4d body2_to_world;
  body2_to_world.block(0, 0, 3, 3) = R2;
  body2_to_world.block(0, 3, 3, 1) = t2;

  PointCloud::Ptr source(new PointCloud);
  pcl::transformPointCloud(*scan1_filtered, *source, body1_to_world);
  icp.setInputSource(source);

  // Set target point cloud in its own frame.
  PointCloud::Ptr target(new PointCloud);
  pcl::transformPointCloud(*scan2_filtered, *target, body2_to_world);
  icp.setInputTarget(target);

  // Perform ICP.
  PointCloud unused_result;
  icp.align(unused_result);

  // Get resulting transform.
  const Eigen::Matrix4f T = icp.getFinalTransformation();
  gu::Transform3 delta_icp;
  delta_icp.translation = gu::Vec3(T(0, 3), T(1, 3), T(2, 3));
  delta_icp.rotation = gu::Rot3(T(0, 0), T(0, 1), T(0, 2),
                                T(1, 0), T(1, 1), T(1, 2),
                                T(2, 0), T(2, 1), T(2, 2));

  // Is the transform good?
  if (!icp.hasConverged()) {
    std::cout<<"No converged, score is: "<<icp.getFitnessScore() << std::endl;
    return false;
  }

  if (icp.getFitnessScore() > max_tolerable_fitness_) { 
      // std::cout<<"Trans: "<<delta_icp.translation<<std::endl;
      // std::cout<<"Rot: "<<delta_icp.rotation<<std::endl;
      // If the loop closure was a success, publish the two scans.
       std::cout<<"Converged, score is: "<<icp.getFitnessScore() << std::endl;
      // source->header.frame_id = fixed_frame_id_;
      // target->header.frame_id = fixed_frame_id_;
      // scan1_pub_.publish(*source);
      // scan2_pub_.publish(*target);
    return false;
  }

  // Update the pose-to-pose odometry estimate using the output of ICP.
  const gu::Transform3 update =
      gu::PoseUpdate(gu::PoseInverse(pose1),
                     gu::PoseUpdate(gu::PoseInverse(delta_icp), pose1));

  *delta = gu::PoseUpdate(update, gu::PoseDelta(pose1, pose2));

  // TODO: Use real ICP covariance.
  covariance->Zeros();
  for (int i = 0; i < 9; ++i)
    (*covariance)(i, i) = laser_lc_rot_sigma_*laser_lc_rot_sigma_;
  for (int i = 9; i < 12; ++i)
    (*covariance)(i, i) = laser_lc_trans_sigma_*laser_lc_trans_sigma_;

  // If the loop closure was a success, publish the two scans.
  source->header.frame_id = fixed_frame_id_;
  target->header.frame_id = fixed_frame_id_;
  scan1_pub_.publish(*source);
  scan2_pub_.publish(*target);

  return true;
}

bool LaserLoopClosure::AddFactor(unsigned int key1, unsigned int key2, double qw, double qx, double qy, double qz) {
  // Thanks to Luca for providing the code
  ROS_INFO_STREAM("Adding factor between " << (int) key1 << " and " << (int) key2);

  // TODO - some check to see what the distance between the two poses are
  // Print that out for the operator to check - to see how large a change is being asked for

  gtsam::Key id1 = key1; // more elegant way to “name” variables in GTSAM “Symbol” (x1,v1,b1)
  gtsam::Key id2 = key2;

  NonlinearFactorGraph new_factor;

  std::cout << "isamgetlinearizationpoint-before" << std::endl; 
  gtsam::Values linPoint = isam_->getLinearizationPoint();
<<<<<<< HEAD
  double cost = factor.error(linPoint);
  ROS_INFO_STREAM("Cost of loop closure: " << cost); // 10^6 - 10^9 is ok (re-adjust covariances)  // cost = ( error )’ Omega ( error ), where the Omega = diag([0 0 0 1/25 1/25 1/25]). Error = [3 3 3] get an estimate for cost.
  // TODO get the positions of each of the poses and compute the distance between them - see what the error should be - maybe a bug there
  // 0)
  // std::cout << "!!!!! error at AddFactor linpt: " << nfg_.error(linPoint) << std::endl;
  writeG2o(nfg_, linPoint, "/home/yunchang/Desktop/result_manual_loop_0.g2o");
  // add factor to factor graph
  NonlinearFactorGraph new_factor;
  new_factor.add(factor);
=======
  std::cout << "isamgetlinearizationpoint-after" << std::endl; 

  nfg_ = isam_->getFactorsUnsafe();
  std::cout << "!!!!! error at AddFactor linpt: " << nfg_.error(linPoint) << std::endl;
  // writeG2o(nfg_, linPoint, "/home/yunchang/Desktop/mlc_linpoint.g2o");

  const gtsam::Pose3 measured = gtsam::Pose3(gtsam::Rot3(qw, qx, qy, qz), gtsam::Point3());
  measured.print("Between pose is ");

  double cost; // for debugging

  if (!use_chordal_factor_) {
    // Use BetweenFactor
    // creating relative pose factor (also works for relative positions)

    // create Information of measured
    gtsam::Vector6 precisions; // inverse of variances
    precisions.head<3>().setConstant(manual_lc_rot_precision_); // rotation precision
    precisions.tail<3>().setConstant(manual_lc_trans_precision_); // std: 1/1000 ~ 30 m 1/100 - 10 m 1/25 - 5m
    static const gtsam::SharedNoiseModel& loopClosureNoise =
    gtsam::noiseModel::Diagonal::Precisions(precisions);

    gtsam::BetweenFactor<gtsam::Pose3> factor(id1, id2, measured, loopClosureNoise);

    cost = factor.error(linPoint);
    ROS_INFO_STREAM("Cost of loop closure: " << cost); // 10^6 - 10^9 is ok (re-adjust covariances)  // cost = ( error )’ Omega ( error ), where the Omega = diag([0 0 0 1/25 1/25 1/25]). Error = [3 3 3] get an estimate for cost.
    // TODO get the positions of each of the poses and compute the distance between them - see what the error should be - maybe a bug there

    // add factor to factor graph
    new_factor.add(factor);

  } else {
    // Use BetweenChordalFactor  
    gtsam::Vector12 precisions; 
    precisions.head<9>().setConstant(manual_lc_rot_precision_); // rotation precision 
    precisions.tail<3>().setConstant(manual_lc_trans_precision_);
    static const gtsam::SharedNoiseModel& loopClosureNoise = 
    gtsam::noiseModel::Diagonal::Precisions(precisions);
 
    gtsam::BetweenChordalFactor<gtsam::Pose3> factor(id1, id2, measured, loopClosureNoise);

    cost = factor.error(linPoint);
    ROS_INFO_STREAM("Cost of loop closure: " << cost); // 10^6 - 10^9 is ok (re-adjust covariances)  // cost = ( error )’ Omega ( error ), where the Omega = diag([0 0 0 1/25 1/25 1/25]). Error = [3 3 3] get an estimate for cost.
    // TODO get the positions of each of the poses and compute the distance between them - see what the error should be - maybe a bug there
      
    // add factor to factor graph
    new_factor.add(factor);
  }
>>>>>>> 97c24587


  // // save factor graph as graphviz dot file
  // // Render to PDF using "fdp Pose2SLAMExample.dot -Tpdf > graph.pdf"
  // std::ofstream os("Pose2SLAMExample.dot");
  // graph.saveGraph(os, result);

  // // Read File, create graph and initial estimate
  // // we are in build/examples, data is in examples/Data
  // NonlinearFactorGraph::shared_ptr graph;
  // Values::shared_ptr initial;
  // SharedDiagonal model = noiseModel::Diagonal::Sigmas((Vector(3) << 0.05, 0.05, 5.0 * M_PI / 180.0).finished());
  // string graph_file = findExampleDataFile("w100.graph");
  // boost::tie(graph, initial) = load2D(graph_file, model);
  // initial->print("Initial estimate:\n");

  // TODO - option to save or load the graph - check size of the existing graph?
  // Or just create an option to load an existing graph in the launch file?
  // TODO - Debug this for quicker testing - load a good graph that already has all we want.
  // bool bLoadGraph = false;
  // if (!bLoadGraph){
  //   // Save the graph 
  //   gtsam::SharedNoiseModel noise_model;
  //   noise_model = gtsam::noiseModel::Diagonal::Precisions::shared_ptr((gtsam::Vector(6) << 0.01, 0.01, 0.01, 0.04, 0.04, 0.04).finished());
  //   gtsam::save2D(isam_->getFactorsUnsafe(), values_, noise_model, "pre-loop_graph.graph");
  // }else{
  //   // Load the graph
  //   NonlinearFactorGraph::shared_ptr graph;
  //   Values::shared_ptr initial;
  //   gtsam::SharedNoiseModel noise_model = gtsam::noiseModel::Diagonal::Precisions::shared_ptr((gtsam::Vector(6) << 0.01, 0.01, 0.01, 0.04, 0.04, 0.04).finished());
  //   string graph_file = findExampleDataFile("pre-loop_graph.graph");
  //   boost::tie(graph, initial) = load2D(graph_file, noise_model);
  //   // initial->print("Initial estimate:\n");
  // }

  // optimize
  try {
    std::cout << "Optimizing manual loop closure, iteration" << std::endl;
    gtsam::ISAM2Result result_ISAM;
    // gtsam::NonlinearFactorGraph nfg;
    gtsam::Values initialEstimate;
    gtsam::Values result, resultGN;

    // TODO - loop over optimizers?
    // TODO using strings or enum rather than ints
    // Switch based on optimizer input
    switch (loop_closure_optimizer_){
      case 0 : 
      {
        // Run isam 2 standard
        // TODO - test this!
        // isam_->update(new_factor, Values());
        // nfg = isam_->getFactorsUnsafe();
        // result = isam_->calculateEstimate();
        // Loop for n_iterations of the update 
        try{
        std::cout << "In ISAM2 update" << std::endl;
        for (int i = 0; i < n_iterations_manual_loop_close_; i++){
          std::cout << "Optimizing manual loop closure ISAM, iteration " << i << std::endl;
          if (i == 0){
            // Run first update with the added factors 
            isam_->update(new_factor, Values());
          } else {
            // Run iterations of the update without adding new factors
            isam_->update(NonlinearFactorGraph(), Values());
          }
          // result_ISAM.print("iSAM2 update result:\t");

          linPoint = isam_->calculateBestEstimate();
          nfg_ = isam_->getFactorsUnsafe();
          cost = nfg_.error(linPoint);
          ROS_INFO_STREAM("iSAM2 Error at linearization point (after loop closure): " << cost); // 10^6 - 10^9 is ok (re-adjust covariances) 
        }
        result = isam_->calculateBestEstimate();
        }
        catch (...) {
          ROS_INFO_STREAM("Error with ISAM");
          throw;
        }
      }
        break;
      case 1 : 
      {
        // Levenberg Marquardt Optimizer
        std::cout << "Running LM optimization" << std::endl;
        isam_->update(new_factor, Values());
        initialEstimate = isam_->calculateEstimate();
        nfg_ = NonlinearFactorGraph(isam_->getFactorsUnsafe());
        // nfg_.print(""); // print whole factor graph
        std::cout << "number of factors after manual loop closure: " << nfg_.size() << std::endl; 
        std::cout << "number of poses after manual loop closure: " << initialEstimate.size() << std::endl; 
        // gtsam::Values chordalInitial = gtsam::InitializePose3::initialize(nfg_); // test
        // std::cout << "error at 1c: " << nfg_.error(chordalInitial) << std::endl;
        // writeG2o(nfg_, chordalInitial, "/home/yunchang/Desktop/result_manual_loop_1c.g2o");
<<<<<<< HEAD
        // std::cout << "!!!!! error at AddFactor before LM: " << nfg_.error(initialEstimate) << std::endl;
        writeG2o(nfg_, initialEstimate, "/home/yunchang/Desktop/result_manual_loop_1.g2o");
=======

        std::cout << "!!!!! error after isam2 update on manual loop closure: " << nfg_.error(initialEstimate) << std::endl;
        // writeG2o(nfg_, initialEstimate, "/home/yunchang/Desktop/mlc_isam2.g2o");
>>>>>>> 97c24587
        gtsam::LevenbergMarquardtParams params;
        //params.setVerbosityLM("TRYLAMBDA");
        result = gtsam::LevenbergMarquardtOptimizer(nfg_, linPoint, params).optimize();
        // result = gtsam::LevenbergMarquardtOptimizer(nfg_, initial, params).optimize();
        // result.print("LM result is: ");
<<<<<<< HEAD
        // std::cout << "!!!!! error at AddFactor after LM: " << nfg_.error(result) << std::endl;
        writeG2o(nfg_, result, "/home/yunchang/Desktop/result_manual_loop_2.g2o");

        gtsam::NonlinearOptimizerParams param;
        param.maxIterations = 500; /* requires a larger number of iterations to converge */
        // param.verbosity = gtsam::NonlinearOptimizerParams::SILENT;

        gtsam::NonlinearConjugateGradientOptimizer optimizer(nfg_, linPoint, param);
        gtsam::Values result_cgo = optimizer.optimize();
        // std::cout << "!!!!! error at AddFactor after cgo: " << nfg_.error(result_cgo) << std::endl;
        writeG2o(nfg_, result_cgo, "/home/yunchang/Desktop/result_manual_loop_2cgo.g2o");
=======
        std::cout << "!!!!! error after LM on manual loop closure: " << nfg_.error(result) << std::endl;
        // writeG2o(nfg_, result, "/home/yunchang/Desktop/mlc_lm.g2o");

        // // Testing GN results 
        // gtsam::GaussNewtonParams paramsGN;
        // resultGN = gtsam::GaussNewtonOptimizer(nfg_, linPoint, paramsGN).optimize();
        // std::cout << "!!!!! error after GN on manual loop closure: " << nfg_.error(resultGN) << std::endl;
        // writeG2o(nfg_, resultGN, "/home/yunchang/Desktop/mlc_gn.g2o");
>>>>>>> 97c24587
      }
        break;
      case 2 : 
      {
        // Dogleg Optimizer
        std::cout << "Running Dogleg optimization" << std::endl;
        // nfg_ = isam_->getFactorsUnsafe();
        nfg_.add(new_factor);
        initialEstimate = isam_->calculateEstimate();
        result = gtsam::DoglegOptimizer(nfg_, initialEstimate).optimize();
      }
        break;
      case 3 : 
      {
        // Gauss Newton Optimizer
        std::cout << "Running Gauss Newton optimization" << std::endl;
        // nfg_ = isam_->getFactorsUnsafe();
        nfg_.add(new_factor);

        // Optimise on the graph - set up parameters
        gtsam::GaussNewtonParams parameters;

        // Print per iteration
        parameters.setVerbosity("ERROR");

        // Optimize
        initialEstimate = isam_->calculateEstimate();
        result = gtsam::GaussNewtonOptimizer(nfg_, initialEstimate, parameters).optimize();
        
      }
        break;
      default : 
      {
        // Error
        ROS_INFO_STREAM("ERROR, wrong optimizer option");
        // TODO handle the error
      }
    }
    std::cout << "initial error = " << nfg_.error(linPoint) << std::endl;
    std::cout << "final error = " << nfg_.error(result) << std::endl;

    
    // ----------------------------------------------
    #ifndef solver
    // Create the ISAM2 solver.
    ISAM2Params parameters;
    parameters.relinearizeSkip = relinearize_skip_;
    parameters.relinearizeThreshold = relinearize_threshold_;
    // // Set wildfire threshold 
    // ISAM2GaussNewtonParams gnparams(-1);
    // parameters.setOptimizationParams(gnparams);
    isam_.reset(new ISAM2(parameters));
    #endif
    #ifdef solver
    isam_.reset(new GenericSolver());
    #endif
    // Update with the new graph
    isam_->update(nfg_,result); 
    gtsam::Values result_isam = isam_->calculateBestEstimate();
<<<<<<< HEAD
    // std::cout << "!!!!! error at AddFactor after isam: " << nfg_.error(result_isam) << std::endl;
    writeG2o(nfg_, result_isam, "/home/yunchang/Desktop/result_manual_loop_3.g2o");
=======
    std::cout << "!!!!! error after isam update from LM result: " << nfg_.error(result_isam) << std::endl;
    // writeG2o(nfg_, result_isam, "/home/yunchang/Desktop/mlc_isam2.g2o");
>>>>>>> 97c24587
    
    // redirect cout to file
    std::ofstream nfgFile;
    std::string home_folder(getenv("HOME"));
    nfgFile.open(home_folder + "/Desktop/factor_graph.txt");
    std::streambuf *coutbuf = std::cout.rdbuf(); //save old buf
    std::cout.rdbuf(nfgFile.rdbuf());

    // save entire factor graph to file and debug if loop closure is correct
    // nfg = isam_->getFactorsUnsafe();
    nfg_.print();
    nfgFile.close();

    std::cout.rdbuf(coutbuf); //reset to standard output again
    
    // Store for visualization and output.
    loop_edges_.push_back(std::make_pair(id1, id2));

    // Send an empty message notifying any subscribers that we found a loop
    // closure.
    loop_closure_notifier_pub_.publish(std_msgs::Empty());

    // Update values
    // values_ = isam_->calculateEstimate();
    values_ = result;//

    // Todo test calculate best estimate vs calculate estimate
    // values =  isam_->calculateBestEstimate();

    linPoint = isam_->getLinearizationPoint();
    // nfg = isam_->getFactorsUnsafe();
    cost = nfg_.error(linPoint);
    ROS_INFO_STREAM("iSAM2 Error at linearization point (after loop closure): " << cost); // 10^6 - 10^9 is ok (re-adjust covariances) 

    // Publish
    PublishPoseGraph();

    return true; //result.getVariablesReeliminated() > 0;
  } catch (...) {
    ROS_ERROR("An error occurred while manually adding a factor to iSAM2.");
    throw;
  }
}

std::string absPath(const std::string &relPath) {
  return boost::filesystem::canonical(boost::filesystem::path(relPath)).string();
}

bool writeFileToZip(zipFile &zip, const std::string &filename) {
  // this code is inspired by http://www.vilipetek.com/2013/11/22/zippingunzipping-files-in-c/
  static const unsigned int BUFSIZE = 2048;

  zip_fileinfo zi = {0};
  tm_zip& tmZip = zi.tmz_date;
  time_t rawtime;
  time(&rawtime);
  auto timeinfo = localtime(&rawtime);
  tmZip.tm_sec = timeinfo->tm_sec;
  tmZip.tm_min = timeinfo->tm_min;
  tmZip.tm_hour = timeinfo->tm_hour;
  tmZip.tm_mday = timeinfo->tm_mday;
  tmZip.tm_mon = timeinfo->tm_mon;
  tmZip.tm_year = timeinfo->tm_year;
  int err = zipOpenNewFileInZip(zip, filename.c_str(), &zi,
      NULL, 0, NULL, 0, NULL, Z_DEFLATED, Z_DEFAULT_COMPRESSION);

  if (err != ZIP_OK) {
    ROS_ERROR_STREAM("Failed to add entry \"" << filename << "\" to zip file.");
    return false;
  }
  char buf[BUFSIZE];
  unsigned long nRead = 0;

  std::ifstream is(filename);
  if (is.bad()) {
    ROS_ERROR_STREAM("Could not read file \"" << filename << "\" to be added to zip file.");
    return false;
  }
  while (err == ZIP_OK && is.good()) {
    is.read(buf, BUFSIZE);
    unsigned int nRead = (unsigned int)is.gcount();
    if (nRead)
      err = zipWriteInFileInZip(zip, buf, nRead);
    else
      break;
  }
  is.close();
  if (err != ZIP_OK) {
    ROS_ERROR_STREAM("Failed to write file \"" << filename << "\" to zip file.");
    return false;
  }
  return true;
}

bool LaserLoopClosure::Save(const std::string &zipFilename) const {
  const std::string path = "pose_graph";
  const boost::filesystem::path directory(path);
  boost::filesystem::create_directory(directory);

  writeG2o(isam_->getFactorsUnsafe(), values_, path + "/graph.g2o");
  ROS_INFO("Saved factor graph as a g2o file.");

  // keys.csv stores factor key, point cloud filename, and time stamp
  std::ofstream keys_file(path + "/keys.csv");
  if (keys_file.bad()) {
    ROS_ERROR("Failed to write keys file.");
    return false;
  }

  auto zipFile = zipOpen64(zipFilename.c_str(), 0);
  writeFileToZip(zipFile, path + "/graph.g2o");
  int i = 0;
  for (const auto &entry : keyed_scans_) {
    keys_file << entry.first << ",";
    // save point cloud as binary PCD file
    const std::string pcd_filename = path + "/pc_" + std::to_string(i) + ".pcd";
    pcl::io::savePCDFile(pcd_filename, *entry.second, true);
    writeFileToZip(zipFile, pcd_filename);

    ROS_INFO("Saved point cloud %d/%d.", i+1, (int) keyed_scans_.size());
    keys_file << pcd_filename << ",";
    keys_file << keyed_stamps_.at(entry.first).toNSec() << "\n";
    ++i;
  }
  keys_file.close();
  writeFileToZip(zipFile, path + "/keys.csv");

  // save odometry edges
  std::ofstream odometry_edges_file(path + "/odometry_edges.csv");
  if (odometry_edges_file.bad()) {
    ROS_ERROR("Failed to write odometry_edges file.");
    return false;
  }
  for (const auto &entry : odometry_edges_) {
    odometry_edges_file << entry.first << ',' << entry.second << '\n';
  }
  odometry_edges_file.close();
  writeFileToZip(zipFile, path + "/odometry_edges.csv");

  // save loop edges
  std::ofstream loop_edges_file(path + "/loop_edges.csv");
  if (loop_edges_file.bad()) {
    ROS_ERROR("Failed to write loop_edges file.");
    return false;
  }
  for (const auto &entry : loop_edges_) {
    loop_edges_file << entry.first << ',' << entry.second << '\n';
  }
  loop_edges_file.close();
  writeFileToZip(zipFile, path + "/loop_edges.csv");

  zipClose(zipFile, 0);
  boost::filesystem::remove_all(directory);
  ROS_INFO_STREAM("Successfully saved pose graph to " << absPath(zipFilename) << ".");
}

bool LaserLoopClosure::Load(const std::string &zipFilename) {
  const std::string absFilename = absPath(zipFilename);
  auto zipFile = unzOpen64(zipFilename.c_str());
  if (!zipFile) {
    ROS_ERROR_STREAM("Failed to open zip file " << absFilename);
    return false;
  }

  unz_global_info64 oGlobalInfo;
  int err = unzGetGlobalInfo64(zipFile, &oGlobalInfo);
  std::vector<std::string> files;  // files to be extracted

  std::string graphFilename{""}, keysFilename{""},
              odometryEdgesFilename{""}, loopEdgesFilename{""};

  for (unsigned long i = 0; i < oGlobalInfo.number_entry && err == UNZ_OK; ++i) {
    char filename[256];
    unz_file_info64 oFileInfo;
    err = unzGetCurrentFileInfo64(zipFile, &oFileInfo, filename,
                                  sizeof(filename), NULL, 0, NULL, 0);
    if (err == UNZ_OK) {
      char nLast = filename[oFileInfo.size_filename-1];
      // this entry is a file, extract it later
      files.emplace_back(filename);
      if (files.back().find("graph.g2o") != std::string::npos) {
        graphFilename = files.back();
      } else if (files.back().find("keys.csv") != std::string::npos) {
        keysFilename = files.back();
      } else if (files.back().find("odometry_edges.csv") != std::string::npos) {
        odometryEdgesFilename = files.back();
      } else if (files.back().find("loop_edges.csv") != std::string::npos) {
        loopEdgesFilename = files.back();
      }
      err = unzGoToNextFile(zipFile);
    }
  }

  if (graphFilename.empty()) {
    ROS_ERROR_STREAM("Could not find pose graph g2o-file in " << absFilename);
    return false;
  }
  if (keysFilename.empty()) {
    ROS_ERROR_STREAM("Could not find keys.csv in " << absFilename);
    return false;
  }

  // extract files
  int i = 1;
  std::vector<boost::filesystem::path> folders;
  for (const auto &filename: files) {
    if (unzLocateFile(zipFile, filename.c_str(), 0) != UNZ_OK) {
			ROS_ERROR_STREAM("Could not locate file " << filename << " from " << absFilename);
      return false;
    }
    if (unzOpenCurrentFile(zipFile) != UNZ_OK) {
      ROS_ERROR_STREAM("Could not open file " << filename << " from " << absFilename);
      return false;
    }
    unz_file_info64 oFileInfo;
    if (unzGetCurrentFileInfo64(zipFile, &oFileInfo, 0, 0, 0, 0, 0, 0) != UNZ_OK)
    {
      ROS_ERROR_STREAM("Could not determine file size of entry " << filename << " in " << absFilename);
      return false;
    }

    boost::filesystem::path dir(filename);
    dir = dir.parent_path();
    if (boost::filesystem::create_directory(dir))
      folders.emplace_back(dir);

    auto size = (unsigned int) oFileInfo.uncompressed_size;
    char* buf = new char[size];
    size = unzReadCurrentFile(zipFile, buf, size);
    std::ofstream os(filename);
    if (os.bad()) {
      ROS_ERROR_STREAM("Could not create file " << filename << " for extraction.");
      return false;
    }
    if (size > 0) {
      os.write(buf, size);
      os.flush();
    } else {
      ROS_WARN_STREAM("Entry " << filename << " from " << absFilename << " is empty.");
    }
    os.close();
    delete [] buf;
    ROS_INFO_STREAM("Extracted file " << i << "/" << (int) files.size() << " -- " << filename);
    ++i;
  }
  unzClose(zipFile);

  // restore pose graph from g2o file
  const GraphAndValues gv = gtsam::load3D(graphFilename);
  nfg_ = *gv.first;
  values_ = *gv.second;

  #ifndef solver
  ISAM2Params parameters;
  parameters.relinearizeSkip = relinearize_skip_;
  parameters.relinearizeThreshold = relinearize_threshold_;
  isam_.reset(new ISAM2(parameters));
  #endif
  #ifdef solver
  isam_.reset(new GenericSolver());
  #endif

  const LaserLoopClosure::Diagonal::shared_ptr covariance(
      LaserLoopClosure::Diagonal::Sigmas(initial_noise_));
  const gtsam::Key key0 = *nfg_.keys().begin();
  nfg_.add(gtsam::PriorFactor<Pose3>(key0, values_.at<Pose3>(key0), covariance));
  isam_->update(nfg_, values_); 

  ROS_INFO_STREAM("Updated graph from " << graphFilename);

  // info_file stores factor key, point cloud filename, and time stamp
  std::ifstream info_file(keysFilename);
  if (info_file.bad()) {
    ROS_ERROR_STREAM("Failed to open " << keysFilename);
    return false;
  }

  std::string keyStr, pcd_filename, timeStr;
  while (info_file.good()) {
    std::getline(info_file, keyStr, ',');
    if (keyStr.empty())
      break;
    key_ = std::stoi(keyStr);
    std::getline(info_file, pcd_filename, ',');
    PointCloud::Ptr pc(new PointCloud);
    if (pcl::io::loadPCDFile(pcd_filename, *pc) == -1) {
      ROS_ERROR_STREAM("Failed to load point cloud " << pcd_filename << " from " << absFilename);
      return false;
    }
    ROS_INFO_STREAM("Loaded point cloud " << pcd_filename);
    keyed_scans_[key_] = pc;
    std::getline(info_file, timeStr);
    ros::Time t;
    t.fromNSec(std::stol(timeStr));
    keyed_stamps_[key_] = t;
  }

  ROS_INFO("Restored all point clouds.");
  info_file.close();

  if (!odometryEdgesFilename.empty()) {
    std::ifstream edge_file(odometryEdgesFilename);
    if (edge_file.bad()) {
      ROS_ERROR_STREAM("Failed to open " << odometryEdgesFilename);
      return false;
    }
    std::string edgeStr;
    while (edge_file.good()) {
      Edge edge;
      std::getline(edge_file, edgeStr, ',');
      if (edgeStr.empty())
        break;
      edge.first = static_cast<unsigned int>(std::stoi(edgeStr));
      std::getline(edge_file, edgeStr);
      edge.second = static_cast<unsigned int>(std::stoi(edgeStr));
      odometry_edges_.emplace_back(edge);
    }
    edge_file.close();
    ROS_INFO("Restored odometry edges.");
  }

  if (!loopEdgesFilename.empty()) {
    std::ifstream edge_file(loopEdgesFilename);
    if (edge_file.bad()) {
      ROS_ERROR_STREAM("Failed to open " << loopEdgesFilename);
      return false;
    }
    std::string edgeStr;
    while (edge_file.good()) {
      Edge edge;
      std::getline(edge_file, edgeStr, ',');
      if (edgeStr.empty())
        break;
      edge.first = static_cast<unsigned int>(std::stoi(edgeStr));
      std::getline(edge_file, edgeStr);
      edge.second = static_cast<unsigned int>(std::stoi(edgeStr));
      loop_edges_.emplace_back(edge);
    }
    edge_file.close();
    ROS_INFO("Restored loop closure edges.");
  }
  
  // remove all extracted folders
  for (const auto &folder: folders)
    boost::filesystem::remove_all(folder);

  ROS_INFO_STREAM("Successfully loaded pose graph from " << absPath(zipFilename) << ".");
  PublishPoseGraph();
  return true;
}

void LaserLoopClosure::PublishPoseGraph() {

  // Publish odometry edges.
  if (odometry_edge_pub_.getNumSubscribers() > 0) {
    visualization_msgs::Marker m;
    m.header.frame_id = fixed_frame_id_;
    m.ns = fixed_frame_id_;
    m.id = 0;
    m.action = visualization_msgs::Marker::ADD;
    m.type = visualization_msgs::Marker::LINE_LIST;
    m.color.r = 1.0;
    m.color.g = 0.0;
    m.color.b = 0.0;
    m.color.a = 0.8;
    m.scale.x = 0.02;

    for (size_t ii = 0; ii < odometry_edges_.size(); ++ii) {
      unsigned int key1 = odometry_edges_[ii].first;
      unsigned int key2 = odometry_edges_[ii].second;

      gu::Vec3 p1 = ToGu(values_.at<Pose3>(key1)).translation;
      gu::Vec3 p2 = ToGu(values_.at<Pose3>(key2)).translation;

      m.points.push_back(gr::ToRosPoint(p1));
      m.points.push_back(gr::ToRosPoint(p2));
    }
    odometry_edge_pub_.publish(m);
    ros::spinOnce();
    ros::Duration(0.005).sleep();
  }

  // Publish loop closure edges.
  if (loop_edge_pub_.getNumSubscribers() > 0) {
    visualization_msgs::Marker m;
    m.header.frame_id = fixed_frame_id_;
    m.ns = fixed_frame_id_;
    m.id = 1;
    m.action = visualization_msgs::Marker::ADD;
    m.type = visualization_msgs::Marker::LINE_LIST;
    m.color.r = 0.0;
    m.color.g = 0.2;
    m.color.b = 1.0;
    m.color.a = 0.8;
    m.scale.x = 0.02;

    for (size_t ii = 0; ii < loop_edges_.size(); ++ii) {
      unsigned int key1 = loop_edges_[ii].first;
      unsigned int key2 = loop_edges_[ii].second;

      gu::Vec3 p1 = ToGu(values_.at<Pose3>(key1)).translation;
      gu::Vec3 p2 = ToGu(values_.at<Pose3>(key2)).translation;

      m.points.push_back(gr::ToRosPoint(p1));
      m.points.push_back(gr::ToRosPoint(p2));
    }
    loop_edge_pub_.publish(m);
    ros::spinOnce();
    ros::Duration(0.005).sleep();
  }

  // Publish nodes in the pose graph.
  if (graph_node_pub_.getNumSubscribers() > 0) {
    visualization_msgs::Marker m;
    m.header.frame_id = fixed_frame_id_;
    m.ns = fixed_frame_id_;
    m.id = 2;
    m.action = visualization_msgs::Marker::ADD;
    m.type = visualization_msgs::Marker::SPHERE_LIST;
    m.color.r = 0.3;
    m.color.g = 0.0;
    m.color.b = 1.0;
    m.color.a = 0.8;
    m.scale.x = 0.1;
    m.scale.y = 0.1;
    m.scale.z = 0.1;

    for (const auto& keyed_pose : values_) {
      gu::Vec3 p = ToGu(values_.at<Pose3>(keyed_pose.key)).translation;
      m.points.push_back(gr::ToRosPoint(p));
    }
    graph_node_pub_.publish(m);
    ros::spinOnce();
    ros::Duration(0.005).sleep();
  }

  // Publish node IDs in the pose graph.
  if (graph_node_id_pub_.getNumSubscribers() > 0) {
    visualization_msgs::Marker m;
    m.header.frame_id = fixed_frame_id_;
    m.ns = fixed_frame_id_;
    
    m.action = visualization_msgs::Marker::ADD;
    m.type = visualization_msgs::Marker::TEXT_VIEW_FACING;
    m.color.r = 1.0;
    m.color.g = 1.0;
    m.color.b = 0.2;
    m.color.a = 0.8;
    m.scale.z = 0.02; // Only Scale z is used - height of capital A in the text

    int id_base = 100;
    int counter = 0;
    for (const auto& keyed_pose : values_) {
      gu::Transform3 p = ToGu(values_.at<Pose3>(keyed_pose.key));
      m.pose = gr::ToRosPose(p);
      // Display text for the node
      m.text = std::to_string(keyed_pose.key);
      m.id = id_base + keyed_pose.key;
      graph_node_id_pub_.publish(m);
      if (counter % 500 == 0) {
        // throttle
        ros::spinOnce();
        ros::Duration(0.005).sleep();
      }
    }
    
  }

  // Publish keyframe nodes in the pose graph.
  if (keyframe_node_pub_.getNumSubscribers() > 0) {
    visualization_msgs::Marker m;
    m.header.frame_id = fixed_frame_id_;
    m.ns = fixed_frame_id_;
    m.id = 3;
    m.action = visualization_msgs::Marker::ADD;
    m.type = visualization_msgs::Marker::SPHERE_LIST;
    m.color.r = 0.0;
    m.color.g = 1.0;
    m.color.b = 0.3;
    m.color.a = 0.8;
    m.scale.x = 0.25;
    m.scale.y = 0.25;
    m.scale.z = 0.25;

    for (const auto& keyed_pose : values_) {
      if (keyed_scans_.count(keyed_pose.key)) {
        gu::Vec3 p = ToGu(values_.at<Pose3>(keyed_pose.key)).translation;
        m.points.push_back(gr::ToRosPoint(p));
      }
    }
    keyframe_node_pub_.publish(m);
    ros::spinOnce();
    ros::Duration(0.005).sleep();
  }

  // Draw a sphere around the current sensor frame to show the area in which we
  // are checking for loop closures.
  if (closure_area_pub_.getNumSubscribers() > 0) {
    visualization_msgs::Marker m;
    m.header.frame_id = base_frame_id_;
    m.ns = base_frame_id_;
    m.id = 4;
    m.action = visualization_msgs::Marker::ADD;
    m.type = visualization_msgs::Marker::SPHERE;
    m.color.r = 0.0;
    m.color.g = 0.4;
    m.color.b = 0.8;
    m.color.a = 0.4;
    m.scale.x = proximity_threshold_ * 2.0;
    m.scale.y = proximity_threshold_ * 2.0;
    m.scale.z = proximity_threshold_ * 2.0;
    m.pose = gr::ToRosPose(gu::Transform3::Identity());
    closure_area_pub_.publish(m);
    ros::spinOnce();
    ros::Duration(0.005).sleep();
  }

  // Construct and send the pose graph.
  if (pose_graph_pub_.getNumSubscribers() > 0) {
    pose_graph_msgs::PoseGraph g;
    g.header.frame_id = fixed_frame_id_;

    for (const auto& keyed_pose : values_) {
      gu::Transform3 t = ToGu(values_.at<Pose3>(keyed_pose.key));

      // Populate the message with the pose's data.
      pose_graph_msgs::PoseGraphNode node;
      node.key = keyed_pose.key;
      node.header.frame_id = fixed_frame_id_;
      node.pose = gr::ToRosPose(t);
      if (keyed_stamps_.count(keyed_pose.key)) {
        node.header.stamp = keyed_stamps_[keyed_pose.key];
      } else {
        ROS_WARN("%s: Couldn't find timestamp for key %lu", name_.c_str(),
                 keyed_pose.key);
      }
      g.nodes.push_back(node);
    }

    pose_graph_msgs::PoseGraphEdge edge;
    for (size_t ii = 0; ii < odometry_edges_.size(); ++ii) {
      edge.key_from = odometry_edges_[ii].first;
      edge.key_to = odometry_edges_[ii].second;
      g.edges.push_back(edge);
    }

    for (size_t ii = 0; ii < loop_edges_.size(); ++ii) {
      edge.key_from = loop_edges_[ii].first;
      edge.key_to = loop_edges_[ii].second;
      g.edges.push_back(edge);
    }

    // Publish.
    pose_graph_pub_.publish(g);
  }
}

<<<<<<< HEAD



gu::Transform3 LaserLoopClosure::GetPoseAtTime(const ros::Time& stamp) const {

  std::cout << "Get pose closest to input time: " << stamp.toSec() << std::endl;
  // Find closest timestamp
  // std::map<ros::Time, unsigned int>::iterator iterTime;
  
  // First key that is not less than timestamp (so the key just past the timestamp)
  auto iterTime = stamps_keyed_.lower_bound(stamp.toSec());

  std::cout << "Got iterator at lower_bound. Input: " << stamp.toSec() << ", found " << iterTime->first << std::endl;

  // TODO - interpolate - currently just take one
  double t2 = iterTime->first;
  double t1 = std::prev(iterTime,1)->first;

  std::cout << "Time 1 is: " << t1 << ", Time 2 is: " << t2 << std::endl;

  unsigned int key;

  if (t2-stamp.toSec() < stamp.toSec()-t1){
    // t2 is closer - use that key
    std::cout << "Selecting later time: " << t2 << std::endl;
    key = iterTime->second;
  }else {
    // t1 is closer - use that key
    std::cout << "Selecting earlier time: " << t1 << std::endl;
    key = std::prev(iterTime,1)->second;
    iterTime--;
  }
  std::cout << "Key is: " << key << std::endl;
  if (iterTime == std::prev(stamps_keyed_.begin())){
    ROS_WARN("Invalid time for graph (before start of graph range). Choosing next value");
    iterTime++;
    key = iterTime->second;
  } else if(iterTime==stamps_keyed_.end()){
    ROS_WARN("Invalid time for graph (past end of graph range). take latest pose");
    key = key_ -1;
  }

  // Get the pose at that key
  return ToGu(values_.at<Pose3>(key));
=======
GenericSolver::GenericSolver(): 
  nfg_gs_(gtsam::NonlinearFactorGraph()),
  values_gs_(gtsam::Values()) {
  
  std::cout << "instantiated generic solver." << std::endl; 
}

void GenericSolver::update(gtsam::NonlinearFactorGraph nfg, gtsam::Values values) {
  nfg_gs_.add(nfg);
  values_gs_.insert(values);
  bool do_optimize = false; 

  // print number of loop closures
  std::cout << "number of loop closures so far: " << nfg_gs_.size() - values_gs_.size() << std::endl; 

  if (values.size() != 1) do_optimize = true; // for loop closure empty
  if (values.size() > 1) {
    ROS_WARN("Unexpected behavior: number of update poses greater than one.");
  }

  if (nfg.size() != 1) do_optimize = true; 
  if (nfg.size() > 1) {
    ROS_WARN("Unexpected behavior: number of update factors greater than one.");
  }

  if (nfg.size() == 0 && values.size() > 0) {
    ROS_ERROR("Unexpected behavior: added values but no factors.");
  }

  if (nfg.size() == 0 && values.size() == 0) do_optimize = false;

  if (nfg.size() == 1) {
    boost::shared_ptr<gtsam::BetweenFactor<Pose3> > pose3Between =
            boost::dynamic_pointer_cast<gtsam::BetweenFactor<Pose3> >(nfg[0]);

    boost::shared_ptr<gtsam::BetweenChordalFactor<Pose3> > pose3BetweenChordal =
            boost::dynamic_pointer_cast<gtsam::BetweenChordalFactor<Pose3> >(nfg[0]);

    if (pose3Between || pose3BetweenChordal) {
      do_optimize = false;
    } else {
      ROS_WARN("Unexpected behavior: single not BetweenFactor factor added");
    }
  }

  if (do_optimize) {
    ROS_INFO(">>>>>>>>>>>> Run Optimizer <<<<<<<<<<<<");
    // optimize
    #if solver==LM
    gtsam::LevenbergMarquardtParams params;
    params.setVerbosityLM("TRYLAMBDA");
    params.diagonalDamping = true; 
    values_gs_ = gtsam::LevenbergMarquardtOptimizer(nfg_gs_, values_gs_, params).optimize();
    #elif solver==SEsync
    // something
    #endif
  }
>>>>>>> 97c24587
}<|MERGE_RESOLUTION|>--- conflicted
+++ resolved
@@ -43,9 +43,7 @@
 #include <std_msgs/Empty.h>
 #include <visualization_msgs/Marker.h>
 
-
 #include <pcl/registration/gicp.h>
-
 #include <pcl_conversions/pcl_conversions.h>
 #include <pcl/io/pcd_io.h>
 
@@ -170,6 +168,7 @@
   // // Set wildfire threshold
   // ISAM2GaussNewtonParams gnparams(-1);
   // parameters.setOptimizationParams(gnparams);
+
   isam_.reset(new ISAM2(parameters));
   #endif
   #ifdef solver
@@ -367,7 +366,7 @@
 
   nfg_ = isam_->getFactorsUnsafe();
 
-  std::cout << "!!!!! error at AddBetweenFactor isam: " << nfg_.error(values_) << std::endl;
+  // std::cout << "!!!!! error at AddBetweenFactor isam: " << nfg_.error(values_) << std::endl;
 
   // Assign output and get ready to go again!
   *key = key_++;
@@ -650,112 +649,6 @@
 
   // Set up ICP.
   pcl::GeneralizedIterativeClosestPoint<pcl::PointXYZ, pcl::PointXYZ> icp;
-  //pcl::IterativeClosestPoint<pcl::PointXYZ, pcl::PointXYZ> icp; //make sure to include the header file
-  //pcl::JointIterativeClosestPoint<pcl::PointXYZ, pcl::PointXYZ> icp; //make sure to include the header file
-
-  // setVerbosityLevel(pcl::console::L_DEBUG);
-  icp.setTransformationEpsilon(icp_tf_epsilon_);
-  icp.setMaxCorrespondenceDistance(icp_corr_dist_);
-  icp.setMaximumIterations(icp_iterations_);
-  icp.setRANSACIterations(0);
-
-  // Filter the two scans. They are stored in the pose graph as dense scans for
-  // visualization.
-  PointCloud::Ptr scan1_filtered(new PointCloud);
-  PointCloud::Ptr scan2_filtered(new PointCloud);
-  filter_.Filter(scan1, scan1_filtered);
-  filter_.Filter(scan2, scan2_filtered);
-
-  // Set source point cloud. Transform it to pose 2 frame to get a delta.
-  const Eigen::Matrix<double, 3, 3> R1 = pose1.rotation.Eigen();
-  const Eigen::Matrix<double, 3, 1> t1 = pose1.translation.Eigen();
-  Eigen::Matrix4d body1_to_world;
-  body1_to_world.block(0, 0, 3, 3) = R1;
-  body1_to_world.block(0, 3, 3, 1) = t1;
-
-  const Eigen::Matrix<double, 3, 3> R2 = pose2.rotation.Eigen();
-  const Eigen::Matrix<double, 3, 1> t2 = pose2.translation.Eigen();
-  Eigen::Matrix4d body2_to_world;
-  body2_to_world.block(0, 0, 3, 3) = R2;
-  body2_to_world.block(0, 3, 3, 1) = t2;
-
-  PointCloud::Ptr source(new PointCloud);
-  pcl::transformPointCloud(*scan1_filtered, *source, body1_to_world);
-  icp.setInputSource(source);
-  //icp.addInputSource(source);
-
-  // Set target point cloud in its own frame.
-  PointCloud::Ptr target(new PointCloud);
-  pcl::transformPointCloud(*scan2_filtered, *target, body2_to_world);
-  icp.setInputTarget(target);
-  //icp.addInputTarget(target);
-
-  // Perform ICP.
-  PointCloud unused_result;
-  icp.align(unused_result);
-
-  // Get resulting transform.
-  const Eigen::Matrix4f T = icp.getFinalTransformation();
-  gu::Transform3 delta_icp;
-  delta_icp.translation = gu::Vec3(T(0, 3), T(1, 3), T(2, 3));
-  delta_icp.rotation = gu::Rot3(T(0, 0), T(0, 1), T(0, 2),
-                                T(1, 0), T(1, 1), T(1, 2),
-                                T(2, 0), T(2, 1), T(2, 2));
-
-  // Is the transform good?
-  if (!icp.hasConverged()) {
-    // std::cout<<"No converged, score is: "<<icp.getFitnessScore() << std::endl;
-    return false;
-  }
-
-  if (icp.getFitnessScore() > max_tolerable_fitness_) { 
-      // std::cout<<"Trans: "<<delta_icp.translation<<std::endl;
-      // std::cout<<"Rot: "<<delta_icp.rotation<<std::endl;
-      // If the loop closure was a success, publish the two scans.
-      // std::cout<<"Converged, score is: "<<icp.getFitnessScore() << std::endl;
-      // source->header.frame_id = fixed_frame_id_;
-      // target->header.frame_id = fixed_frame_id_;
-      // scan1_pub_.publish(*source);
-      // scan2_pub_.publish(*target);
-    return false;
-  }
-
-  // Update the pose-to-pose odometry estimate using the output of ICP.
-  const gu::Transform3 update =
-      gu::PoseUpdate(gu::PoseInverse(pose1),
-                     gu::PoseUpdate(gu::PoseInverse(delta_icp), pose1));
-
-  *delta = gu::PoseUpdate(update, gu::PoseDelta(pose1, pose2));
-
-  // TODO: Use real ICP covariance.
-  covariance->Zeros();
-  for (int i = 0; i < 3; ++i)
-    (*covariance)(i, i) = laser_lc_rot_sigma_*laser_lc_rot_sigma_; 
-  for (int i = 3; i < 6; ++i)
-    (*covariance)(i, i) = laser_lc_trans_sigma_*laser_lc_trans_sigma_; 
-
-  // If the loop closure was a success, publish the two scans.
-  source->header.frame_id = fixed_frame_id_;
-  target->header.frame_id = fixed_frame_id_;
-  scan1_pub_.publish(*source);
-  scan2_pub_.publish(*target);
-
-  return true;
-}
-
-bool LaserLoopClosure::PerformICP(const PointCloud::ConstPtr& scan1,
-                                  const PointCloud::ConstPtr& scan2,
-                                  const gu::Transform3& pose1,
-                                  const gu::Transform3& pose2,
-                                  gu::Transform3* delta,
-                                  LaserLoopClosure::Mat1212* covariance) {
-  if (delta == NULL || covariance == NULL) {
-    ROS_ERROR("%s: Output pointers are null.", name_.c_str());
-    return false;
-  }
-
-  // Set up ICP.
-  pcl::GeneralizedIterativeClosestPoint<pcl::PointXYZ, pcl::PointXYZ> icp;
   // setVerbosityLevel(pcl::console::L_DEBUG);
   icp.setTransformationEpsilon(icp_tf_epsilon_);
   icp.setMaxCorrespondenceDistance(icp_corr_dist_);
@@ -830,10 +723,10 @@
 
   // TODO: Use real ICP covariance.
   covariance->Zeros();
-  for (int i = 0; i < 9; ++i)
-    (*covariance)(i, i) = laser_lc_rot_sigma_*laser_lc_rot_sigma_;
-  for (int i = 9; i < 12; ++i)
-    (*covariance)(i, i) = laser_lc_trans_sigma_*laser_lc_trans_sigma_;
+  for (int i = 0; i < 3; ++i)
+    (*covariance)(i, i) = laser_lc_rot_sigma_*laser_lc_rot_sigma_; 
+  for (int i = 3; i < 6; ++i)
+    (*covariance)(i, i) = laser_lc_trans_sigma_*laser_lc_trans_sigma_; 
 
   // If the loop closure was a success, publish the two scans.
   source->header.frame_id = fixed_frame_id_;
@@ -844,6 +737,108 @@
   return true;
 }
 
+
+bool LaserLoopClosure::PerformICP(const PointCloud::ConstPtr& scan1,
+                                  const PointCloud::ConstPtr& scan2,
+                                  const gu::Transform3& pose1,
+                                  const gu::Transform3& pose2,
+                                  gu::Transform3* delta,
+                                  LaserLoopClosure::Mat1212* covariance) {
+  if (delta == NULL || covariance == NULL) {
+    ROS_ERROR("%s: Output pointers are null.", name_.c_str());
+    return false;
+  }
+
+  // Set up ICP.
+  pcl::GeneralizedIterativeClosestPoint<pcl::PointXYZ, pcl::PointXYZ> icp;
+  // setVerbosityLevel(pcl::console::L_DEBUG);
+  icp.setTransformationEpsilon(icp_tf_epsilon_);
+  icp.setMaxCorrespondenceDistance(icp_corr_dist_);
+  icp.setMaximumIterations(icp_iterations_);
+  icp.setRANSACIterations(0);
+
+  // Filter the two scans. They are stored in the pose graph as dense scans for
+  // visualization.
+  PointCloud::Ptr scan1_filtered(new PointCloud);
+  PointCloud::Ptr scan2_filtered(new PointCloud);
+  filter_.Filter(scan1, scan1_filtered);
+  filter_.Filter(scan2, scan2_filtered);
+
+  // Set source point cloud. Transform it to pose 2 frame to get a delta.
+  const Eigen::Matrix<double, 3, 3> R1 = pose1.rotation.Eigen();
+  const Eigen::Matrix<double, 3, 1> t1 = pose1.translation.Eigen();
+  Eigen::Matrix4d body1_to_world;
+  body1_to_world.block(0, 0, 3, 3) = R1;
+  body1_to_world.block(0, 3, 3, 1) = t1;
+
+  const Eigen::Matrix<double, 3, 3> R2 = pose2.rotation.Eigen();
+  const Eigen::Matrix<double, 3, 1> t2 = pose2.translation.Eigen();
+  Eigen::Matrix4d body2_to_world;
+  body2_to_world.block(0, 0, 3, 3) = R2;
+  body2_to_world.block(0, 3, 3, 1) = t2;
+
+  PointCloud::Ptr source(new PointCloud);
+  pcl::transformPointCloud(*scan1_filtered, *source, body1_to_world);
+  icp.setInputSource(source);
+
+  // Set target point cloud in its own frame.
+  PointCloud::Ptr target(new PointCloud);
+  pcl::transformPointCloud(*scan2_filtered, *target, body2_to_world);
+  icp.setInputTarget(target);
+
+  // Perform ICP.
+  PointCloud unused_result;
+  icp.align(unused_result);
+
+  // Get resulting transform.
+  const Eigen::Matrix4f T = icp.getFinalTransformation();
+  gu::Transform3 delta_icp;
+  delta_icp.translation = gu::Vec3(T(0, 3), T(1, 3), T(2, 3));
+  delta_icp.rotation = gu::Rot3(T(0, 0), T(0, 1), T(0, 2),
+                                T(1, 0), T(1, 1), T(1, 2),
+                                T(2, 0), T(2, 1), T(2, 2));
+
+  // Is the transform good?
+  if (!icp.hasConverged()) {
+    std::cout<<"No converged, score is: "<<icp.getFitnessScore() << std::endl;
+    return false;
+  }
+
+  if (icp.getFitnessScore() > max_tolerable_fitness_) { 
+      // std::cout<<"Trans: "<<delta_icp.translation<<std::endl;
+      // std::cout<<"Rot: "<<delta_icp.rotation<<std::endl;
+      // If the loop closure was a success, publish the two scans.
+       std::cout<<"Converged, score is: "<<icp.getFitnessScore() << std::endl;
+      // source->header.frame_id = fixed_frame_id_;
+      // target->header.frame_id = fixed_frame_id_;
+      // scan1_pub_.publish(*source);
+      // scan2_pub_.publish(*target);
+    return false;
+  }
+
+  // Update the pose-to-pose odometry estimate using the output of ICP.
+  const gu::Transform3 update =
+      gu::PoseUpdate(gu::PoseInverse(pose1),
+                     gu::PoseUpdate(gu::PoseInverse(delta_icp), pose1));
+
+  *delta = gu::PoseUpdate(update, gu::PoseDelta(pose1, pose2));
+
+  // TODO: Use real ICP covariance.
+  covariance->Zeros();
+  for (int i = 0; i < 9; ++i)
+    (*covariance)(i, i) = laser_lc_rot_sigma_*laser_lc_rot_sigma_;
+  for (int i = 9; i < 12; ++i)
+    (*covariance)(i, i) = laser_lc_trans_sigma_*laser_lc_trans_sigma_;
+
+  // If the loop closure was a success, publish the two scans.
+  source->header.frame_id = fixed_frame_id_;
+  target->header.frame_id = fixed_frame_id_;
+  scan1_pub_.publish(*source);
+  scan2_pub_.publish(*target);
+
+  return true;
+}
+
 bool LaserLoopClosure::AddFactor(unsigned int key1, unsigned int key2, double qw, double qx, double qy, double qz) {
   // Thanks to Luca for providing the code
   ROS_INFO_STREAM("Adding factor between " << (int) key1 << " and " << (int) key2);
@@ -858,21 +853,10 @@
 
   std::cout << "isamgetlinearizationpoint-before" << std::endl; 
   gtsam::Values linPoint = isam_->getLinearizationPoint();
-<<<<<<< HEAD
-  double cost = factor.error(linPoint);
-  ROS_INFO_STREAM("Cost of loop closure: " << cost); // 10^6 - 10^9 is ok (re-adjust covariances)  // cost = ( error )’ Omega ( error ), where the Omega = diag([0 0 0 1/25 1/25 1/25]). Error = [3 3 3] get an estimate for cost.
-  // TODO get the positions of each of the poses and compute the distance between them - see what the error should be - maybe a bug there
-  // 0)
+  std::cout << "isamgetlinearizationpoint-after" << std::endl; 
+
+  nfg_ = isam_->getFactorsUnsafe();
   // std::cout << "!!!!! error at AddFactor linpt: " << nfg_.error(linPoint) << std::endl;
-  writeG2o(nfg_, linPoint, "/home/yunchang/Desktop/result_manual_loop_0.g2o");
-  // add factor to factor graph
-  NonlinearFactorGraph new_factor;
-  new_factor.add(factor);
-=======
-  std::cout << "isamgetlinearizationpoint-after" << std::endl; 
-
-  nfg_ = isam_->getFactorsUnsafe();
-  std::cout << "!!!!! error at AddFactor linpt: " << nfg_.error(linPoint) << std::endl;
   // writeG2o(nfg_, linPoint, "/home/yunchang/Desktop/mlc_linpoint.g2o");
 
   const gtsam::Pose3 measured = gtsam::Pose3(gtsam::Rot3(qw, qx, qy, qz), gtsam::Point3());
@@ -917,7 +901,6 @@
     // add factor to factor graph
     new_factor.add(factor);
   }
->>>>>>> 97c24587
 
 
   // // save factor graph as graphviz dot file
@@ -1012,33 +995,15 @@
         // gtsam::Values chordalInitial = gtsam::InitializePose3::initialize(nfg_); // test
         // std::cout << "error at 1c: " << nfg_.error(chordalInitial) << std::endl;
         // writeG2o(nfg_, chordalInitial, "/home/yunchang/Desktop/result_manual_loop_1c.g2o");
-<<<<<<< HEAD
-        // std::cout << "!!!!! error at AddFactor before LM: " << nfg_.error(initialEstimate) << std::endl;
-        writeG2o(nfg_, initialEstimate, "/home/yunchang/Desktop/result_manual_loop_1.g2o");
-=======
-
-        std::cout << "!!!!! error after isam2 update on manual loop closure: " << nfg_.error(initialEstimate) << std::endl;
+
+        // std::cout << "!!!!! error after isam2 update on manual loop closure: " << nfg_.error(initialEstimate) << std::endl;
         // writeG2o(nfg_, initialEstimate, "/home/yunchang/Desktop/mlc_isam2.g2o");
->>>>>>> 97c24587
         gtsam::LevenbergMarquardtParams params;
-        //params.setVerbosityLM("TRYLAMBDA");
+        params.setVerbosityLM("TRYLAMBDA");
         result = gtsam::LevenbergMarquardtOptimizer(nfg_, linPoint, params).optimize();
         // result = gtsam::LevenbergMarquardtOptimizer(nfg_, initial, params).optimize();
         // result.print("LM result is: ");
-<<<<<<< HEAD
-        // std::cout << "!!!!! error at AddFactor after LM: " << nfg_.error(result) << std::endl;
-        writeG2o(nfg_, result, "/home/yunchang/Desktop/result_manual_loop_2.g2o");
-
-        gtsam::NonlinearOptimizerParams param;
-        param.maxIterations = 500; /* requires a larger number of iterations to converge */
-        // param.verbosity = gtsam::NonlinearOptimizerParams::SILENT;
-
-        gtsam::NonlinearConjugateGradientOptimizer optimizer(nfg_, linPoint, param);
-        gtsam::Values result_cgo = optimizer.optimize();
-        // std::cout << "!!!!! error at AddFactor after cgo: " << nfg_.error(result_cgo) << std::endl;
-        writeG2o(nfg_, result_cgo, "/home/yunchang/Desktop/result_manual_loop_2cgo.g2o");
-=======
-        std::cout << "!!!!! error after LM on manual loop closure: " << nfg_.error(result) << std::endl;
+        // std::cout << "!!!!! error after LM on manual loop closure: " << nfg_.error(result) << std::endl;
         // writeG2o(nfg_, result, "/home/yunchang/Desktop/mlc_lm.g2o");
 
         // // Testing GN results 
@@ -1046,7 +1011,6 @@
         // resultGN = gtsam::GaussNewtonOptimizer(nfg_, linPoint, paramsGN).optimize();
         // std::cout << "!!!!! error after GN on manual loop closure: " << nfg_.error(resultGN) << std::endl;
         // writeG2o(nfg_, resultGN, "/home/yunchang/Desktop/mlc_gn.g2o");
->>>>>>> 97c24587
       }
         break;
       case 2 : 
@@ -1098,6 +1062,7 @@
     // // Set wildfire threshold 
     // ISAM2GaussNewtonParams gnparams(-1);
     // parameters.setOptimizationParams(gnparams);
+
     isam_.reset(new ISAM2(parameters));
     #endif
     #ifdef solver
@@ -1105,14 +1070,10 @@
     #endif
     // Update with the new graph
     isam_->update(nfg_,result); 
+    
     gtsam::Values result_isam = isam_->calculateBestEstimate();
-<<<<<<< HEAD
-    // std::cout << "!!!!! error at AddFactor after isam: " << nfg_.error(result_isam) << std::endl;
-    writeG2o(nfg_, result_isam, "/home/yunchang/Desktop/result_manual_loop_3.g2o");
-=======
-    std::cout << "!!!!! error after isam update from LM result: " << nfg_.error(result_isam) << std::endl;
+    // std::cout << "!!!!! error after isam update from LM result: " << nfg_.error(result_isam) << std::endl;
     // writeG2o(nfg_, result_isam, "/home/yunchang/Desktop/mlc_isam2.g2o");
->>>>>>> 97c24587
     
     // redirect cout to file
     std::ofstream nfgFile;
@@ -1145,7 +1106,7 @@
     linPoint = isam_->getLinearizationPoint();
     // nfg = isam_->getFactorsUnsafe();
     cost = nfg_.error(linPoint);
-    ROS_INFO_STREAM("iSAM2 Error at linearization point (after loop closure): " << cost); // 10^6 - 10^9 is ok (re-adjust covariances) 
+    // ROS_INFO_STREAM("iSAM2 Error at linearization point (after loop closure): " << cost); // 10^6 - 10^9 is ok (re-adjust covariances) 
 
     // Publish
     PublishPoseGraph();
@@ -1670,10 +1631,6 @@
   }
 }
 
-<<<<<<< HEAD
-
-
-
 gu::Transform3 LaserLoopClosure::GetPoseAtTime(const ros::Time& stamp) const {
 
   std::cout << "Get pose closest to input time: " << stamp.toSec() << std::endl;
@@ -1715,7 +1672,8 @@
 
   // Get the pose at that key
   return ToGu(values_.at<Pose3>(key));
-=======
+}
+
 GenericSolver::GenericSolver(): 
   nfg_gs_(gtsam::NonlinearFactorGraph()),
   values_gs_(gtsam::Values()) {
@@ -1773,5 +1731,4 @@
     // something
     #endif
   }
->>>>>>> 97c24587
 }