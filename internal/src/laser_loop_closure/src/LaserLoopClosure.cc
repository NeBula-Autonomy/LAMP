/*
 * Copyright (c) 2016, The Regents of the University of California (Regents).
 * All rights reserved.
 *
 * Redistribution and use in source and binary forms, with or without
 * modification, are permitted provided that the following conditions are
 * met:
 *
 *    1. Redistributions of source code must retain the above copyright
 *       notice, this list of conditions and the following disclaimer.
 *
 *    2. Redistributions in binary form must reproduce the above
 *       copyright notice, this list of conditions and the following
 *       disclaimer in the documentation and/or other materials provided
 *       with the distribution.
 *
 *    3. Neither the name of the copyright holder nor the names of its
 *       contributors may be used to endorse or promote products derived
 *       from this software without specific prior written permission.
 *
 * THIS SOFTWARE IS PROVIDED BY THE COPYRIGHT HOLDERS AND CONTRIBUTORS AS IS
 * AND ANY EXPRESS OR IMPLIED WARRANTIES, INCLUDING, BUT NOT LIMITED TO, THE
 * IMPLIED WARRANTIES OF MERCHANTABILITY AND FITNESS FOR A PARTICULAR PURPOSE
 * ARE DISCLAIMED. IN NO EVENT SHALL THE COPYRIGHT HOLDER OR CONTRIBUTORS BE
 * LIABLE FOR ANY DIRECT, INDIRECT, INCIDENTAL, SPECIAL, EXEMPLARY, OR
 * CONSEQUENTIAL DAMAGES (INCLUDING, BUT NOT LIMITED TO, PROCUREMENT OF
 * SUBSTITUTE GOODS OR SERVICES; LOSS OF USE, DATA, OR PROFITS; OR BUSINESS
 * INTERRUPTION) HOWEVER CAUSED AND ON ANY THEORY OF LIABILITY, WHETHER IN
 * CONTRACT, STRICT LIABILITY, OR TORT (INCLUDING NEGLIGENCE OR OTHERWISE)
 * ARISING IN ANY WAY OUT OF THE USE OF THIS SOFTWARE, EVEN IF ADVISED OF THE
 * POSSIBILITY OF SUCH DAMAGE.
 *
 * Please contact the author(s) of this library if you have any questions.
 * Author: Erik Nelson            ( eanelson@eecs.berkeley.edu )
 */

#include <laser_loop_closure/LaserLoopClosure.h>

#include <geometry_utils/GeometryUtilsROS.h>
#include <parameter_utils/ParameterUtils.h>
#include <pose_graph_msgs/KeyedScan.h>
#include <pose_graph_msgs/PoseGraph.h>
#include <std_msgs/Bool.h>
#include <std_msgs/Empty.h>
#include <visualization_msgs/Marker.h>

#include <pcl/registration/gicp.h>
#include <pcl_conversions/pcl_conversions.h>
#include <pcl/io/pcd_io.h>

#include <gtsam/slam/dataset.h>

#include <fstream>

#include <minizip/zip.h>
#include <minizip/unzip.h>

#include <time.h>

namespace gu = geometry_utils;
namespace gr = gu::ros;
namespace pu = parameter_utils;

using gtsam::BetweenFactor;
using gtsam::ISAM2;
using gtsam::ISAM2Params;
using gtsam::NonlinearFactorGraph;
using gtsam::Pose3;
using gtsam::PriorFactor;
using gtsam::Rot3;
using gtsam::Values;
using gtsam::GraphAndValues;
using gtsam::Vector3;
using gtsam::Vector6;
using gtsam::ISAM2GaussNewtonParams;

LaserLoopClosure::LaserLoopClosure()
    : key_(0), last_closure_key_(std::numeric_limits<int>::min()), tf_listener_(tf_buffer_) {
  initial_noise_.setZero();
}

LaserLoopClosure::~LaserLoopClosure() {}

bool LaserLoopClosure::Initialize(const ros::NodeHandle& n) {
  name_ = ros::names::append(n.getNamespace(), "LaserLoopClosure");

  if (!filter_.Initialize(n)) {
    ROS_ERROR("%s: Failed to initialize point cloud filter.", name_.c_str());
    return false;
  }

  if (!LoadParameters(n)) {
    ROS_ERROR("%s: Failed to load parameters.", name_.c_str());
    return false;
  }

  if (!RegisterCallbacks(n)) {
    ROS_ERROR("%s: Failed to register callbacks.", name_.c_str());
    return false;
  }

  return true;
}

bool LaserLoopClosure::LoadParameters(const ros::NodeHandle& n) {
  // Get the parent and child frame for map to world transformation
  // n.param<std::string>("world_frame", world_frame_, "world");
  // n.param<std::string>("map_frame", blam_frame_, "husky/blam");
  
  // Load frame ids.
  if (!pu::Get("frame_id/fixed", fixed_frame_id_)) return false;
  if (!pu::Get("frame_id/base", base_frame_id_)) return false;

  // Should we turn loop closure checking on or off?
  if (!pu::Get("check_for_loop_closures", check_for_loop_closures_)) return false;

  // Should we save a backup posegraph?
  if (!pu::Get("save_posegraph_backup", save_posegraph_backup_)) return false;

  // Should we save a backup posegraph?
  if (!pu::Get("keys_between_each_posegraph_backup", keys_between_each_posegraph_backup_)) return false;

  // Load Optimization parameters.
  relinearize_skip_ = 1;
  relinearize_threshold_ = 0.01;
  if (!pu::Get("relinearize_skip", relinearize_skip_)) return false;
  if (!pu::Get("relinearize_threshold", relinearize_threshold_)) return false;
  if (!pu::Get("n_iterations_manual_loop_close", n_iterations_manual_loop_close_)) return false;

  // Load loop closing parameters.
  if (!pu::Get("translation_threshold_kf", translation_threshold_kf_))
    return false;
  if (!pu::Get("translation_threshold_nodes", translation_threshold_nodes_))
    return false;
  if (!pu::Get("rotation_threshold_kf", rotation_threshold_kf_))
    return false;
  if (!pu::Get("rotation_threshold_nodes", rotation_threshold_nodes_))
    return false;
  if (!pu::Get("proximity_threshold", proximity_threshold_)) return false;
  if (!pu::Get("max_tolerable_fitness", max_tolerable_fitness_)) return false;
  if (!pu::Get("distance_to_skip_recent_poses", distance_to_skip_recent_poses_)) return false;
  if (!pu::Get("distance_before_reclosing", distance_before_reclosing_)) return false;
  
  // Compute Skip recent poses
  skip_recent_poses_ = (int)(distance_to_skip_recent_poses_/translation_threshold_nodes_);
  poses_before_reclosing_ = (int)(distance_before_reclosing_/translation_threshold_nodes_);

  if (!pu::Get("manual_lc_rot_precision", manual_lc_rot_precision_)) return false;
  if (!pu::Get("manual_lc_trans_precision", manual_lc_trans_precision_)) return false;
  if (!pu::Get("laser_lc_rot_sigma", laser_lc_rot_sigma_)) return false;
  if (!pu::Get("laser_lc_trans_sigma", laser_lc_trans_sigma_)) return false;
  if (!pu::Get("artifact_rot_precision", artifact_rot_precision_)) return false; 
  if (!pu::Get("artifact_trans_precision", artifact_trans_precision_)) return false; 

  // Load ICP parameters.
  if (!pu::Get("icp/tf_epsilon", icp_tf_epsilon_)) return false;
  if (!pu::Get("icp/corr_dist", icp_corr_dist_)) return false;
  if (!pu::Get("icp/iterations", icp_iterations_)) return false;

  // Load initial position and orientation.
  double init_x = 0.0, init_y = 0.0, init_z = 0.0;
  double init_qx = 0.0, init_qy = 0.0, init_qz = 0.0, init_qw = 1.0;
  bool b_have_fiducial = true;
  if (!pu::Get("fiducial_calibration/position/x", init_x))
    b_have_fiducial = false;
  if (!pu::Get("fiducial_calibration/position/y", init_y))
    b_have_fiducial = false;
  if (!pu::Get("fiducial_calibration/position/z", init_z))
    b_have_fiducial = false;
  if (!pu::Get("fiducial_calibration/orientation/x", init_qx))
    b_have_fiducial = false;
  if (!pu::Get("fiducial_calibration/orientation/y", init_qy))
    b_have_fiducial = false;
  if (!pu::Get("fiducial_calibration/orientation/z", init_qz))
    b_have_fiducial = false;
  if (!pu::Get("fiducial_calibration/orientation/w", init_qw))
    b_have_fiducial = false;

  if (!b_have_fiducial) {
    ROS_WARN("Can't find fiducials, using origin");
  }

  // Load initial position and orientation noise.
  double sigma_x = 0.0, sigma_y = 0.0, sigma_z = 0.0;
  double sigma_roll = 0.0, sigma_pitch = 0.0, sigma_yaw = 0.0;
  if (!pu::Get("init/position_sigma/x", sigma_x)) return false;
  if (!pu::Get("init/position_sigma/y", sigma_y)) return false;
  if (!pu::Get("init/position_sigma/z", sigma_z)) return false;
  if (!pu::Get("init/orientation_sigma/roll", sigma_roll)) return false;
  if (!pu::Get("init/orientation_sigma/pitch", sigma_pitch)) return false;
  if (!pu::Get("init/orientation_sigma/yaw", sigma_yaw)) return false;

  // Sanity check parameters
  if (!pu::Get("b_check_deltas", b_check_deltas_)) return false;
  if (!pu::Get("translational_sanity_check_lc", translational_sanity_check_lc_)) return false;
  if (!pu::Get("translational_sanity_check_odom", translational_sanity_check_odom_)) return false;
  // UWB
  if (!pu::Get("uwb_range_measurement_error", uwb_range_measurement_error_)) return false;
  if (!pu::Get("uwb_range_compensation", uwb_range_compensation_)) return false;
<<<<<<< HEAD
  // Robust Optimizer
  if (!pu::Get("odometry_check_threshold", odom_threshold_))
    return false;
  if (!pu::Get("pairwise_check_threshold", pw_threshold_))
    return false;

  std::vector<char> special_symbs{'l', 'u'}; // for artifacts
  OutlierRemoval* pcm =
      new PCM<Pose3>(odom_threshold_, pw_threshold_, special_symbs);
  pgo_solver_.reset(new RobustPGO(pcm, SOLVER, special_symbs));
  pgo_solver_->print();
=======
  if (!pu::Get("uwb_factor_optimizer", uwb_factor_optimizer_)) return false;

  std::cout << "before isam reset" << std::endl; 
  #ifndef SOLVER
  // Create the ISAM2 solver.
  ISAM2Params parameters;
  parameters.relinearizeSkip = relinearize_skip_;
  parameters.relinearizeThreshold = relinearize_threshold_;
  parameters.factorization = gtsam::ISAM2Params::QR; // QR
  // Set wildfire threshold
  // ISAM2GaussNewtonParams gnparams(-1);
  // parameters.setOptimizationParams(gnparams);
  isam_.reset(new ISAM2(parameters));
  ROS_INFO("Using ISAM2 optimizer");
  #endif
  #ifdef SOLVER
  isam_.reset(new GenericSolver());
  isam_->print();
  ROS_INFO("Using generic solver (LM currently)");
  #endif
  std::cout << "after isam reset" << std::endl; 
>>>>>>> 91aa97fc

  // convert initial quaternion to Roll/Pitch/Yaw
  double init_roll = 0.0, init_pitch = 0.0, init_yaw = 0.0;
  gu::Quat q(gu::Quat(init_qw, init_qx, init_qy, init_qz));
  gu::Rot3 m1;
  m1 = gu::QuatToR(q);
  init_roll = m1.Roll();
  init_pitch = m1.Pitch();
  init_yaw = m1.Yaw();

  // Set the initial position.
  Vector3 translation(init_x, init_y, init_z);
  Rot3 rotation(Rot3::RzRyRx(init_roll, init_pitch, init_yaw));
  Pose3 pose(rotation, translation);

  // Set the covariance on initial position.
  Vector6 noise;
  noise << sigma_roll, sigma_pitch, sigma_yaw, sigma_x, sigma_y, sigma_z;

  LaserLoopClosure::Diagonal::shared_ptr covariance(
      LaserLoopClosure::Diagonal::Sigmas(initial_noise_));

  // Initialize
  NonlinearFactorGraph new_factor;
  Values new_value;
  new_factor.add(MakePriorFactor(pose, covariance));
  new_value.insert(key_, pose);

  pgo_solver_->update(new_factor, new_value);
  values_ = pgo_solver_->calculateEstimate();
  nfg_ = pgo_solver_->getFactorsUnsafe();
  key_++;

  // Set the initial odometry.
  odometry_ = Pose3::identity();

  return true;
}

bool LaserLoopClosure::RegisterCallbacks(const ros::NodeHandle& n) {
  // Create a local nodehandle to manage callback subscriptions.
  ros::NodeHandle nl(n);

  scan1_pub_ = nl.advertise<PointCloud>("loop_closure_scan1", 10, false);
  scan2_pub_ = nl.advertise<PointCloud>("loop_closure_scan2", 10, false);

  pose_graph_pub_ =
      nl.advertise<pose_graph_msgs::PoseGraph>("pose_graph", 10, false);
  keyed_scan_pub_ =
      nl.advertise<pose_graph_msgs::KeyedScan>("keyed_scans", 10, false);
  erase_posegraph_pub_ =
      nl.advertise<std_msgs::Bool>("erase_posegraph", 10, false);
  remove_factor_viz_pub_ =
      nl.advertise<std_msgs::Bool>("remove_factor_viz", 10, false);

  loop_closure_notifier_pub_ = nl.advertise<pose_graph_msgs::PoseGraphEdge>(
      "loop_closure_edge", 10, false);

  artifact_pub_ = nl.advertise<core_msgs::Artifact>("artifact", 10);
      
  return true;
}

bool LaserLoopClosure::AddFactorAtRestart(const gu::Transform3& delta, const LaserLoopClosure::Mat66& covariance){
  // Append the new odometry.
  Pose3 new_odometry = ToGtsam(delta);

  //add a new factor
  Pose3 last_pose = values_.at<Pose3>(key_-1);

  NonlinearFactorGraph new_factor;
  Values new_value;
  new_factor.add(MakeBetweenFactor(new_odometry, ToGtsam(covariance)));

  new_value.insert(key_, last_pose.compose(new_odometry));
  // TODO Compose covariances at the same time as odometry
  // Update
  try{
    pgo_solver_->update(new_factor, new_value);
  } catch (...){
    // redirect cout to file
    std::ofstream nfgFile;
    std::string home_folder(getenv("HOME"));
    nfgFile.open(home_folder + "/Desktop/factor_graph.txt");
    std::streambuf *coutbuf = std::cout.rdbuf(); //save old buf
    std::cout.rdbuf(nfgFile.rdbuf());

    // save entire factor graph to file and debug if loop closure is correct
    gtsam::NonlinearFactorGraph nfg = pgo_solver_->getFactorsUnsafe();
    nfg.print();
    nfgFile.close();

    std::cout.rdbuf(coutbuf); //reset to standard output again

    ROS_ERROR("Update ERROR in AddBetweenFactors");
    throw;
  }
  
  // Update class variables
  values_ = pgo_solver_->calculateEstimate();

  nfg_ = pgo_solver_->getFactorsUnsafe();

  // Notify PGV that the posegraph has changed
  has_changed_ = true;

  // Get ready with next key
  key_++;

  return true;
}

bool LaserLoopClosure::AddFactorAtLoad(const gu::Transform3& delta, const LaserLoopClosure::Mat66& covariance){
  // Append the new odometry.
  Pose3 new_odometry = ToGtsam(delta);

  //add a new factor
  Pose3 first_pose = values_.at<Pose3>(0);

  NonlinearFactorGraph new_factor;
  Values new_value;
  new_factor.add(MakeBetweenFactorAtLoad(new_odometry, ToGtsam(covariance)));
  new_value.insert(key_, first_pose.compose(new_odometry));
  // TODO Compose covariances at the same time as odometry
  // Update
  try{
    pgo_solver_->update(new_factor, new_value);
    has_changed_ = true;
  } catch (...){
    // redirect cout to file
    std::ofstream nfgFile;
    std::string home_folder(getenv("HOME"));
    nfgFile.open(home_folder + "/Desktop/factor_graph.txt");
    std::streambuf *coutbuf = std::cout.rdbuf(); //save old buf
    std::cout.rdbuf(nfgFile.rdbuf());

    // save entire factor graph to file and debug if loop closure is correct
    gtsam::NonlinearFactorGraph nfg = pgo_solver_->getFactorsUnsafe();
    nfg.print();
    nfgFile.close();

    std::cout.rdbuf(coutbuf); //reset to standard output again

    ROS_ERROR("Update ERROR in AddBetweenFactors");
    throw;
  }
  
  // Update class variables
  values_ = pgo_solver_->calculateEstimate();

  nfg_ = pgo_solver_->getFactorsUnsafe();

  // Notify PGV that the posegraph has changed
  has_changed_ = true;

  // Get ready with next key
  key_++;

  return true;
}

bool LaserLoopClosure::AddBetweenFactor(
    const gu::Transform3& delta, const LaserLoopClosure::Mat66& covariance,
    const ros::Time& stamp, unsigned int* key) {
  if (key == NULL) {
    ROS_ERROR("%s: Output key is null.", name_.c_str());
    return false;
  }

  // Append the new odometry.
  Pose3 new_odometry = ToGtsam(delta);

  // Is the odometry translation large enough to add a new node to the graph
  odometry_ = odometry_.compose(new_odometry);
  odometry_kf_ = odometry_kf_.compose(new_odometry);

  if (odometry_.translation().norm() < translation_threshold_nodes_ &&  2*acos(odometry_.rotation().toQuaternion().w()) < rotation_threshold_nodes_) {
    // No new pose - translation is not enough, nor is rotation to add a new node
    return false;
  }

  ROS_INFO_STREAM("New node, translation is: " << odometry_.translation().norm() << " (lim: " << translation_threshold_nodes_ << ")\nRotation is: "
    << 2*acos(odometry_.rotation().toQuaternion().w())*180.0/3.1415 << " (lim: " << rotation_threshold_nodes_*180.0/3.1415 << ").");

  // Else - add a new factor

  NonlinearFactorGraph new_factor;
  Values new_value;
  new_factor.add(MakeBetweenFactor(odometry_, ToGtsam(covariance)));
  // TODO Compose covariances at the same time as odometry

  ROS_INFO("Checking for key %d",key_-1);
  Pose3 last_pose = values_.at<Pose3>(key_-1);
  new_value.insert(key_, last_pose.compose(odometry_));

  // Compute cost before optimization
  NonlinearFactorGraph nfg_temp = pgo_solver_->getFactorsUnsafe();
  nfg_temp.add(new_factor);
  Values values_temp = pgo_solver_->getLinearizationPoint();
  values_temp.insert(key_, last_pose.compose(odometry_));
  double cost_old = nfg_temp.error(values_temp); // Assume values is up to date - no new values
  //ROS_INFO("Cost before optimization is: %f", cost_old);

  // Update
  try {
    pgo_solver_->update(new_factor, new_value);
    has_changed_ = true;
  } catch (...) {
    // redirect cout to file
    std::ofstream nfgFile;
    std::string home_folder(getenv("HOME"));
    nfgFile.open(home_folder + "/Desktop/factor_graph.txt");
    std::streambuf *coutbuf = std::cout.rdbuf(); //save old buf
    std::cout.rdbuf(nfgFile.rdbuf());

    // save entire factor graph to file and debug if loop closure is correct
    gtsam::NonlinearFactorGraph nfg = pgo_solver_->getFactorsUnsafe();
    nfg.print();
    nfgFile.close();

    std::cout.rdbuf(coutbuf); //reset to standard output again

    ROS_ERROR("Update ERROR in AddBetweenFactors");
    throw;
  }
  
  // Update class variables
  values_ = pgo_solver_->calculateEstimate();

  nfg_ = pgo_solver_->getFactorsUnsafe();

  // Get updated cost
  double cost = nfg_.error(values_);

  //ROS_INFO("Cost after optimization is: %f", cost);

  // Do sanity check on result
  bool b_accept_update;
  if (b_check_deltas_ && values_backup_.exists(key_-1)){ // Only check if the values_backup has been stored (a loop closure has occured)
    ROS_INFO("Sanity checking output");
    b_accept_update = SanityCheckForLoopClosure(translational_sanity_check_odom_, cost_old, cost);
    // TODO - remove vizualization keys if it is rejected 

    if (!b_accept_update){
      ROS_WARN("Returning false for add between factor - have reset, waiting for next pose update");
      // Erase the current posegraph to make space for the backup
      LaserLoopClosure::ErasePosegraph();  
      // Run the load function to retrieve the posegraph
      LaserLoopClosure::Load("posegraph_backup.zip");
      return false;
    }
    ROS_INFO("Sanity check passed");
  }

  // Adding poses to stored hash maps
  // Store this timestamp so that we can publish the pose graph later.
  keyed_stamps_.insert(std::pair<unsigned int, ros::Time>(key_, stamp));
  stamps_keyed_.insert(std::pair<double, unsigned int>(stamp.toSec(), key_));

  // Assign output and get ready to go again!
  *key = key_++;

  // Reset odometry to identity
  odometry_ = Pose3::identity();

  // Return true to store a key frame
  if (odometry_kf_.translation().norm() > translation_threshold_kf_ || 2*acos(odometry_kf_.rotation().toQuaternion().w()) > rotation_threshold_kf_) {
    // True for a new key frame
    // Reset odometry to identity
    odometry_kf_ = Pose3::identity();
    return true;
  }

  return false;
}

// Function to change key number for multiple robots
bool LaserLoopClosure::ChangeKeyNumber(){
    key_ = 10000;
}

bool LaserLoopClosure::AddUwbFactor(const std::string uwb_id, 
                                    const ros::Time& stamp,
                                    const double range,
                                    const Eigen::Vector3d robot_position) {

  gtsam::Key uwb_key;
  if (uwb_id2key_hash_.find(uwb_id) != uwb_id2key_hash_.end()) {
    uwb_key = uwb_id2key_hash_[uwb_id];
  }
  else {
    uwb_key = gtsam::Symbol('u', uwb_id2key_hash_.size());
    uwb_id2key_hash_[uwb_id] = uwb_key;
    uwb_key2id_hash_[uwb_key] = uwb_id;

    ROS_INFO("Creating new UWB Factor");
    ROS_INFO("UWB key: %u", uwb_key);
    ROS_INFO("UWB ID:  %s", uwb_id.c_str());
    ROS_INFO_STREAM("Robot position: " << robot_position.transpose());
  }

  // TODO: Range measurement error may depend on a distance between a transmitter and a receiver
  double sigmaR = uwb_range_measurement_error_;
  gtsam::noiseModel::Base::shared_ptr gaussian = gtsam::noiseModel::Isotropic::Sigma(1, sigmaR);
  gtsam::noiseModel::Base::shared_ptr rangeNoise = gaussian;

  gtsam::Key pose_key = GetKeyAtTime(stamp);

  // Change the process according to whether the uwb anchor is observed for the first time or not
  if (!values_.exists(uwb_key)) {
    gtsam::Values linPoint = pgo_solver_->getLinearizationPoint();
    nfg_ = pgo_solver_->getFactorsUnsafe();
    double cost; // for debugging

    NonlinearFactorGraph new_factor;
    gtsam::Values new_values;

    // Add a UWB key
    gtsam::Pose3 pose_uwb = gtsam::Pose3(gtsam::Rot3(), gtsam::Point3(robot_position));
    new_values.insert(uwb_key, pose_uwb);
    linPoint.insert(new_values);

    switch (uwb_range_compensation_) {
      case 0 : 
      {
        // Add a PriorFactor for the UWB key
        gtsam::Vector6 prior_precisions;
        prior_precisions.head<3>().setConstant(10.0);
        prior_precisions.tail<3>().setConstant(0.0);
        static const gtsam::SharedNoiseModel& prior_noise = 
        gtsam::noiseModel::Diagonal::Precisions(prior_precisions);
        new_factor.add(gtsam::PriorFactor<gtsam::Pose3>(uwb_key, gtsam::Pose3(), prior_noise));

        // Add a RangeFactor between the nearest pose key and the UWB key
        new_factor.add(gtsam::RangeFactor<Pose3, Pose3>(pose_key, uwb_key, range, rangeNoise));
        uwb_edges_.push_back(std::make_pair(pose_key, uwb_key));
        ROS_INFO_STREAM("LaserLoopClosure adds new UWB edge between... "
                        << gtsam::DefaultKeyFormatter(pose_key) << " and "
                        << gtsam::DefaultKeyFormatter(uwb_key));
      }
        break;
      case 1 :
      {
        // TODO: Add a BetweenFactor between the pose key and the UWB key
      }
        break;
      case 2 :
      {
        // TODO: Calculate a estimated range between a certain pose key and a UWB anchor
      }
        break;
      default :
      {
        // Error
        ROS_INFO_STREAM("ERROR, wrong compensation selection");
        // TODO: handle the error
      }
    }

    try {
      ROS_INFO("Optimizing uwb-based loop closure, iteration");
      gtsam::Values result;
      pgo_solver_->update(new_factor, new_values);
      result = pgo_solver_->calculateEstimate();
      nfg_ = NonlinearFactorGraph(pgo_solver_->getFactorsUnsafe());

<<<<<<< HEAD
      ROS_INFO_STREAM("initial cost = " << nfg_.error(linPoint));
      ROS_INFO_STREAM("final cost = " << nfg_.error(result));
=======
      // Switch based on optimizer input
      switch (uwb_factor_optimizer_){
        case 0 : // only do the above isam update 
        {
          // ISAM2
          isam_->update(new_factor, new_values);
          result = isam_->calculateEstimate();
          nfg_ = NonlinearFactorGraph(isam_->getFactorsUnsafe());
        }
          break;
        case 1 : 
        {
          // Levenberg Marquardt Optimizer
          nfg_.add(new_factor); // add new factor (new values already inserted above)
          ROS_INFO("Running LM optimization");
          gtsam::LevenbergMarquardtParams params;
          ROS_INFO("Kamak!");
          params.setVerbosityLM("SUMMARY");
          result = gtsam::LevenbergMarquardtOptimizer(nfg_, linPoint, params).optimize();
        }
          break;
        default : 
        {
          // Error
          ROS_INFO_STREAM("ERROR, wrong optimizer option");
          // TODO handle the error
        }
      }

      ROS_INFO_STREAM("initial error = " << nfg_.error(linPoint));
      ROS_INFO_STREAM("final error = " << nfg_.error(result));
      
      // ----------------------------------------------
      #ifndef SOLVER
      // Create the ISAM2 solver.
      ISAM2Params parameters;
      parameters.relinearizeSkip = relinearize_skip_;
      parameters.relinearizeThreshold = relinearize_threshold_;
      isam_.reset(new ISAM2(parameters));
      #endif
      #ifdef SOLVER
      isam_.reset(new GenericSolver());
      #endif
      // Update with the new graph
      isam_->update(nfg_,result); 
>>>>>>> 91aa97fc

      // publish 
      uwb_edges_.push_back(std::make_pair(pose_key, uwb_key));

      // Update values
      values_ = result;//

      // INFO stream new cost
      linPoint = pgo_solver_->getLinearizationPoint();
      cost = nfg_.error(linPoint);
      ROS_INFO_STREAM(
          "Cost at linearization point (after adding UWB RangeFactor): "
          << cost);

      PublishPoseGraph(false);

      return true;
    }
    catch (...) {
      ROS_ERROR("An ERROR occurred while adding a factor");
      throw;
    }
  }
  else {
    // Add a RangeFactor when the UWB is already registered in the pose graph.

    gtsam::Values linPoint = pgo_solver_->getLinearizationPoint();
    nfg_ = pgo_solver_->getFactorsUnsafe();

    double cost; // for debugging

    NonlinearFactorGraph new_factor;

    switch (uwb_range_compensation_) {
      case 0 :
      {  
        new_factor.add(gtsam::RangeFactor<Pose3, Pose3>(pose_key, uwb_key, range, rangeNoise));
        uwb_edges_.push_back(std::make_pair(pose_key, uwb_key));
      }
        break;
      case 1 :
      {
        // TODO: Add a BetweenFactor between the pose key and the UWB key
      }
        break;
      case 2 :
      {
        // TODO: Calculate a estimated range between a certain pose key and a UWB anchor
      }
        break;
      default :
      {
        // Error
        ROS_INFO_STREAM("ERROR, wrong compensation selection");
        // TODO handle the error
      }
    }

    try {
      ROS_INFO_STREAM("Optimizing uwb-based loop closure, iteration");
      gtsam::Values result;

      pgo_solver_->update(new_factor, Values());
      result = pgo_solver_->calculateEstimate();
      nfg_ = NonlinearFactorGraph(pgo_solver_->getFactorsUnsafe());

      ROS_INFO_STREAM("initial cost = " << nfg_.error(linPoint));
      ROS_INFO_STREAM("final cost = " << nfg_.error(result));

      // Update values
      values_ = result;//

      // INFO stream new cost
      linPoint = pgo_solver_->getLinearizationPoint();
      cost = nfg_.error(linPoint);
      ROS_INFO_STREAM(
          "Cost at linearization point (after adding UWB RangeFactor): "
          << cost);

      PublishPoseGraph(false);

      return true;
    }
    catch (...) {
      ROS_ERROR("An ERROR occurred while manually adding a factor.");
      throw;
    }
  }

  return true;
}

bool LaserLoopClosure::DropUwbAnchor(const std::string uwb_id,
                                     const ros::Time& stamp,
                                     const Eigen::Vector3d robot_position) {

  gtsam::Key uwb_key;
  if (uwb_id2key_hash_.find(uwb_id) != uwb_id2key_hash_.end()) {
    uwb_key = uwb_id2key_hash_[uwb_id];
  }
  else {
    uwb_key = gtsam::Symbol('u', uwb_id2key_hash_.size());
    uwb_id2key_hash_[uwb_id] = uwb_key;
    uwb_key2id_hash_[uwb_key] = uwb_id;
  }

  gtsam::Values linPoint = pgo_solver_->getLinearizationPoint();
  nfg_ = pgo_solver_->getFactorsUnsafe();
  double cost; // for debugging

  NonlinearFactorGraph new_factor;
  gtsam::Values new_values;

  gtsam::Key pose_key = GetKeyAtTime(stamp);

  // Add a UWB key
  gtsam::Pose3 pose_uwb = gtsam::Pose3(gtsam::Rot3(), gtsam::Point3(robot_position));
  new_values.insert(uwb_key, pose_uwb);
  linPoint.insert(new_values);

  // Add a PriorFactor for the UWB key
  gtsam::Vector6 prior_precisions;
  prior_precisions.head<3>().setConstant(10.0);
  prior_precisions.tail<3>().setConstant(0.0);
  static const gtsam::SharedNoiseModel& prior_noise = 
  gtsam::noiseModel::Diagonal::Precisions(prior_precisions);
  new_factor.add(gtsam::PriorFactor<gtsam::Pose3>(uwb_key, gtsam::Pose3(), prior_noise));

  // Add a BetweenFactor between the pose key and the UWB key
  gtsam::Vector6 precisions;
  precisions.head<3>().setConstant(0.0);
  precisions.tail<3>().setConstant(4.0);
  static const gtsam::SharedNoiseModel& noise = 
  gtsam::noiseModel::Diagonal::Precisions(precisions);
  // TODO
  new_factor.add(gtsam::BetweenFactor<gtsam::Pose3>(pose_key, uwb_key, gtsam::Pose3(), noise));

  try {
    ROS_INFO_STREAM("Optimizing uwb-based loop closure, iteration");
    gtsam::Values result;

    pgo_solver_->update(new_factor, new_values);
    result = pgo_solver_->calculateEstimate();
    nfg_ = NonlinearFactorGraph(pgo_solver_->getFactorsUnsafe());

    ROS_INFO_STREAM("initial cost = " << nfg_.error(linPoint));
    ROS_INFO_STREAM("final cost = " << nfg_.error(result));

    // publish 
    uwb_edges_.push_back(std::make_pair(pose_key, uwb_key));

    // Update values
    values_ = result;//

    // INFO stream new cost
    linPoint = pgo_solver_->getLinearizationPoint();
    cost = nfg_.error(linPoint);
    ROS_INFO_STREAM(
        "Cost at linearization point (after adding UWB RangeFactor): " << cost);

    PublishPoseGraph();

    return true;
  }
  catch (...) {
    ROS_ERROR("An ERROR occurred while manually adding a factor.");
    throw;
  }

  return true;
}

bool LaserLoopClosure::AddKeyScanPair(unsigned int key,
                                      const PointCloud::ConstPtr& scan, bool initial_pose) {
  if (keyed_scans_.count(key)) {
    ROS_ERROR("%s: Key %u already has a laser scan.", name_.c_str(), key);
    return false;
  }

  // The first key should be treated differently; we need to use the laser
  // scan's timestamp for pose zero.
  if (initial_pose) {
    const ros::Time stamp = pcl_conversions::fromPCL(scan->header.stamp);
    keyed_stamps_.insert(std::pair<unsigned int, ros::Time>(key, stamp));
    stamps_keyed_.insert(std::pair<double, unsigned int>(stamp.toSec(), key));
  }

  // ROS_INFO_STREAM("AddKeyScanPair " << key);

  // Add the key and scan.
  keyed_scans_.insert(std::pair<unsigned int, PointCloud::ConstPtr>(key, scan));

  // Publish the inserted laser scan.
  if (keyed_scan_pub_.getNumSubscribers() > 0) {
    pose_graph_msgs::KeyedScan keyed_scan;
    keyed_scan.key = key;

    pcl::toROSMsg(*scan, keyed_scan.scan);
    keyed_scan_pub_.publish(keyed_scan);
  }

  return true;
}

bool LaserLoopClosure::FindLoopClosures(
    unsigned int key, std::vector<unsigned int>* closure_keys) {

  // Function to save the posegraph regularly
  if (key % keys_between_each_posegraph_backup_ == 0 && save_posegraph_backup_){
    LaserLoopClosure::Save("posegraph_backup.zip");
  } 

  // If loop closure checking is off, don't do this step. This will save some
  // computation time.
  if (!check_for_loop_closures_)
    return false;

  // Don't check for loop closures against poses that are missing scans.
  if (!keyed_scans_.count(key)){
    ROS_WARN("Key %u does not have a scan", key);
    return false;
  }

  // Check arguments.
  if (closure_keys == NULL) {
    ROS_ERROR("%s: Output pointer is null.", name_.c_str());
    return false;
  }
  closure_keys->clear();

  ROS_INFO("STARTING FindLoopCLosures...");

  // Update backups
  nfg_backup_ = pgo_solver_->getFactorsUnsafe();
  values_backup_ = pgo_solver_->getLinearizationPoint();

  // To track change in cost
  double cost;
  double cost_old;

  // Check that the key exists
  if (!values_.exists(key)) {
    ROS_WARN("Key %u does not exist in find loop closures", key);
    return false;
  }

  // If a loop has already been closed recently, don't try to close a new one.
  if (std::fabs(key - last_closure_key_) * translation_threshold_nodes_ <
      distance_before_reclosing_)
    return false;

  // Get pose and scan for the provided key.
  const gu::Transform3 pose1 = ToGu(values_.at<Pose3>(key));
  const PointCloud::ConstPtr scan1 = keyed_scans_[key];

  // Filter the input point cloud once
  PointCloud::Ptr scan1_filtered(new PointCloud);
  filter_.Filter(scan1, scan1_filtered);

  // Transform the input point cloud once. For now its here, can be moved to
  // another function
  const Eigen::Matrix<double, 3, 3> R1 = pose1.rotation.Eigen();
  const Eigen::Matrix<double, 3, 1> t1 = pose1.translation.Eigen();
  Eigen::Matrix4d body1_to_world;
  body1_to_world.block(0, 0, 3, 3) = R1;
  body1_to_world.block(0, 3, 3, 1) = t1;
  PointCloud::Ptr transformedPointCloud(new PointCloud);
  pcl::transformPointCloud(
      *scan1_filtered, *transformedPointCloud, body1_to_world);
  std::string inputCoordinateFrame = "World";

  bool pose_graph_saved_ = false;

  // Iterate through past poses and find those that lie close to the most
  // recently added one.
  bool closed_loop = false;
  bool b_only_allow_one_loop = false; // TODO make this a parameter

  for (const auto& keyed_pose : values_) {
    const unsigned int other_key = keyed_pose.key;

    if (closed_loop && b_only_allow_one_loop) {
      ROS_INFO("Found one loop with current scan, now exiting...");
      break;
    }

    // Don't self-check.
    if (other_key == key)
      continue;

    // Don't compare against poses that were recently collected.
    if (key > other_key){
      // Don't compare against poses that were recently collected.
      if (std::fabs(key - other_key) < skip_recent_poses_)
        continue;
    }

    if (key < other_key){
      //loopclosure can only occur from high to low value
        continue;
    }


    // Don't check for loop closures against poses that are not keyframes.
    if (!keyed_scans_.count(other_key))
      continue;

    // Check that the key exists
    if (!values_.exists(other_key)) {
      ROS_WARN("Key %u does not exist in loop closure search (other key)", other_key);
      return false;
    }


    // Get pose for the other key.
    const gu::Transform3 pose2 = ToGu(values_.at<Pose3>(other_key));
    const gu::Transform3 difference = gu::PoseDelta(pose1, pose2);
    if (difference.translation.Norm() < proximity_threshold_) {
      // Found a potential loop closure! Perform ICP between the two scans to
      // determine if there really is a loop to close.
      const PointCloud::ConstPtr scan2 = keyed_scans_[other_key];

      gu::Transform3 delta; // (Using BetweenFactor)
      LaserLoopClosure::Mat66 covariance;

      if (PerformICP(transformedPointCloud,
                     scan2,
                     pose1,
                     pose2,
                     &delta,
                     &covariance,
                     true,
                     inputCoordinateFrame)) {
        // Save the backup pose graph
        if (save_posegraph_backup_ && !pose_graph_saved_) {
          LaserLoopClosure::Save("posegraph_backup.zip");
          pose_graph_saved_ = true;
        }
        
        // We found a loop closure. Add it to the pose graph.
        NonlinearFactorGraph new_factor;
        new_factor.add(BetweenFactor<Pose3>(
            key, other_key, ToGtsam(delta), ToGtsam(covariance)));

        // Compute cost before optimization
        NonlinearFactorGraph nfg_temp = pgo_solver_->getFactorsUnsafe();
        nfg_temp.add(new_factor);
        cost_old = nfg_temp.error(
            values_); // Assume values is up to date - no new values

        // Optimization
        pgo_solver_->update(new_factor, Values());
        closed_loop = true;
        last_closure_key_ = key;

        // Get updated cost
        nfg_temp = pgo_solver_->getFactorsUnsafe();
        cost = nfg_temp.error(pgo_solver_->getLinearizationPoint());

        // Store for visualization and output.
        loop_edges_.push_back(std::make_pair(key, other_key));
        closure_keys->push_back(other_key);

        // Send an message notifying any subscribers that we found a loop
        // closure and having the keys of the loop edge.
        pose_graph_msgs::PoseGraphEdge edge;
        edge.key_from = key;
        edge.key_to = other_key;
        edge.pose = gr::ToRosPose(delta_icp_);
        loop_closure_notifier_pub_.publish(edge);

        // break if a successful loop closure
        // break;
      }

      // Get values
      values_ = pgo_solver_->calculateEstimate();

      // Update factors
      nfg_ = pgo_solver_->getFactorsUnsafe();

      // Check the change in pose to see if it exceeds criteria
      if (b_check_deltas_ && closed_loop) {
        ROS_INFO("Sanity checking output");
        closed_loop = SanityCheckForLoopClosure(translational_sanity_check_lc_, cost_old, cost);
        // TODO - remove vizualization keys if it is rejected 
      
        if (!closed_loop){
          ROS_WARN("Returning false for bad loop closure - have reset, waiting for next pose update");
          // Erase the current posegraph to make space for the backup
          LaserLoopClosure::ErasePosegraph();
          // Run the load function to retrieve the posegraph  
          LaserLoopClosure::Load("posegraph_backup.zip");
          return false;
        }
      }
      // Update backups
      nfg_backup_ = nfg_;
      values_backup_ = values_;
    } // end of if statement 
  } // end of for loop

  return closed_loop;
}

bool LaserLoopClosure::SanityCheckForLoopClosure(double translational_sanity_check, double cost_old, double cost){
  // Checks loop closures to see if the translational threshold is within limits

  if (!values_backup_.exists(key_-1)){
    ROS_WARN("Key %u does not exist in backup in SanityCheckForLoopClosure");
  }

  // Init poses
  gtsam::Pose3 old_pose;
  gtsam::Pose3 new_pose;

  if (key_ > 1){
    ROS_INFO("Key is more than 1, checking pose change");
    // Previous pose
    old_pose = values_backup_.at<Pose3>(key_-1);
    // New pose
    new_pose = values_.at<Pose3>(key_-1);
  }
  else{
    ROS_INFO("Key is less than or equal to 1, not checking pose change");
    // Second pose - return 
    return true;
  }

  // Translational change 
  double delta = old_pose.compose(new_pose.inverse()).translation().norm();
  
  ROS_INFO("Translational change with update is %f",delta);

  // TODO vary the sanity check values based on what kind of update it is
  // e.g. have the odom update to have a smaller sanity check 
  if (delta > translational_sanity_check || cost > cost_old){ // TODO - add threshold for error in the graph - if it increases after loop closure then reject
    if (delta > translational_sanity_check)
      ROS_WARN("Update delta exceeds threshold, rejecting");
    
    if (cost > cost_old)
      ROS_WARN("Cost increases, rejecting");

    // Updating 
    values_ = values_backup_;
    nfg_ = nfg_backup_;

    // Save updated values
    values_ = pgo_solver_->calculateEstimate();
    nfg_ = pgo_solver_->getFactorsUnsafe();
    ROS_INFO("updated stored values");

    return false;
  }

  return true;

}

bool LaserLoopClosure::GetMaximumLikelihoodPoints(PointCloud* points) {
  if (points == NULL) {
    ROS_ERROR("%s: Output point cloud container is null.", name_.c_str());
    return false;
  }
  points->points.clear();

  // Iterate over poses in the graph, transforming their corresponding laser
  // scans into world frame and appending them to the output.
  for (const auto& keyed_pose : values_) {
    const unsigned int key = keyed_pose.key;

    // Check if this pose is a keyframe. If it's not, it won't have a scan
    // associated to it and we should continue.
    if (!keyed_scans_.count(key))
      continue;

    // Check that the key exists
    if (!values_.exists(key)) {
      ROS_WARN("Key %u does not exist in GetMaximumLikelihoodPoints",key);
      return false;
    }
    const gu::Transform3 pose = ToGu(values_.at<Pose3>(key));
    Eigen::Matrix4d b2w;
    b2w.block(0, 0, 3, 3) = pose.rotation.Eigen();
    b2w.block(0, 3, 3, 1) = pose.translation.Eigen();

    // Transform the body-frame scan into world frame.
    PointCloud scan_world;
    pcl::transformPointCloud(*keyed_scans_[key], scan_world, b2w);

    // Append the world-frame point cloud to the output.
    *points += scan_world;
  }
}

unsigned int LaserLoopClosure::GetKey() const {
  return key_;
}

gu::Transform3 LaserLoopClosure::GetLastPose() const {
  if (key_ > 1) {
    return ToGu(values_.at<Pose3>(key_-1));
  } else {
    ROS_WARN("%s: The graph only contains its initial pose.", name_.c_str());
    return ToGu(values_.at<Pose3>(0));
  }
}

gu::Transform3 LaserLoopClosure::GetCurrentPose() const {
  if (key_ > 1) {
    return ToGu(values_.at<Pose3>(key_));
  } else {
    ROS_WARN("%s: The graph only contains its initial pose.", name_.c_str());
    return ToGu(values_.at<Pose3>(0));
  }
}

gu::Transform3 LaserLoopClosure::GetInitialPose() const {
  if (key_ > 1) {
    return ToGu(values_.at<Pose3>(0));
  } else {
    ROS_WARN("%s: The graph only contains its initial pose.", name_.c_str());
    return ToGu(values_.at<Pose3>(0));
  }
}


gu::Transform3 LaserLoopClosure::ToGu(const Pose3& pose) const {
  gu::Transform3 out;
  out.translation(0) = pose.translation().x();
  out.translation(1) = pose.translation().y();
  out.translation(2) = pose.translation().z();

  for (int i = 0; i < 3; ++i) {
    for (int j = 0; j < 3; ++j)
      out.rotation(i, j) = pose.rotation().matrix()(i, j);
  }

  return out;
}

Pose3 LaserLoopClosure::ToGtsam(const gu::Transform3& pose) const {
  Vector3 t;
  t(0) = pose.translation(0);
  t(1) = pose.translation(1);
  t(2) = pose.translation(2);

  Rot3 r(pose.rotation(0, 0), pose.rotation(0, 1), pose.rotation(0, 2),
         pose.rotation(1, 0), pose.rotation(1, 1), pose.rotation(1, 2),
         pose.rotation(2, 0), pose.rotation(2, 1), pose.rotation(2, 2));

  return Pose3(r, t);
}

LaserLoopClosure::Mat66 LaserLoopClosure::ToGu(
    const LaserLoopClosure::Gaussian::shared_ptr& covariance) const {
  gtsam::Matrix66 gtsam_covariance = covariance->covariance();

  LaserLoopClosure::Mat66 out;
  for (int i = 0; i < 6; ++i)
    for (int j = 0; j < 6; ++j)
      out(i, j) = gtsam_covariance(i, j);

  return out;
}

LaserLoopClosure::Gaussian::shared_ptr LaserLoopClosure::ToGtsam(
    const LaserLoopClosure::Mat66& covariance) const {
  gtsam::Matrix66 gtsam_covariance;

  for (int i = 0; i < 6; ++i)
    for (int j = 0; j < 6; ++j)
      gtsam_covariance(i, j) = covariance(i, j);

  return Gaussian::Covariance(gtsam_covariance);
}

LaserLoopClosure::Gaussian::shared_ptr LaserLoopClosure::ToGtsam(
    const LaserLoopClosure::Mat1212& covariance) const {
  gtsam::Vector12 gtsam_covariance; 
  // TODO CHECK
  for (int i = 0; i < 12; ++i) 
    gtsam_covariance(i) = covariance(i,i);
  return gtsam::noiseModel::Diagonal::Covariance(gtsam_covariance);
}

PriorFactor<Pose3> LaserLoopClosure::MakePriorFactor(
    const Pose3& pose,
    const LaserLoopClosure::Diagonal::shared_ptr& covariance) {
  return PriorFactor<Pose3>(key_, pose, covariance);
}

BetweenFactor<Pose3> LaserLoopClosure::MakeBetweenFactor(
    const Pose3& delta,
    const LaserLoopClosure::Gaussian::shared_ptr& covariance) {
  odometry_edges_.push_back(std::make_pair(key_-1, key_));
  return BetweenFactor<Pose3>(key_-1, key_, delta, covariance);
}

BetweenFactor<Pose3> LaserLoopClosure::MakeBetweenFactorAtLoad(
    const Pose3& delta,
    const LaserLoopClosure::Gaussian::shared_ptr& covariance) {
  odometry_edges_.push_back(std::make_pair(0, key_));
  return BetweenFactor<Pose3>(0, key_, delta, covariance);
}

bool LaserLoopClosure::PerformICP(PointCloud::Ptr& scan1,
                                  const PointCloud::ConstPtr& scan2,
                                  const gu::Transform3& pose1,
                                  const gu::Transform3& pose2,
                                  gu::Transform3* delta,
                                  LaserLoopClosure::Mat66* covariance,
                                  const bool is_filtered,
                                  const std::string frame_id) {
  if (delta == NULL || covariance == NULL) {
    ROS_ERROR("%s: Output pointers are null.", name_.c_str());
    return false;
  }

  // Set up ICP.
  pcl::GeneralizedIterativeClosestPoint<pcl::PointXYZ, pcl::PointXYZ> icp;
  // setVerbosityLevel(pcl::console::L_DEBUG);
  icp.setTransformationEpsilon(icp_tf_epsilon_);
  icp.setMaxCorrespondenceDistance(icp_corr_dist_);
  icp.setMaximumIterations(icp_iterations_);
  icp.setRANSACIterations(0);

  // Filter the two scans. They are stored in the pose graph as dense scans for
  // visualization. Filter the first scan only when it is not filtered already. Can be extended to the other scan if all
  // the key scan pairs store the filtered results. 
  PointCloud::Ptr scan1_filtered;
  if (!is_filtered) {
    scan1_filtered = boost::make_shared<PointCloud>();
    filter_.Filter(scan1, scan1_filtered);
  } else {
    scan1_filtered = scan1;
  }

  PointCloud::Ptr scan2_filtered(new PointCloud);
  filter_.Filter(scan2, scan2_filtered);

  // Set source point cloud. Transform it to pose 2 frame to get a delta.
  PointCloud::Ptr source;
  if (frame_id != "World") {
    const Eigen::Matrix<double, 3, 3> R1 = pose1.rotation.Eigen();
    const Eigen::Matrix<double, 3, 1> t1 = pose1.translation.Eigen();
    Eigen::Matrix4d body1_to_world;
    body1_to_world.block(0, 0, 3, 3) = R1;
    body1_to_world.block(0, 3, 3, 1) = t1;

    source = boost::make_shared<PointCloud>();
    pcl::transformPointCloud(*scan1_filtered, *source, body1_to_world);
  } else {
    source = scan1_filtered;
  }
  icp.setInputSource(source);

  // Transform the target point cloud 
  const Eigen::Matrix<double, 3, 3> R2 = pose2.rotation.Eigen();
  const Eigen::Matrix<double, 3, 1> t2 = pose2.translation.Eigen();
  Eigen::Matrix4d body2_to_world;
  body2_to_world.block(0, 0, 3, 3) = R2;
  body2_to_world.block(0, 3, 3, 1) = t2;

  // Set target point cloud in its own frame.
  PointCloud::Ptr target(new PointCloud);
  pcl::transformPointCloud(*scan2_filtered, *target, body2_to_world);
  icp.setInputTarget(target);

  // Perform ICP.
  PointCloud unused_result;
  icp.align(unused_result);

  // Get resulting transform.
  const Eigen::Matrix4f T = icp.getFinalTransformation();
  // gu::Transform3 delta_icp;
  delta_icp_.translation = gu::Vec3(T(0, 3), T(1, 3), T(2, 3));
  delta_icp_.rotation = gu::Rot3(T(0, 0), T(0, 1), T(0, 2),
                                T(1, 0), T(1, 1), T(1, 2),
                                T(2, 0), T(2, 1), T(2, 2));

  // Is the transform good?
  if (!icp.hasConverged()) {
    std::cout<<"No converged, score is: "<<icp.getFitnessScore() << std::endl;
    return false;
  }

  if (icp.getFitnessScore() > max_tolerable_fitness_) { 
       std::cout<<"Converged, score is: "<<icp.getFitnessScore() << std::endl;
    return false;
  }

  // Update the pose-to-pose odometry estimate using the output of ICP.
  const gu::Transform3 update =
      gu::PoseUpdate(gu::PoseInverse(pose1),
                     gu::PoseUpdate(gu::PoseInverse(delta_icp_), pose1));

  *delta = gu::PoseUpdate(update, gu::PoseDelta(pose1, pose2));

  // TODO: Use real ICP covariance.
  covariance->Zeros();
  for (int i = 0; i < 3; ++i)
    (*covariance)(i, i) = laser_lc_rot_sigma_*laser_lc_rot_sigma_; 
  for (int i = 3; i < 6; ++i)
    (*covariance)(i, i) = laser_lc_trans_sigma_*laser_lc_trans_sigma_; 

  // If the loop closure was a success, publish the two scans.
  source->header.frame_id = fixed_frame_id_;
  target->header.frame_id = fixed_frame_id_;
  scan1_pub_.publish(*source);
  scan2_pub_.publish(*target);

  return true;
}

bool LaserLoopClosure::PerformICP(PointCloud::Ptr& scan1,
                                  const PointCloud::ConstPtr& scan2,
                                  const gu::Transform3& pose1,
                                  const gu::Transform3& pose2,
                                  gu::Transform3* delta,
                                  LaserLoopClosure::Mat1212* covariance,
                                  const bool is_filtered,
                                  const std::string frame_id) {
  if (delta == NULL || covariance == NULL) {
    ROS_ERROR("%s: Output pointers are null.", name_.c_str());
    return false;
  }

  // Set up ICP.
  pcl::GeneralizedIterativeClosestPoint<pcl::PointXYZ, pcl::PointXYZ> icp;
  // setVerbosityLevel(pcl::console::L_DEBUG);
  icp.setTransformationEpsilon(icp_tf_epsilon_);
  icp.setMaxCorrespondenceDistance(icp_corr_dist_);
  icp.setMaximumIterations(icp_iterations_);
  icp.setRANSACIterations(0);

  // Filter the two scans. They are stored in the pose graph as dense scans for
  // visualization. Filter the first scan only when it is not filtered already. Can be extended to the other scan if all
  // the key scan pairs store the filtered results. 
  PointCloud::Ptr scan1_filtered;
  if (!is_filtered) {
    scan1_filtered = boost::make_shared<PointCloud>();
    filter_.Filter(scan1, scan1_filtered);
  } else {
    scan1_filtered = scan1;
  }
  
  PointCloud::Ptr scan2_filtered(new PointCloud);
  filter_.Filter(scan2, scan2_filtered);

  // Set source point cloud. Transform it to pose 2 frame to get a delta.
  PointCloud::Ptr source;
  if (frame_id != "World") {
    const Eigen::Matrix<double, 3, 3> R1 = pose1.rotation.Eigen();
    const Eigen::Matrix<double, 3, 1> t1 = pose1.translation.Eigen();
    Eigen::Matrix4d body1_to_world;
    body1_to_world.block(0, 0, 3, 3) = R1;
    body1_to_world.block(0, 3, 3, 1) = t1;
    source = boost::make_shared<PointCloud>();
    pcl::transformPointCloud(*scan1_filtered, *source, body1_to_world);
  } else {
    source = scan1_filtered;
  }
  icp.setInputSource(source);

  // Transform target point cloud
  const Eigen::Matrix<double, 3, 3> R2 = pose2.rotation.Eigen();
  const Eigen::Matrix<double, 3, 1> t2 = pose2.translation.Eigen();
  Eigen::Matrix4d body2_to_world;
  body2_to_world.block(0, 0, 3, 3) = R2;
  body2_to_world.block(0, 3, 3, 1) = t2;

  // Set target point cloud in its own frame.
  PointCloud::Ptr target(new PointCloud);
  pcl::transformPointCloud(*scan2_filtered, *target, body2_to_world);
  icp.setInputTarget(target);

  // Perform ICP.
  PointCloud unused_result;
  icp.align(unused_result);

  // Get resulting transform.
  const Eigen::Matrix4f T = icp.getFinalTransformation();
  //gu::Transform3 delta_icp;
  delta_icp_.translation = gu::Vec3(T(0, 3), T(1, 3), T(2, 3));
  delta_icp_.rotation = gu::Rot3(T(0, 0), T(0, 1), T(0, 2),
                                T(1, 0), T(1, 1), T(1, 2),
                                T(2, 0), T(2, 1), T(2, 2));

  // Is the transform good?
  if (!icp.hasConverged()) {
    std::cout<<"No converged, score is: "<<icp.getFitnessScore() << std::endl;
    return false;
  }

  if (icp.getFitnessScore() > max_tolerable_fitness_) {
       std::cout<<"Converged, score is: "<<icp.getFitnessScore() << std::endl;
    return false;
  }

  // Update the pose-to-pose odometry estimate using the output of ICP.
  const gu::Transform3 update =
      gu::PoseUpdate(gu::PoseInverse(pose1),
                     gu::PoseUpdate(gu::PoseInverse(delta_icp_), pose1));

  *delta = gu::PoseUpdate(update, gu::PoseDelta(pose1, pose2));

  // TODO: Use real ICP covariance.
  covariance->Zeros();
  for (int i = 0; i < 9; ++i)
    (*covariance)(i, i) = laser_lc_rot_sigma_*laser_lc_rot_sigma_;
  for (int i = 9; i < 12; ++i)
    (*covariance)(i, i) = laser_lc_trans_sigma_*laser_lc_trans_sigma_;

  // If the loop closure was a success, publish the two scans.
  source->header.frame_id = fixed_frame_id_;
  target->header.frame_id = fixed_frame_id_;
  scan1_pub_.publish(*source);
  scan2_pub_.publish(*target);

  return true;
}

bool LaserLoopClosure::AddManualLoopClosure(gtsam::Key key1, gtsam::Key key2, 
                                            gtsam::Pose3 pose12){

  bool is_manual_loop_closure = true;
  return AddFactor(key1, key2, pose12, is_manual_loop_closure,
                   manual_lc_rot_precision_, manual_lc_trans_precision_); 
}

bool LaserLoopClosure::AddArtifact(gtsam::Key posekey, gtsam::Key artifact_key, 
                                   gtsam::Pose3 pose12, ArtifactInfo artifact) {

  // keep track of artifact info: add to hash if not added
  if (artifact_key2info_hash.find(artifact_key) == artifact_key2info_hash.end()) {
    ROS_INFO_STREAM("New artifact detected with id" << artifact.id);
    artifact_key2info_hash[artifact_key] = artifact;
  }
  // add to pose graph 
  bool is_manual_loop_closure = false;
  return AddFactor(posekey, artifact_key, pose12, is_manual_loop_closure,
                   artifact_rot_precision_, artifact_trans_precision_);
}

bool LaserLoopClosure::AddFactor(gtsam::Key key1, gtsam::Key key2, 
                                 gtsam::Pose3 pose12, 
                                 bool is_manual_loop_closure,
                                 double rot_precision, 
                                 double trans_precision) {
  // Thanks to Luca for providing the code
  ROS_INFO_STREAM("Adding factor between " << gtsam::DefaultKeyFormatter(key1) << " and " << gtsam::DefaultKeyFormatter(key2));

  gtsam::Values linPoint = pgo_solver_->getLinearizationPoint();
  nfg_ = pgo_solver_->getFactorsUnsafe();

  // Update backups
  nfg_backup_ = pgo_solver_->getFactorsUnsafe();
  values_backup_ = pgo_solver_->getLinearizationPoint();

  // Remove visualization of edge to be confirmed
  if (is_manual_loop_closure) {
    // check keys are already in factor graph 
    if (!linPoint.exists(key1) || !linPoint.exists(key2)) { 
      ROS_WARN("AddFactor: Trying to add manual loop closure involving at least one nonexisting key");
      return false;
    }
  }

  double cost_old;
  double cost; // for sanity checks

  NonlinearFactorGraph new_factor;
  gtsam::Values new_values;

  if (!is_manual_loop_closure && !linPoint.exists(key2)) {
    // Adding an artifact
    if(!linPoint.exists(key1)) {
      ROS_WARN("AddFactor: Trying to add artifact factor, but key1 does not exist");
      return false;    
    }
    // We should add initial guess to values 
    new_values.insert(key2, linPoint.at<gtsam::Pose3>(key1).compose(pose12));
    ROS_INFO("New artifact added");

    ROS_INFO("Initial global position of artifact is: %f, %f, %f",
                  new_values.at<Pose3>(key2).translation().vector().x(),
                  new_values.at<Pose3>(key2).translation().vector().y(),
                  new_values.at<Pose3>(key2).translation().vector().z());
  }

  linPoint.insert(new_values); // insert new values

  // Use BetweenFactor
  // creating relative pose factor (also works for relative positions)

  // create Information of measured
  gtsam::Vector6 precisions;                       // inverse of variances
  precisions.head<3>().setConstant(rot_precision); // rotation precision
  precisions.tail<3>().setConstant(
      trans_precision); // std: 1/1000 ~ 30 m 1/100 - 10 m 1/25 - 5m
  static const gtsam::SharedNoiseModel& noise =
      gtsam::noiseModel::Diagonal::Precisions(precisions);

  gtsam::BetweenFactor<gtsam::Pose3> factor(key1, key2, pose12, noise);

  if (is_manual_loop_closure) {
    factor.print("manual loop closure factor \n");
    cost = factor.error(linPoint);
    ROS_INFO_STREAM(
        "Cost of loop closure: "
        << cost); // 10^6 - 10^9 is ok (re-adjust covariances)  // cost = (
                  // error )’ Omega ( error ), where the Omega = diag([0 0 0
                  // 1/25 1/25 1/25]). Error = [3 3 3] get an estimate for cost.
    // TODO get the positions of each of the poses and compute the distance
    // between them - see what the error should be - maybe a bug there
  } else {
    factor.print("Artifact loop closure factor \n");
    cost = factor.error(linPoint);
    ROS_INFO_STREAM("Cost of artifact factor is: " << cost);
  }

  // add factor to factor graph
  new_factor.add(factor);

  // Store cost before optimization
  cost_old = new_factor.error(linPoint);

  // optimize
  try {
    if (is_manual_loop_closure) {
      std::cout << "Optimizing manual loop closure, iteration" << std::endl;
    } else {
      std::cout << "Optimizing artifact factor addition" << std::endl;
    }
    gtsam::Values result;

    pgo_solver_->update(new_factor, new_values);
    result = pgo_solver_->calculateEstimate();
    nfg_ = NonlinearFactorGraph(pgo_solver_->getFactorsUnsafe());

    std::cout << "initial cost = " << nfg_.error(linPoint) << std::endl;
    std::cout << "final cost = " << nfg_.error(result) << std::endl;

    if (is_manual_loop_closure) {
      // Store for visualization and output.
      loop_edges_.push_back(std::make_pair(key1, key2));

      // Store manual loop keys to not interfere with batch loop closure.
      manual_loop_edges_.push_back(std::make_pair(key1, key2));

    }
    else{
      // Placeholder visualization for artifacts
      artifact_edges_.push_back(std::make_pair(key1, key2));
    }

    // Send an message notifying any subscribers that we found a loop
    // closure and having the keys of the loop edge.
    pose_graph_msgs::PoseGraphEdge edge;
    edge.key_from = key1;
    edge.key_to = key2;
    edge.pose = gr::ToRosPose(ToGu(pose12));
    loop_closure_notifier_pub_.publish(edge);

    // Update values
    values_ = result;//

    // INFO stream new cost
    linPoint = pgo_solver_->getLinearizationPoint();
    cost = nfg_.error(linPoint);
    ROS_INFO_STREAM(
        "Solver cost at linearization point (after loop closure): " << cost);

    // Check the change in pose to see if it exceeds criteria
    if (b_check_deltas_){
      ROS_INFO("Sanity checking output");
      bool check_result = SanityCheckForLoopClosure(translational_sanity_check_lc_, cost_old, cost);
    }

    // flag to note change in graph
    has_changed_ = true;

    return true;
  } catch (...) {
    ROS_ERROR(
        "An ERROR occurred while manually adding a factor to the PGO solver.");
    throw;
  }
}

bool LaserLoopClosure::RemoveFactor(unsigned int key1, unsigned int key2, bool is_batch_loop_closure) {
  ROS_INFO("Removing factor between %i and %i from the pose graph...", key1, key2);

  // Prevent removing odometry edges 
  if ((key1 == key2 - 1) || (key2 == key1 - 1)) {
    ROS_WARN("RemoveFactor: Removing edges from consecutive poses (odometry) is currently forbidden (disable if condition to allow)");
    return false; 
  }

  // 1. Get factor graph
  NonlinearFactorGraph nfg = pgo_solver_->getFactorsUnsafe();
  // 2. Search for the two keys
  gtsam::FactorIndices factorsToRemove;
  for (size_t slot = 0; slot < nfg.size(); ++slot) {
    const gtsam::NonlinearFactor::shared_ptr& f = nfg[slot];
    if (f) {
      boost::shared_ptr<gtsam::BetweenFactor<Pose3>> pose3Between =
          boost::dynamic_pointer_cast<gtsam::BetweenFactor<Pose3>>(nfg[slot]);

      if (pose3Between) {
        if ((pose3Between->key1() == key1 && pose3Between->key2() == key2) ||
            (pose3Between->key1() == key2 && pose3Between->key2() == key1)) {
          factorsToRemove.push_back(slot);
          nfg[slot]->print("");
        }
      }
    }
  }

  if (factorsToRemove.size() == 0) {
    ROS_WARN("RemoveFactor: Factor not found between given keys");
    return false; 
  }

  // Remove the visual edge of the factor
  for (int i = 0; i < loop_edges_.size();) {
    if ((key1 == loop_edges_[i].first && key2 == loop_edges_[i].second) ||
        (key1 == loop_edges_[i].second && key2 == loop_edges_[i].first)) {
      // Remove the edge from LaserLoopClosure
      loop_edges_.erase(loop_edges_.begin() + i);

      // Send a message to posegraph visualizer that the edges must be updated
      if (remove_factor_viz_pub_.getNumSubscribers() > 0) {
        std_msgs::Bool empty_edge;
        empty_edge.data = true;
        remove_factor_viz_pub_.publish(empty_edge);
      }
    }
  }

  // 3. Remove factors and update
  std::cout << "Before remove update" << std::endl;
  if (is_batch_loop_closure) {
    // Only updating the factor graph to remove factors
    pgo_solver_->removeFactorsNoUpdate(factorsToRemove);
  } else {
    // Running update to also do the optimization
    pgo_solver_->update(
        gtsam::NonlinearFactorGraph(), gtsam::Values(), factorsToRemove);
  }

  // Update values
  values_ = pgo_solver_->calculateEstimate();

  // Publish
  has_changed_ = true;
  PublishPoseGraph();

  return true; //result.getVariablesReeliminated() > 0;
}

std::string absPath(const std::string &relPath) {
  return boost::filesystem::canonical(boost::filesystem::path(relPath)).string();
}

bool writeFileToZip(zipFile &zip, const std::string &filename) {
  // this code is inspired by http://www.vilipetek.com/2013/11/22/zippingunzipping-files-in-c/
  static const unsigned int BUFSIZE = 2048;

  zip_fileinfo zi = {0};
  tm_zip& tmZip = zi.tmz_date;
  time_t rawtime;
  time(&rawtime);
  auto timeinfo = localtime(&rawtime);
  tmZip.tm_sec = timeinfo->tm_sec;
  tmZip.tm_min = timeinfo->tm_min;
  tmZip.tm_hour = timeinfo->tm_hour;
  tmZip.tm_mday = timeinfo->tm_mday;
  tmZip.tm_mon = timeinfo->tm_mon;
  tmZip.tm_year = timeinfo->tm_year;
  int err = zipOpenNewFileInZip(zip, filename.c_str(), &zi,
      NULL, 0, NULL, 0, NULL, Z_DEFLATED, Z_DEFAULT_COMPRESSION);

  if (err != ZIP_OK) {
    ROS_ERROR_STREAM("Failed to add entry \"" << filename << "\" to zip file.");
    return false;
  }
  char buf[BUFSIZE];
  unsigned long nRead = 0;

  std::ifstream is(filename);
  if (is.bad()) {
    ROS_ERROR_STREAM("Could not read file \"" << filename << "\" to be added to zip file.");
    return false;
  }
  while (err == ZIP_OK && is.good()) {
    is.read(buf, BUFSIZE);
    unsigned int nRead = (unsigned int)is.gcount();
    if (nRead)
      err = zipWriteInFileInZip(zip, buf, nRead);
    else
      break;
  }
  is.close();
  if (err != ZIP_OK) {
    ROS_ERROR_STREAM("Failed to write file \"" << filename << "\" to zip file.");
    return false;
  }
  return true;
}

bool LaserLoopClosure::ErasePosegraph(){
  keyed_scans_.clear();
  keyed_stamps_.clear();
  stamps_keyed_.clear();

  loop_edges_.clear();
  manual_loop_edges_.clear();
  odometry_ = Pose3::identity();
  odometry_kf_ = Pose3::identity();
  odometry_edges_.clear();

  // Send message to Pose graph visualizer that it needs to be erased
  if (erase_posegraph_pub_.getNumSubscribers() > 0) {
    std_msgs::Bool erase;
    erase.data = true;
    // Publish.
    erase_posegraph_pub_.publish(erase);
  }

  has_changed_ = true;
} 

bool LaserLoopClosure::Save(const std::string &zipFilename) const {
  const std::string path = "pose_graph";
  const boost::filesystem::path directory(path);
  boost::filesystem::create_directory(directory);

  writeG2o(pgo_solver_->getFactorsUnsafe(), values_, path + "/graph.g2o");
  ROS_INFO("Saved factor graph as a g2o file.");

  // keys.csv stores factor key, point cloud filename, and time stamp
  std::ofstream keys_file(path + "/keys.csv");
  if (keys_file.bad()) {
    ROS_ERROR("Failed to write keys file.");
    return false;
  }

  auto zipFile = zipOpen64(zipFilename.c_str(), 0);
  writeFileToZip(zipFile, path + "/graph.g2o");
  int i = 0;
  for (const auto &entry : keyed_scans_) {
    keys_file << entry.first << ",";
    // save point cloud as binary PCD file
    const std::string pcd_filename = path + "/pc_" + std::to_string(i) + ".pcd";
    pcl::io::savePCDFile(pcd_filename, *entry.second, true);
    writeFileToZip(zipFile, pcd_filename);

    ROS_INFO("Saved point cloud %d/%d.", i+1, (int) keyed_scans_.size());
    keys_file << pcd_filename << ",";
    if (!values_.exists(entry.first)) {
      ROS_WARN("Key,  %u, does not exist in Save", entry.first);
      return false;
    }
    keys_file << keyed_stamps_.at(entry.first).toNSec() << "\n";
    ++i;
  }
  keys_file.close();
  writeFileToZip(zipFile, path + "/keys.csv");

  // save odometry edges
  std::ofstream odometry_edges_file(path + "/odometry_edges.csv");
  if (odometry_edges_file.bad()) {
    ROS_ERROR("Failed to write odometry_edges file.");
    return false;
  }
  for (const auto &entry : odometry_edges_) {
    odometry_edges_file << entry.first << ',' << entry.second << '\n';
  }
  odometry_edges_file.close();
  writeFileToZip(zipFile, path + "/odometry_edges.csv");

  // save loop edges
  std::ofstream loop_edges_file(path + "/loop_edges.csv");
  if (loop_edges_file.bad()) {
    ROS_ERROR("Failed to write loop_edges file.");
    return false;
  }
  for (const auto &entry : loop_edges_) {
    loop_edges_file << entry.first << ',' << entry.second << '\n';
  }
  loop_edges_file.close();
  writeFileToZip(zipFile, path + "/loop_edges.csv");

  zipClose(zipFile, 0);
  boost::filesystem::remove_all(directory);
  ROS_INFO_STREAM("Successfully saved pose graph to " << absPath(zipFilename) << ".");
}

bool LaserLoopClosure::Load(const std::string &zipFilename) {
  const std::string absFilename = absPath(zipFilename);
  auto zipFile = unzOpen64(zipFilename.c_str());
  if (!zipFile) {
    ROS_ERROR_STREAM("Failed to open zip file " << absFilename);
    return false;
  }

  unz_global_info64 oGlobalInfo;
  int err = unzGetGlobalInfo64(zipFile, &oGlobalInfo);
  std::vector<std::string> files;  // files to be extracted

  std::string graphFilename{""}, keysFilename{""},
              odometryEdgesFilename{""}, loopEdgesFilename{""};

  for (unsigned long i = 0; i < oGlobalInfo.number_entry && err == UNZ_OK; ++i) {
    char filename[256];
    unz_file_info64 oFileInfo;
    err = unzGetCurrentFileInfo64(zipFile, &oFileInfo, filename,
                                  sizeof(filename), NULL, 0, NULL, 0);
    if (err == UNZ_OK) {
      char nLast = filename[oFileInfo.size_filename-1];
      // this entry is a file, extract it later
      files.emplace_back(filename);
      if (files.back().find("graph.g2o") != std::string::npos) {
        graphFilename = files.back();
      } else if (files.back().find("keys.csv") != std::string::npos) {
        keysFilename = files.back();
      } else if (files.back().find("odometry_edges.csv") != std::string::npos) {
        odometryEdgesFilename = files.back();
      } else if (files.back().find("loop_edges.csv") != std::string::npos) {
        loopEdgesFilename = files.back();
      }
      err = unzGoToNextFile(zipFile);
    }
  }

  if (graphFilename.empty()) {
    ROS_ERROR_STREAM("Could not find pose graph g2o-file in " << absFilename);
    return false;
  }
  if (keysFilename.empty()) {
    ROS_ERROR_STREAM("Could not find keys.csv in " << absFilename);
    return false;
  }

  // extract files
  int i = 1;
  std::vector<boost::filesystem::path> folders;
  for (const auto &filename: files) {
    if (unzLocateFile(zipFile, filename.c_str(), 0) != UNZ_OK) {
			ROS_ERROR_STREAM("Could not locate file " << filename << " from " << absFilename);
      return false;
    }
    if (unzOpenCurrentFile(zipFile) != UNZ_OK) {
      ROS_ERROR_STREAM("Could not open file " << filename << " from " << absFilename);
      return false;
    }
    unz_file_info64 oFileInfo;
    if (unzGetCurrentFileInfo64(zipFile, &oFileInfo, 0, 0, 0, 0, 0, 0) != UNZ_OK)
    {
      ROS_ERROR_STREAM("Could not determine file size of entry " << filename << " in " << absFilename);
      return false;
    }

    boost::filesystem::path dir(filename);
    dir = dir.parent_path();
    if (boost::filesystem::create_directory(dir))
      folders.emplace_back(dir);

    auto size = (unsigned int) oFileInfo.uncompressed_size;
    char* buf = new char[size];
    size = unzReadCurrentFile(zipFile, buf, size);
    std::ofstream os(filename);
    if (os.bad()) {
      ROS_ERROR_STREAM("Could not create file " << filename << " for extraction.");
      return false;
    }
    if (size > 0) {
      os.write(buf, size);
      os.flush();
    } else {
      ROS_WARN_STREAM("Entry " << filename << " from " << absFilename << " is empty.");
    }
    os.close();
    delete [] buf;
    ROS_INFO_STREAM("Extracted file " << i << "/" << (int) files.size() << " -- " << filename);
    ++i;
  }
  unzClose(zipFile);

  // restore pose graph from g2o file
  const GraphAndValues gv = gtsam::load3D(graphFilename);
  nfg_ = *gv.first;
  values_ = *gv.second;

  std::vector<char> special_symbs{'l', 'u'}; // for artifacts
  OutlierRemoval* pcm =
      new PCM<Pose3>(odom_threshold_, pw_threshold_, special_symbs);
  pgo_solver_.reset(new RobustPGO(pcm, SOLVER, special_symbs));
  pgo_solver_->print();

  const LaserLoopClosure::Diagonal::shared_ptr covariance(
      LaserLoopClosure::Diagonal::Sigmas(initial_noise_));
  const gtsam::Key key0 = *nfg_.keys().begin();

  if (!values_.exists(key0)){
    ROS_WARN("Key0, %s, does not exist in Load", key0);
    return false;
  }
  nfg_.add(gtsam::PriorFactor<Pose3>(key0, values_.at<Pose3>(key0), covariance));
  pgo_solver_->update(nfg_, values_);

  ROS_INFO_STREAM("Updated graph from " << graphFilename);

  // info_file stores factor key, point cloud filename, and time stamp
  std::ifstream info_file(keysFilename);
  if (info_file.bad()) {
    ROS_ERROR_STREAM("Failed to open " << keysFilename);
    return false;
  }

  std::string keyStr, pcd_filename, timeStr;
  while (info_file.good()) {
    std::getline(info_file, keyStr, ',');
    if (keyStr.empty())
      break;
    key_ = std::stoi(keyStr);
    std::getline(info_file, pcd_filename, ',');
    PointCloud::Ptr pc(new PointCloud);
    if (pcl::io::loadPCDFile(pcd_filename, *pc) == -1) {
      ROS_ERROR_STREAM("Failed to load point cloud " << pcd_filename << " from " << absFilename);
      return false;
    }
    ROS_INFO_STREAM("Loaded point cloud " << pcd_filename);
    keyed_scans_[key_] = pc;
    std::getline(info_file, timeStr);
    ros::Time t;
    t.fromNSec(std::stol(timeStr));
    keyed_stamps_[key_] = t;
    //stamps_keyed_[t] = key_ ;
  }

  // Increment key to be ready for more scans
  key_++;

  ROS_INFO("Restored all point clouds.");
  info_file.close();

  if (!odometryEdgesFilename.empty()) {
    std::ifstream edge_file(odometryEdgesFilename);
    if (edge_file.bad()) {
      ROS_ERROR_STREAM("Failed to open " << odometryEdgesFilename);
      return false;
    }
    std::string edgeStr;
    while (edge_file.good()) {
      Edge edge;
      std::getline(edge_file, edgeStr, ',');
      if (edgeStr.empty())
        break;
      edge.first = static_cast<unsigned int>(std::stoi(edgeStr));
      std::getline(edge_file, edgeStr);
      edge.second = static_cast<unsigned int>(std::stoi(edgeStr));
      odometry_edges_.emplace_back(edge);
    }
    edge_file.close();
    ROS_INFO("Restored odometry edges.");
  }

  if (!loopEdgesFilename.empty()) {
    std::ifstream edge_file(loopEdgesFilename);
    if (edge_file.bad()) {
      ROS_ERROR_STREAM("Failed to open " << loopEdgesFilename);
      return false;
    }
    std::string edgeStr;
    while (edge_file.good()) {
      Edge edge;
      std::getline(edge_file, edgeStr, ',');
      if (edgeStr.empty())
        break;
      edge.first = static_cast<unsigned int>(std::stoi(edgeStr));
      std::getline(edge_file, edgeStr);
      edge.second = static_cast<unsigned int>(std::stoi(edgeStr));
      loop_edges_.emplace_back(edge);
    }
    edge_file.close();
    ROS_INFO("Restored loop closure edges.");
  }
  
  // remove all extracted folders
  for (const auto &folder: folders)
    boost::filesystem::remove_all(folder);

  ROS_INFO_STREAM("Successfully loaded pose graph from " << absPath(zipFilename) << ".");
  PublishPoseGraph();
  return true;
}

bool LaserLoopClosure::BatchLoopClosure() {

  //Store parameter values as initalized in parameters.yaml
  bool save_posegraph = save_posegraph_backup_;
  bool loop_closure_checks = check_for_loop_closures_;


  //Disable save flag before doing optimization
  save_posegraph_backup_ = false;

  //Enable loop-closure before running search
  check_for_loop_closures_ = true;
  
  //Remove all manual factors to not make the system underdetermined
  for (int i = 0; i < manual_loop_edges_.size(); i++){
    bool is_batch_loop_closure = true;
    RemoveFactor(manual_loop_edges_[i].first, manual_loop_edges_[i].second, is_batch_loop_closure);
  }

  bool found_loop = false;
  //Loop through all keyed scans and look for loop closures
   for (const auto& keyed_pose : values_) {
    std::vector<unsigned int> closure_keys;
    if (FindLoopClosures(keyed_pose.key, &closure_keys)){
      found_loop = true;
    }
  } 
  //Restore the flags as initalized in parameters.yaml
  save_posegraph_backup_ = save_posegraph;
  check_for_loop_closures_ = loop_closure_checks;
  
  // Update the posegraph after looking for loop closures and performing optimization
  has_changed_ = true;
  PublishPoseGraph();
  if (found_loop == true)
    return true;
  else
    return false;
}

bool LaserLoopClosure::PublishPoseGraph(bool only_publish_if_changed) {

  //has_changed must be true to update the posegraph
  if (only_publish_if_changed && !has_changed_)
    return false;
  
  has_changed_ = false;

  // Construct and send the pose graph.
  if (pose_graph_pub_.getNumSubscribers() > 0) {
    pose_graph_msgs::PoseGraph g;
    g.header.frame_id = fixed_frame_id_;
    g.header.stamp = ros::Time::now ();

    // Flag on whether it is incremental or not
    // TODO make incremental Pose Graph publishing
    g.incremental = false;

    for (const auto& keyed_pose : values_) {
      if (!values_.exists(keyed_pose.key)) {
        ROS_WARN("Key, %u, does not exist in PublishPoseGraph pose graph pub", keyed_pose.key);
        return false;
      }
      gu::Transform3 t = ToGu(values_.at<Pose3>(keyed_pose.key));

      gtsam::Symbol sym_key = gtsam::Symbol(keyed_pose.key);

      // Populate the message with the pose's data.
      pose_graph_msgs::PoseGraphNode node;
      node.key = keyed_pose.key;
      node.header.frame_id = fixed_frame_id_;
      node.pose = gr::ToRosPose(t);
      if (keyed_stamps_.count(keyed_pose.key)) {
        node.header.stamp = keyed_stamps_[keyed_pose.key];
      } else {
        ROS_WARN("%s: Couldn't find timestamp for key %lu", name_.c_str(),
                 keyed_pose.key);
      }

      // ROS_INFO_STREAM("Symbol key is " <<
      // gtsam::DefaultKeyFormatter(sym_key)); ROS_INFO_STREAM("Symbol key
      // (directly) is "
      //                 << gtsam::DefaultKeyFormatter(keyed_pose.key));

      // ROS_INFO_STREAM("Symbol key (int) is " << keyed_pose.key);

      // Add UUID if an artifact or uwb node
      if (sym_key.chr() == 'l'){
        // Artifact
        node.ID = artifact_key2info_hash[keyed_pose.key].msg.parent_id;
      }
      if (sym_key.chr() == 'u'){
        // UWB
        node.ID = uwb_key2id_hash_[keyed_pose.key];
      }

      g.nodes.push_back(node);
    }

    pose_graph_msgs::PoseGraphEdge edge;
    for (size_t ii = 0; ii < odometry_edges_.size(); ++ii) {
      edge.key_from = odometry_edges_[ii].first;
      edge.key_to = odometry_edges_[ii].second;
      edge.type = pose_graph_msgs::PoseGraphEdge::ODOM;
      // Get edge transform and covariance
      // TODO
      g.edges.push_back(edge);
    }

    for (size_t ii = 0; ii < loop_edges_.size(); ++ii) {
      edge.key_from = loop_edges_[ii].first;
      edge.key_to = loop_edges_[ii].second;
      edge.type = pose_graph_msgs::PoseGraphEdge::LOOPCLOSE;
      // Get edge transform and covariance
      // TODO
      g.edges.push_back(edge);
    }

    for (size_t ii = 0; ii < artifact_edges_.size(); ++ii) {
      edge.key_from = artifact_edges_[ii].first;
      edge.key_to = artifact_edges_[ii].second;
      edge.type = pose_graph_msgs::PoseGraphEdge::ARTIFACT;
      // Get edge transform and covariance
      // TODO
      g.edges.push_back(edge);
    }

    for (size_t ii = 0; ii < uwb_edges_.size(); ++ii) {
      edge.key_from = uwb_edges_[ii].first;
      edge.key_to = uwb_edges_[ii].second;
      edge.type = pose_graph_msgs::PoseGraphEdge::UWB;
      // Get edge transform and covariance
      // TODO
      g.edges.push_back(edge);
    }

    // Publish.
    pose_graph_pub_.publish(g);
  }
  
  return true;
}

void LaserLoopClosure::PublishArtifacts(gtsam::Key artifact_key) {
  // For now, loop through artifact_key2label_hash
  // then publish. (might want to change this to an array later?)

  Eigen::Vector3d artifact_position;
  std::string artifact_label;
  bool b_publish_all = false;

  // Default input key is 'z0' if this is the case, publish all artifacts
  if (gtsam::Symbol(artifact_key).chr() == 'z') {
    b_publish_all = true;
  }

  // loop through values 
  for (auto it = artifact_key2info_hash.begin();
            it != artifact_key2info_hash.end(); it++ ) {

    ROS_INFO_STREAM("Artifact hash key is " << gtsam::DefaultKeyFormatter(it->first));
    std::string label = "l";
    if ((std::string(gtsam::Symbol(it->first)).compare(0,1,label)) != 0){
      ROS_WARN("ERROR - have a non-landmark ID");
      ROS_INFO_STREAM("Bad ID is " << gtsam::DefaultKeyFormatter(it->first));
      continue;
    }

    if (b_publish_all) { // The default value
      // Update all artifacts - loop through all - the default
      // Get position and label 
      ROS_INFO_STREAM("Artifact key to publish is " << gtsam::DefaultKeyFormatter(it->first));
      artifact_position = GetArtifactPosition(it->first);
      artifact_label = it->second.msg.label;
      // Get the artifact key
      artifact_key = it->first;

      // Increment update count
      it->second.num_updates++;

      std::cout << "Number of updates of artifact is: "
                << it->second.num_updates << std::endl;

    }
    else{
      // Updating a single artifact - will return at the end of this first loop
      // Using the artifact key to publish that artifact
      ROS_INFO("Publishing only the new artifact");
      ROS_INFO_STREAM("Artifact key to publish is " << gtsam::DefaultKeyFormatter(artifact_key));

      // Check that the key exists
      if (artifact_key2info_hash.count(artifact_key) == 0) {
        ROS_WARN("Artifact key is not in hash, nothing to publish");
        return;
      }

      // Get position and label 
      artifact_position = GetArtifactPosition(artifact_key);
      artifact_label = artifact_key2info_hash[artifact_key].msg.label;
      // Keep the input artifact key

      // Increment update count
      artifact_key2info_hash[artifact_key].num_updates++;

      std::cout << "Number of updates of artifact is: "
                << artifact_key2info_hash[artifact_key].num_updates
                << std::endl;
    }

    // Check that the key exists
    if (artifact_key2info_hash.count(artifact_key) == 0) {
      ROS_WARN("Artifact key is not in hash, nothing to publish");
      return;
    }

    // Fill artifact message
    core_msgs::Artifact new_msg = artifact_key2info_hash[artifact_key].msg;

    // Fill the new message positions
    new_msg.point.point.x = artifact_position[0];
    new_msg.point.point.y = artifact_position[1];
    new_msg.point.point.z = artifact_position[2];
    new_msg.point.header.frame_id = fixed_frame_id_;
    // Transform to world frame from map frame
    new_msg.point = tf_buffer_.transform(
        new_msg.point, "world", new_msg.point.header.stamp, "world");

    // Print out
    // Transform at time of message
    std::cout << "Artifact position in world is: " << new_msg.point.point.x
              << ", " << new_msg.point.point.y << ", " << new_msg.point.point.z
              << std::endl;
    std::cout << "Frame ID is: " << new_msg.point.header.frame_id << std::endl;

    std::cout << "\t Parent id: " << new_msg.parent_id << std::endl;
    std::cout << "\t Confidence: " << new_msg.confidence << std::endl;
    std::cout << "\t Position:\n[" << new_msg.point.point.x << ", "
              << new_msg.point.point.y << ", " << new_msg.point.point.z << "]"
              << std::endl;
    std::cout << "\t Label: " << new_msg.label << std::endl;

    // Publish
    artifact_pub_.publish(new_msg);

    if (!b_publish_all) {
      ROS_INFO("Single artifact - exiting artifact pub loop");
      // Only a single artifact - exit the loop 
      return;
    }
  }
}

gtsam::Key LaserLoopClosure::GetKeyAtTime(const ros::Time& stamp) const {
  ROS_INFO("Get pose key closest to input time %f ", stamp.toSec());

  auto iterTime = stamps_keyed_.lower_bound(stamp.toSec()); // First key that is not less than timestamp 

  // std::cout << "Got iterator at lower_bound. Input: " << stamp.toSec() << ", found " << iterTime->first << std::endl;

  // TODO - interpolate - currently just take one
  double t2 = iterTime->first;
  double t1 = std::prev(iterTime,1)->first; 

  // std::cout << "Time 1 is: " << t1 << ", Time 2 is: " << t2 << std::endl;

  unsigned int key;

  if (t2-stamp.toSec() < stamp.toSec() - t1) {
    // t2 is closer - use that key
    // std::cout << "Selecting later time: " << t2 << std::endl;
    key = iterTime->second;
  } else {
    // t1 is closer - use that key
    // std::cout << "Selecting earlier time: " << t1 << std::endl;
    key = std::prev(iterTime,1)->second;
    iterTime--;
  }
  // std::cout << "Key is: " << key << std::endl;
  if (iterTime == std::prev(stamps_keyed_.begin())){
    // ROS_WARN("Invalid time for graph (before start of graph range). Choosing next value");
    iterTime++;
    // iterTime = stamps_keyed_.begin();
    key = iterTime->second;
  } else if(iterTime == stamps_keyed_.end()) {
    ROS_WARN("Invalid time for graph (past end of graph range). take latest pose");
    key = key_ -1;
  }

  return key; 
}

gu::Transform3 LaserLoopClosure::GetPoseAtKey(const gtsam::Key& key) const {
  // Get the pose at that key
  if (!values_.exists(key)) {
    ROS_WARN("Key, %u, does not exist in GetPoseAtKey", key);
    return gu::Transform3();
  }
  return ToGu(values_.at<Pose3>(key));
}

Eigen::Vector3d LaserLoopClosure::GetArtifactPosition(const gtsam::Key artifact_key) const {
  if (!values_.exists(artifact_key)){
    ROS_WARN("Key, %u, does not exist in GetArtifactPosition",artifact_key);
    return Eigen::Vector3d();
  }
  return values_.at<Pose3>(artifact_key).translation().vector();
}
<|MERGE_RESOLUTION|>--- conflicted
+++ resolved
@@ -103,10 +103,6 @@
 }
 
 bool LaserLoopClosure::LoadParameters(const ros::NodeHandle& n) {
-  // Get the parent and child frame for map to world transformation
-  // n.param<std::string>("world_frame", world_frame_, "world");
-  // n.param<std::string>("map_frame", blam_frame_, "husky/blam");
-  
   // Load frame ids.
   if (!pu::Get("frame_id/fixed", fixed_frame_id_)) return false;
   if (!pu::Get("frame_id/base", base_frame_id_)) return false;
@@ -197,7 +193,6 @@
   // UWB
   if (!pu::Get("uwb_range_measurement_error", uwb_range_measurement_error_)) return false;
   if (!pu::Get("uwb_range_compensation", uwb_range_compensation_)) return false;
-<<<<<<< HEAD
   // Robust Optimizer
   if (!pu::Get("odometry_check_threshold", odom_threshold_))
     return false;
@@ -209,29 +204,6 @@
       new PCM<Pose3>(odom_threshold_, pw_threshold_, special_symbs);
   pgo_solver_.reset(new RobustPGO(pcm, SOLVER, special_symbs));
   pgo_solver_->print();
-=======
-  if (!pu::Get("uwb_factor_optimizer", uwb_factor_optimizer_)) return false;
-
-  std::cout << "before isam reset" << std::endl; 
-  #ifndef SOLVER
-  // Create the ISAM2 solver.
-  ISAM2Params parameters;
-  parameters.relinearizeSkip = relinearize_skip_;
-  parameters.relinearizeThreshold = relinearize_threshold_;
-  parameters.factorization = gtsam::ISAM2Params::QR; // QR
-  // Set wildfire threshold
-  // ISAM2GaussNewtonParams gnparams(-1);
-  // parameters.setOptimizationParams(gnparams);
-  isam_.reset(new ISAM2(parameters));
-  ROS_INFO("Using ISAM2 optimizer");
-  #endif
-  #ifdef SOLVER
-  isam_.reset(new GenericSolver());
-  isam_->print();
-  ROS_INFO("Using generic solver (LM currently)");
-  #endif
-  std::cout << "after isam reset" << std::endl; 
->>>>>>> 91aa97fc
 
   // convert initial quaternion to Roll/Pitch/Yaw
   double init_roll = 0.0, init_pitch = 0.0, init_yaw = 0.0;
@@ -413,7 +385,7 @@
     return false;
   }
 
-  ROS_INFO_STREAM("New node, translation is: " << odometry_.translation().norm() << " (lim: " << translation_threshold_nodes_ << ")\nRotation is: "
+  ROS_INFO_STREAM("New node\nTranslation is: " << odometry_.translation().norm() << " (lim: " << translation_threshold_nodes_ << ")\nRotation is: "
     << 2*acos(odometry_.rotation().toQuaternion().w())*180.0/3.1415 << " (lim: " << rotation_threshold_nodes_*180.0/3.1415 << ").");
 
   // Else - add a new factor
@@ -598,56 +570,8 @@
       result = pgo_solver_->calculateEstimate();
       nfg_ = NonlinearFactorGraph(pgo_solver_->getFactorsUnsafe());
 
-<<<<<<< HEAD
       ROS_INFO_STREAM("initial cost = " << nfg_.error(linPoint));
       ROS_INFO_STREAM("final cost = " << nfg_.error(result));
-=======
-      // Switch based on optimizer input
-      switch (uwb_factor_optimizer_){
-        case 0 : // only do the above isam update 
-        {
-          // ISAM2
-          isam_->update(new_factor, new_values);
-          result = isam_->calculateEstimate();
-          nfg_ = NonlinearFactorGraph(isam_->getFactorsUnsafe());
-        }
-          break;
-        case 1 : 
-        {
-          // Levenberg Marquardt Optimizer
-          nfg_.add(new_factor); // add new factor (new values already inserted above)
-          ROS_INFO("Running LM optimization");
-          gtsam::LevenbergMarquardtParams params;
-          ROS_INFO("Kamak!");
-          params.setVerbosityLM("SUMMARY");
-          result = gtsam::LevenbergMarquardtOptimizer(nfg_, linPoint, params).optimize();
-        }
-          break;
-        default : 
-        {
-          // Error
-          ROS_INFO_STREAM("ERROR, wrong optimizer option");
-          // TODO handle the error
-        }
-      }
-
-      ROS_INFO_STREAM("initial error = " << nfg_.error(linPoint));
-      ROS_INFO_STREAM("final error = " << nfg_.error(result));
-      
-      // ----------------------------------------------
-      #ifndef SOLVER
-      // Create the ISAM2 solver.
-      ISAM2Params parameters;
-      parameters.relinearizeSkip = relinearize_skip_;
-      parameters.relinearizeThreshold = relinearize_threshold_;
-      isam_.reset(new ISAM2(parameters));
-      #endif
-      #ifdef SOLVER
-      isam_.reset(new GenericSolver());
-      #endif
-      // Update with the new graph
-      isam_->update(nfg_,result); 
->>>>>>> 91aa97fc
 
       // publish 
       uwb_edges_.push_back(std::make_pair(pose_key, uwb_key));
