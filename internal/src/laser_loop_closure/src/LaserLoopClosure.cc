--- conflicted
+++ resolved
@@ -2371,23 +2371,15 @@
   // pgo_solver_->print();
 
   NonlinearFactorGraph new_factor;
-<<<<<<< HEAD
-  gtsam::Key key_0 = gtsam::Symbol(msg->nodes[0].key);
-=======
   Values new_values;
   // PriorFactor<Pose3> prior_factor;
->>>>>>> 1c820fc1
 
   // Add the new nodes to base station posegraph
   for (const pose_graph_msgs::PoseGraphNode &msg_node : msg->nodes) {
     // add to basestation gtsam values
     key_ = gtsam::Symbol(msg_node.key);
 
-<<<<<<< HEAD
-    if (values_.exists(key_))
-=======
     if (values_recieved_at_base_.exists(key_))
->>>>>>> 1c820fc1
       continue;
     gtsam::Point3 pose_translation(msg_node.pose.position.x,
                                    msg_node.pose.position.y,
@@ -2601,14 +2593,10 @@
   // Update
   ROS_INFO("Pre loadGraph");
   try {
-<<<<<<< HEAD
-    pgo_solver_->loadGraph<gtsam::Pose3>(nfg_, values_, key_0); // key_0 is the initial key (it will have a prior factor)
-=======
     pgo_solver_->loadGraph(
         nfg_to_load_graph_,
         values_to_load_graph_,
         prior_factor_); // Add full graph and the prior separately
->>>>>>> 1c820fc1
     has_changed_ = true;
   } catch (...) {
     ROS_ERROR("PGO Solver update error in AddBetweenFactors");
