/*
 * Copyright (c) 2016, The Regents of the University of California (Regents).
 * All rights reserved.
 *
 * Redistribution and use in source and binary forms, with or without
 * modification, are permitted provided that the following conditions are
 * met:
 *
 *    1. Redistributions of source code must retain the above copyright
 *       notice, this list of conditions and the following disclaimer.
 *
 *    2. Redistributions in binary form must reproduce the above
 *       copyright notice, this list of conditions and the following
 *       disclaimer in the documentation and/or other materials provided
 *       with the distribution.
 *
 *    3. Neither the name of the copyright holder nor the names of its
 *       contributors may be used to endorse or promote products derived
 *       from this software without specific prior written permission.
 *
 * THIS SOFTWARE IS PROVIDED BY THE COPYRIGHT HOLDERS AND CONTRIBUTORS AS IS
 * AND ANY EXPRESS OR IMPLIED WARRANTIES, INCLUDING, BUT NOT LIMITED TO, THE
 * IMPLIED WARRANTIES OF MERCHANTABILITY AND FITNESS FOR A PARTICULAR PURPOSE
 * ARE DISCLAIMED. IN NO EVENT SHALL THE COPYRIGHT HOLDER OR CONTRIBUTORS BE
 * LIABLE FOR ANY DIRECT, INDIRECT, INCIDENTAL, SPECIAL, EXEMPLARY, OR
 * CONSEQUENTIAL DAMAGES (INCLUDING, BUT NOT LIMITED TO, PROCUREMENT OF
 * SUBSTITUTE GOODS OR SERVICES; LOSS OF USE, DATA, OR PROFITS; OR BUSINESS
 * INTERRUPTION) HOWEVER CAUSED AND ON ANY THEORY OF LIABILITY, WHETHER IN
 * CONTRACT, STRICT LIABILITY, OR TORT (INCLUDING NEGLIGENCE OR OTHERWISE)
 * ARISING IN ANY WAY OUT OF THE USE OF THIS SOFTWARE, EVEN IF ADVISED OF THE
 * POSSIBILITY OF SUCH DAMAGE.
 *
 * Please contact the author(s) of this library if you have any questions.
 * Author: Erik Nelson            ( eanelson@eecs.berkeley.edu )
 */

#include <laser_loop_closure/LaserLoopClosure.h>

#include <geometry_utils/GeometryUtilsROS.h>
#include <parameter_utils/ParameterUtils.h>
#include <pose_graph_msgs/KeyedScan.h>
#include <pose_graph_msgs/PoseGraph.h>
#include <std_msgs/Empty.h>
#include <visualization_msgs/Marker.h>
#include <interactive_markers/interactive_marker_server.h>
#include <interactive_markers/menu_handler.h>

#include <pcl/registration/gicp.h>
#include <pcl_conversions/pcl_conversions.h>
#include <pcl/io/pcd_io.h>

#include <gtsam/slam/dataset.h>

#include <fstream>

#include <minizip/zip.h>
#include <minizip/unzip.h>

#include <time.h>

namespace gu = geometry_utils;
namespace gr = gu::ros;
namespace pu = parameter_utils;

using gtsam::BetweenFactor;
using gtsam::ISAM2;
using gtsam::ISAM2Params;
using gtsam::NonlinearFactorGraph;
using gtsam::Pose3;
using gtsam::PriorFactor;
using gtsam::Rot3;
using gtsam::Values;
using gtsam::GraphAndValues;
using gtsam::Vector3;
using gtsam::Vector6;
using gtsam::ISAM2GaussNewtonParams;

boost::shared_ptr<interactive_markers::InteractiveMarkerServer> server;

LaserLoopClosure::LaserLoopClosure()
    : key_(0), last_closure_key_(std::numeric_limits<int>::min()), tf_listener_(tf_buffer_) {
  initial_noise_.setZero();
}

LaserLoopClosure::~LaserLoopClosure() {}

bool LaserLoopClosure::Initialize(const ros::NodeHandle& n) {
  name_ = ros::names::append(n.getNamespace(), "LaserLoopClosure");

  if (!filter_.Initialize(n)) {
    ROS_ERROR("%s: Failed to initialize point cloud filter.", name_.c_str());
    return false;
  }

  if (!LoadParameters(n)) {
    ROS_ERROR("%s: Failed to load parameters.", name_.c_str());
    return false;
  }

  if (!RegisterCallbacks(n)) {
    ROS_ERROR("%s: Failed to register callbacks.", name_.c_str());
    return false;
  }

  return true;
}

bool LaserLoopClosure::LoadParameters(const ros::NodeHandle& n) {

  // Load frame ids.
  if (!pu::Get("frame_id/fixed", fixed_frame_id_)) return false;
  if (!pu::Get("frame_id/base", base_frame_id_)) return false;

  // Should we turn loop closure checking on or off?
  if (!pu::Get("check_for_loop_closures", check_for_loop_closures_)) return false;

  // Should we save a backup pointcloud?
  if (!pu::Get("save_posegraph_backup", save_posegraph_backup_)) return false;

  // Should we save a backup pointcloud?
  if (!pu::Get("keys_between_each_posegraph_backup", keys_between_each_posegraph_backup_)) return false;

  // Optimizer selection
  if (!pu::Get("loop_closure_optimizer", loop_closure_optimizer_)) return false;
  

  // Load ISAM2 parameters.
  relinearize_skip_ = 1;
  relinearize_threshold_ = 0.01;
  if (!pu::Get("relinearize_skip", relinearize_skip_)) return false;
  if (!pu::Get("relinearize_threshold", relinearize_threshold_)) return false;
  if (!pu::Get("n_iterations_manual_loop_close", n_iterations_manual_loop_close_)) return false;

  // Load loop closing parameters.
  if (!pu::Get("translation_threshold_kf", translation_threshold_kf_))
    return false;
  if (!pu::Get("translation_threshold_nodes", translation_threshold_nodes_))
    return false;
  if (!pu::Get("proximity_threshold", proximity_threshold_)) return false;
  if (!pu::Get("max_tolerable_fitness", max_tolerable_fitness_)) return false;
  if (!pu::Get("skip_recent_poses", skip_recent_poses_)) return false;
  if (!pu::Get("poses_before_reclosing", poses_before_reclosing_)) return false;
  if (!pu::Get("manual_lc_rot_precision", manual_lc_rot_precision_)) return false;
  if (!pu::Get("manual_lc_trans_precision", manual_lc_trans_precision_)) return false;
  if (!pu::Get("laser_lc_rot_sigma", laser_lc_rot_sigma_)) return false;
  if (!pu::Get("laser_lc_trans_sigma", laser_lc_trans_sigma_)) return false;
  if (!pu::Get("artifact_rot_precision", artifact_rot_precision_)) return false; 
  if (!pu::Get("artifact_trans_precision", artifact_trans_precision_)) return false; 
  if (!pu::Get("use_chordal_factor", use_chordal_factor_))
    return false;
  if (!pu::Get("publish_interactive_markers", publish_interactive_markers_))
    return false;

  // Load ICP parameters.
  if (!pu::Get("icp/tf_epsilon", icp_tf_epsilon_)) return false;
  if (!pu::Get("icp/corr_dist", icp_corr_dist_)) return false;
  if (!pu::Get("icp/iterations", icp_iterations_)) return false;

  // Load initial position and orientation.
  double init_x = 0.0, init_y = 0.0, init_z = 0.0;
  double init_roll = 0.0, init_pitch = 0.0, init_yaw = 0.0;
  if (!pu::Get("init/position/x", init_x)) return false;
  if (!pu::Get("init/position/y", init_y)) return false;
  if (!pu::Get("init/position/z", init_z)) return false;
  if (!pu::Get("init/orientation/roll", init_roll)) return false;
  if (!pu::Get("init/orientation/pitch", init_pitch)) return false;
  if (!pu::Get("init/orientation/yaw", init_yaw)) return false;

  // Load initial position and orientation noise.
  double sigma_x = 0.0, sigma_y = 0.0, sigma_z = 0.0;
  double sigma_roll = 0.0, sigma_pitch = 0.0, sigma_yaw = 0.0;
  if (!pu::Get("init/position_sigma/x", sigma_x)) return false;
  if (!pu::Get("init/position_sigma/y", sigma_y)) return false;
  if (!pu::Get("init/position_sigma/z", sigma_z)) return false;
  if (!pu::Get("init/orientation_sigma/roll", sigma_roll)) return false;
  if (!pu::Get("init/orientation_sigma/pitch", sigma_pitch)) return false;
  if (!pu::Get("init/orientation_sigma/yaw", sigma_yaw)) return false;

<<<<<<< HEAD
  // Sanity check parameters
  if (!pu::Get("b_check_deltas", b_check_deltas_)) return false;
  if (!pu::Get("translational_sanity_check_lc", translational_sanity_check_lc_)) return false;
  if (!pu::Get("translational_sanity_check_odom", translational_sanity_check_odom_)) return false;
=======
  // UWB
  if (!pu::Get("uwb_range_measurement_error", uwb_range_measurement_error_)) return false;
  if (!pu::Get("uwb_range_compensation", uwb_range_compensation_)) return false;
  if (!pu::Get("uwb_factor_optimizer", uwb_factor_optimizer_)) return false;
>>>>>>> 03303e9a

  std::cout << "before isam reset" << std::endl; 
  #ifndef SOLVER
  // Create the ISAM2 solver.
  ISAM2Params parameters;
  parameters.relinearizeSkip = relinearize_skip_;
  parameters.relinearizeThreshold = relinearize_threshold_;
  parameters.factorization = gtsam::ISAM2Params::QR; // QR
  // // Set wildfire threshold
  // ISAM2GaussNewtonParams gnparams(-1);
  // parameters.setOptimizationParams(gnparams);
  isam_.reset(new ISAM2(parameters));
  ROS_INFO("Using ISAM2 optimizer");
  #endif
  #ifdef SOLVER
  isam_.reset(new GenericSolver());
  isam_->print();
  ROS_INFO("Using generic solver (LM currently)");
  #endif
  std::cout << "after isam reset" << std::endl; 

  // Set the initial position.
  Vector3 translation(init_x, init_y, init_z);
  Rot3 rotation(Rot3::RzRyRx(init_roll, init_pitch, init_yaw));
  Pose3 pose(rotation, translation);

  // Set the covariance on initial position.
  Vector6 noise;
  noise << sigma_roll, sigma_pitch, sigma_yaw, sigma_x, sigma_y, sigma_z;

  LaserLoopClosure::Diagonal::shared_ptr covariance(
      LaserLoopClosure::Diagonal::Sigmas(initial_noise_));

  // Initialize ISAM2.
  NonlinearFactorGraph new_factor;
  Values new_value;
  new_factor.add(MakePriorFactor(pose, covariance));
  new_value.insert(key_, pose);
  
  isam_->update(new_factor, new_value);
  values_ = isam_->calculateEstimate();
  nfg_ = isam_->getFactorsUnsafe();
  key_++;

  // Set the initial odometry.
  odometry_ = Pose3::identity();

	//Initilize interactive marker server
  if (publish_interactive_markers_) {
    server.reset(new interactive_markers::InteractiveMarkerServer(
        "interactive_node", "", false));
  }

  return true;
}

bool LaserLoopClosure::RegisterCallbacks(const ros::NodeHandle& n) {
  // Create a local nodehandle to manage callback subscriptions.
  ros::NodeHandle nl(n);

  odometry_edge_pub_ =
      nl.advertise<visualization_msgs::Marker>("odometry_edges", 10, false);
  loop_edge_pub_ =
      nl.advertise<visualization_msgs::Marker>("loop_edges", 10, false);
  artifact_edge_pub_ =
      nl.advertise<visualization_msgs::Marker>("artifact_edges", 10, false);
  graph_node_pub_ =
      nl.advertise<visualization_msgs::Marker>("graph_nodes", 10, false);
  graph_node_id_pub_ =
      nl.advertise<visualization_msgs::Marker>("graph_node_ids", 10, false);
  keyframe_node_pub_ =
      nl.advertise<visualization_msgs::Marker>("keyframe_nodes", 10, false);
  closure_area_pub_ =
      nl.advertise<visualization_msgs::Marker>("closure_area", 10, false);
  confirm_edge_pub_ =
  nl.advertise<visualization_msgs::Marker>("confirm_edge", 10, false);

  scan1_pub_ = nl.advertise<PointCloud>("loop_closure_scan1", 10, false);
  scan2_pub_ = nl.advertise<PointCloud>("loop_closure_scan2", 10, false);

  pose_graph_pub_ =
      nl.advertise<pose_graph_msgs::PoseGraph>("pose_graph", 10, false);
  keyed_scan_pub_ =
      nl.advertise<pose_graph_msgs::KeyedScan>("keyed_scans", 10, false);
  loop_closure_notifier_pub_ =
      nl.advertise<std_msgs::Empty>("loop_closure", 10, false);
<<<<<<< HEAD

  artifact_pub_ = nl.advertise<core_msgs::Artifact>("artifact", 10);
  marker_pub_ = nl.advertise<visualization_msgs::Marker>("artifact_markers", 10);
=======
  
  uwb_node_pub_ = nl.advertise<visualization_msgs::Marker>("uwb_nodes", 10, false);
  uwb_edge_pub_ = nl.advertise<visualization_msgs::Marker>("uwb_edges", 10, false);
>>>>>>> 03303e9a
      
  return true;
}

bool LaserLoopClosure::AddBetweenFactor(
    const gu::Transform3& delta, const LaserLoopClosure::Mat66& covariance,
    const ros::Time& stamp, unsigned int* key) {
  if (key == NULL) {
    ROS_ERROR("%s: Output key is null.", name_.c_str());
    return false;
  }

  // Append the new odometry.
  Pose3 new_odometry = ToGtsam(delta);

  // CHANGE TO CONFLICT THE BELOW STATEMENT
  // We always add new poses, but only return true if the pose is far enough
  // away from the last one (keyframes). This lets the caller know when they
  // can add a laser scan.

  // Is the odometry translation large enough to add a new node to the graph
  odometry_ = odometry_.compose(new_odometry);
  odometry_kf_ = odometry_kf_.compose(new_odometry);

  if (odometry_.translation().norm() < translation_threshold_nodes_) {
    // No new pose - translation is not enough to add a new node
    return false;
  }

  // Else - add a new factor

  NonlinearFactorGraph new_factor;
  Values new_value;
  new_factor.add(MakeBetweenFactor(odometry_, ToGtsam(covariance)));
  // TODO Compose covariances at the same time as odometry

  ROS_INFO("Checking for key %d",key_-1);
  Pose3 last_pose = values_.at<Pose3>(key_-1);
  new_value.insert(key_, last_pose.compose(odometry_));

  // Compute cost before optimization
  NonlinearFactorGraph nfg_temp = isam_->getFactorsUnsafe();
  nfg_temp.add(new_factor);
  Values values_temp = isam_->getLinearizationPoint();
  values_temp.insert(key_, last_pose.compose(odometry_));
  double cost_old = nfg_temp.error(values_temp); // Assume values is up to date - no new values
  ROS_INFO("Cost before optimization is: %f", cost_old);

  // Update ISAM2.
  try{
    isam_->update(new_factor, new_value); 
  } catch (...){
    // redirect cout to file
    std::ofstream nfgFile;
    std::string home_folder(getenv("HOME"));
    nfgFile.open(home_folder + "/Desktop/factor_graph.txt");
    std::streambuf *coutbuf = std::cout.rdbuf(); //save old buf
    std::cout.rdbuf(nfgFile.rdbuf());

    // save entire factor graph to file and debug if loop closure is correct
    gtsam::NonlinearFactorGraph nfg = isam_->getFactorsUnsafe();
    nfg.print();
    nfgFile.close();

    std::cout.rdbuf(coutbuf); //reset to standard output again

    ROS_ERROR("ISAM update error in AddBetweenFactors");
    throw;
  }
  
  ROS_INFO("Pre calculateEtimate");
  // Update class variables
  values_ = isam_->calculateEstimate();

  ROS_INFO("Pre getFacrorsUnsafe");
  nfg_ = isam_->getFactorsUnsafe();

  // Get updated cost
  ROS_INFO("Getting cost");
  double cost = nfg_.error(values_);

  //ROS_INFO("Cost after optimization is: %f", cost);

  // Do sanity check on result
  bool b_accept_update;
  ROS_INFO("Starting sanity check");
  if (b_check_deltas_ && values_backup_.exists(key_-1)){ // Only check if the values_backup has been stored (a loop closure has occured)
    ROS_INFO("Sanity checking output");
    b_accept_update = SanityCheckForLoopClosure(translational_sanity_check_odom_, cost_old, cost);
    // TODO - remove vizualization keys if it is rejected 

    if (!b_accept_update){
      ROS_WARN("Returning false for add between factor - have reset, waiting for next pose update");
      // Erase the current posegraph to make space for the backup
      LaserLoopClosure::ErasePosegraph();  
      // Run the load function to retrieve the posegraph
      LaserLoopClosure::Load("posegraph_backup.zip");
      return false;
    }
    ROS_INFO("Sanity check passed");
  }

  // Adding poses to stored hash maps
  // Store this timestamp so that we can publish the pose graph later.
  keyed_stamps_.insert(std::pair<unsigned int, ros::Time>(key_, stamp));
  stamps_keyed_.insert(std::pair<double, unsigned int>(stamp.toSec(), key_));

  // Assign output and get ready to go again!
  *key = key_++;

  // Reset odometry to identity
  odometry_ = Pose3::identity();

  // Return true to store a key frame
  if (odometry_kf_.translation().norm() > translation_threshold_kf_) {
    // True for a new key frame
    // Reset odometry to identity
    odometry_kf_ = Pose3::identity();
    return true;
  }

  return false;
}

//function to change keynumber for multiple robots
bool LaserLoopClosure::ChangeKeyNumber(){
    key_ = 10000;
}

bool LaserLoopClosure::AddBetweenChordalFactor(
    const gu::Transform3& delta, const LaserLoopClosure::Mat1212& covariance,
    const ros::Time& stamp, unsigned int* key) {
  if (key == NULL) {
    ROS_ERROR("%s: Output key is null.", name_.c_str());
    return false;
  }

  // Append the new odometry.
  Pose3 new_odometry = ToGtsam(delta);

  NonlinearFactorGraph new_factor;
  Values new_value;
  new_factor.add(MakeBetweenChordalFactor(new_odometry, ToGtsam(covariance)));

  Pose3 last_pose = values_.at<Pose3>(key_-1);
  new_value.insert(key_, last_pose.compose(new_odometry));

  // Store this timestamp so that we can publish the pose graph later.
  keyed_stamps_.insert(std::pair<unsigned int, ros::Time>(key_, stamp));

  // Update ISAM2.
  try{
    isam_->update(new_factor, new_value); 
  } catch (...){
    // redirect cout to file
    std::ofstream nfgFile;
    std::string home_folder(getenv("HOME"));
    nfgFile.open(home_folder + "/Desktop/factor_graph.txt");
    std::streambuf *coutbuf = std::cout.rdbuf(); //save old buf
    std::cout.rdbuf(nfgFile.rdbuf());

    // save entire factor graph to file and debug if loop closure is correct
    gtsam::NonlinearFactorGraph nfg = isam_->getFactorsUnsafe();
    nfg.print();
    nfgFile.close();

    std::cout.rdbuf(coutbuf); //reset to standard output again

    ROS_ERROR("ISAM update error in AddBetweenFactors");
    throw;
  }
  
  // Update class variables
  values_ = isam_->calculateEstimate();

  nfg_ = isam_->getFactorsUnsafe();

  // Assign output and get ready to go again!
  *key = key_++;

  // We always add new poses, but only return true if the pose is far enough
  // away from the last one (keyframes). This lets the caller know when they
  // can add a laser scan.

  // Is the odometry translation large enough to add a new keyframe to the graph?
  odometry_ = odometry_.compose(new_odometry);
  if (odometry_.translation().norm() > translation_threshold_kf_) {
    odometry_ = Pose3::identity();
    return true;
  }

  return false;
}

bool LaserLoopClosure::AddUwbFactor(const std::string uwb_id, 
                                    const ros::Time& stamp,
                                    const double range,
                                    const Eigen::Vector3d robot_position) {

  gtsam::Key uwb_key;
  if (uwb_id2key_hash_.find(uwb_id) != uwb_id2key_hash_.end()) {
    uwb_key = uwb_id2key_hash_[uwb_id];
  }
  else {
    uwb_key = gtsam::Symbol('u', uwb_id2key_hash_.size()+1);
    uwb_id2key_hash_[uwb_id] = uwb_key;
  }

  // TODO: Range measurement error may depend on a distance between a transmitter and a receiver
  double sigmaR = uwb_range_measurement_error_;
  gtsam::noiseModel::Base::shared_ptr gaussian = gtsam::noiseModel::Isotropic::Sigma(1, sigmaR);
  gtsam::noiseModel::Base::shared_ptr rangeNoise = gaussian;

  gtsam::Key pose_key = GetKeyAtTime(stamp);

  // Change the process according to whether the uwb anchor is observed for the first time or not
  if (!values_.exists(uwb_key)) {

    gtsam::Values linPoint = isam_->getLinearizationPoint();
    nfg_ = isam_->getFactorsUnsafe();
    double cost; // for debugging

    NonlinearFactorGraph new_factor;
    gtsam::Values new_values;

    // Add a UWB key
    gtsam::Pose3 pose_uwb = gtsam::Pose3(gtsam::Rot3(), gtsam::Point3(robot_position));
    new_values.insert(uwb_key, pose_uwb);
    linPoint.insert(new_values);

    switch (uwb_range_compensation_) {
      case 0 : 
      {
        // Add a PriorFactor for the UWB key
        gtsam::Vector6 prior_precisions;
        prior_precisions.head<3>().setConstant(10.0);
        prior_precisions.tail<3>().setConstant(0.0);
        static const gtsam::SharedNoiseModel& prior_noise = 
        gtsam::noiseModel::Diagonal::Precisions(prior_precisions);
        new_factor.add(gtsam::PriorFactor<gtsam::Pose3>(uwb_key, gtsam::Pose3(), prior_noise));

        // Add a RangeFactor between the nearest pose key and the UWB key
        new_factor.add(gtsam::RangeFactor<Pose3, Pose3>(pose_key, uwb_key, range, rangeNoise));
        uwb_edges_.push_back(std::make_pair(pose_key, uwb_key));
      }
        break;
      case 1 :
      {
        // TODO: Add a BetweenFactor between the pose key and the UWB key
      }
        break;
      case 2 :
      {
        // TODO: Calculate a estimated range between a certain pose key and a UWB anchor
      }
        break;
      default :
      {
        // Error
        ROS_INFO_STREAM("ERROR, wrong compensation selection");
        // TODO: handle the error
      }
    }

    try {
      ROS_INFO("Optimizing uwb-based loop closure, iteration");
      gtsam::Values result;

      // Switch based on optimizer input
      switch (uwb_factor_optimizer_){
        case 0 : // only do the above isam update 
        {
          // ISAM2
          isam_->update(new_factor, new_values);
          result = isam_->calculateEstimate();
          nfg_ = NonlinearFactorGraph(isam_->getFactorsUnsafe());
        }
          break;
        case 1 : 
        {
          // Levenberg Marquardt Optimizer
          nfg_.add(new_factor); // add new factor (new values already inserted above)
          ROS_INFO("Running LM optimization");
          gtsam::LevenbergMarquardtParams params;
          params.setVerbosityLM("SUMMARY");
          result = gtsam::LevenbergMarquardtOptimizer(nfg_, linPoint, params).optimize();
        }
          break;
        default : 
        {
          // Error
          ROS_INFO_STREAM("ERROR, wrong optimizer option");
          // TODO handle the error
        }
      }

      ROS_INFO_STREAM("initial error = " << nfg_.error(linPoint));
      ROS_INFO_STREAM("final error = " << nfg_.error(result));
      
      // ----------------------------------------------
      #ifndef solver
      // Create the ISAM2 solver.
      ISAM2Params parameters;
      parameters.relinearizeSkip = relinearize_skip_;
      parameters.relinearizeThreshold = relinearize_threshold_;
      isam_.reset(new ISAM2(parameters));
      #endif
      #ifdef solver
      isam_.reset(new GenericSolver());
      #endif
      // Update with the new graph
      isam_->update(nfg_,result); 

      // publish 
      uwb_edges_.push_back(std::make_pair(pose_key, uwb_key));

      // Update values
      values_ = result;//

      // INFO stream new cost
      linPoint = isam_->getLinearizationPoint();
      cost = nfg_.error(linPoint);
      ROS_INFO_STREAM("Error at linearization point (after adding UWB RangeFactor): " << cost);

      PublishPoseGraph();

      return true;
    }
    catch (...) {
      ROS_ERROR("An error occurred while adding a factor");
      throw;
    }
  }
  else {
    // Add a RangeFactor when the UWB is already registered in the pose graph.

    gtsam::Values linPoint = isam_->getLinearizationPoint();
    nfg_ = isam_->getFactorsUnsafe();

    double cost; // for debugging

    NonlinearFactorGraph new_factor;

    switch (uwb_range_compensation_) {
      case 0 :
      {  
        new_factor.add(gtsam::RangeFactor<Pose3, Pose3>(pose_key, uwb_key, range, rangeNoise));
        uwb_edges_.push_back(std::make_pair(pose_key, uwb_key));
      }
        break;
      case 1 :
      {
        // TODO: Add a BetweenFactor between the pose key and the UWB key
      }
        break;
      case 2 :
      {
        // TODO: Calculate a estimated range between a certain pose key and a UWB anchor
      }
        break;
      default :
      {
        // Error
        ROS_INFO_STREAM("ERROR, wrong compensation selection");
        // TODO handle the error
      }
    }

    try {
      ROS_INFO_STREAM("Optimizing uwb-based loop closure, iteration");
      gtsam::Values result;

      // Switch based on optimizer input
      switch (uwb_factor_optimizer_){
        case 0 : // only do the above isam update 
        {
          // ISAM2
          isam_->update(new_factor, Values());
          result = isam_->calculateEstimate();
          nfg_ = NonlinearFactorGraph(isam_->getFactorsUnsafe());
        }
          break;
        case 1 : 
        {
          // Levenberg Marquardt Optimizer
          nfg_.add(new_factor); // add new factor (new values already inserted above)
          ROS_INFO_STREAM("Running LM optimization");
          gtsam::LevenbergMarquardtParams params;
          params.setVerbosityLM("SUMMARY");
          result = gtsam::LevenbergMarquardtOptimizer(nfg_, linPoint, params).optimize();
        }
          break;
        default : 
        {
          // Error
          ROS_INFO_STREAM("ERROR, wrong optimizer option");
          // TODO: handle the error
        }
      }

      ROS_INFO_STREAM("initial error = " << nfg_.error(linPoint));
      ROS_INFO_STREAM("final error = " << nfg_.error(result));

      // ----------------------------------------------
      #ifndef solver
      // Create the ISAM2 solver.
      ISAM2Params parameters;
      parameters.relinearizeSkip = relinearize_skip_;
      parameters.relinearizeThreshold = relinearize_threshold_;
      isam_.reset(new ISAM2(parameters));
      #endif
      #ifdef solver
      isam_.reset(new GenericSolver());
      #endif
      // Update with the new graph
      isam_->update(nfg_,result); 

      // Update values
      values_ = result;//

      // INFO stream new cost
      linPoint = isam_->getLinearizationPoint();
      cost = nfg_.error(linPoint);
      ROS_INFO_STREAM("Error at linearization point (after adding UWB RangeFactor): " << cost);

      PublishPoseGraph();

      return true;
    }
    catch (...) {
      ROS_ERROR("An error occurred while manually adding a factor.");
      throw;
    }
  }

  return true;
}

bool LaserLoopClosure::DropUwbAnchor(const std::string uwb_id,
                                     const ros::Time& stamp,
                                     const Eigen::Vector3d robot_position) {

  gtsam::Key uwb_key;
  if (uwb_id2key_hash_.find(uwb_id) != uwb_id2key_hash_.end()) {
    uwb_key = uwb_id2key_hash_[uwb_id];
  }
  else {
    uwb_key = gtsam::Symbol('u', uwb_id2key_hash_.size()+1);
    uwb_id2key_hash_[uwb_id] = uwb_key;
  }

  gtsam::Values linPoint = isam_->getLinearizationPoint();
  nfg_ = isam_->getFactorsUnsafe();
  double cost; // for debugging

  NonlinearFactorGraph new_factor;
  gtsam::Values new_values;

  gtsam::Key pose_key = GetKeyAtTime(stamp);

  // Add a UWB key
  gtsam::Pose3 pose_uwb = gtsam::Pose3(gtsam::Rot3(), gtsam::Point3(robot_position));
  new_values.insert(uwb_key, pose_uwb);
  linPoint.insert(new_values);

  // Add a PriorFactor for the UWB key
  gtsam::Vector6 prior_precisions;
  prior_precisions.head<3>().setConstant(10.0);
  prior_precisions.tail<3>().setConstant(0.0);
  static const gtsam::SharedNoiseModel& prior_noise = 
  gtsam::noiseModel::Diagonal::Precisions(prior_precisions);
  new_factor.add(gtsam::PriorFactor<gtsam::Pose3>(uwb_key, gtsam::Pose3(), prior_noise));

  // Add a BetweenFactor between the pose key and the UWB key
  gtsam::Vector6 precisions;
  precisions.head<3>().setConstant(0.0);
  precisions.tail<3>().setConstant(4.0);
  static const gtsam::SharedNoiseModel& noise = 
  gtsam::noiseModel::Diagonal::Precisions(precisions);
  // TODO
  new_factor.add(gtsam::BetweenFactor<gtsam::Pose3>(pose_key, uwb_key, gtsam::Pose3(), noise));

  uwb_edges_.push_back(std::make_pair(pose_key, uwb_key));


  try {
    ROS_INFO_STREAM("Optimizing uwb-based loop closure, iteration");
    gtsam::Values result;

    // Switch based on optimizer input
    switch (uwb_factor_optimizer_){
      case 0 : // only do the above isam update 
      {
        // ISAM2
        isam_->update(new_factor, new_values);
        result = isam_->calculateEstimate();
        nfg_ = NonlinearFactorGraph(isam_->getFactorsUnsafe());
      }
        break;
      case 1 : 
      {
        // Levenberg Marquardt Optimizer
        nfg_.add(new_factor); // add new factor (new values already inserted above)
        ROS_INFO("Running LM optimization");
        gtsam::LevenbergMarquardtParams params;
        params.setVerbosityLM("SUMMARY");
        result = gtsam::LevenbergMarquardtOptimizer(nfg_, linPoint, params).optimize();
      }
        break;
      default : 
      {
        // Error
        ROS_INFO_STREAM("ERROR, wrong optimizer option");
        // TODO handle the error
      }
    }

    ROS_INFO_STREAM("initial error = " << nfg_.error(linPoint));
    ROS_INFO_STREAM("final error = " << nfg_.error(result));
    
    // ----------------------------------------------
    #ifndef solver
    // Create the ISAM2 solver.
    ISAM2Params parameters;
    parameters.relinearizeSkip = relinearize_skip_;
    parameters.relinearizeThreshold = relinearize_threshold_;
    isam_.reset(new ISAM2(parameters));
    #endif
    #ifdef solver
    isam_.reset(new GenericSolver());
    #endif
    // Update with the new graph
    isam_->update(nfg_,result); 

    // publish 
    uwb_edges_.push_back(std::make_pair(pose_key, uwb_key));

    // Update values
    values_ = result;//

    // INFO stream new cost
    linPoint = isam_->getLinearizationPoint();
    cost = nfg_.error(linPoint);
    ROS_INFO_STREAM("Error at linearization point (after adding UWB RangeFactor): " << cost);

    PublishPoseGraph();

    return true;
  }
  catch (...) {
    ROS_ERROR("An error occurred while manually adding a factor.");
    throw;
  }

  return true;
}

bool LaserLoopClosure::AddKeyScanPair(unsigned int key,
                                      const PointCloud::ConstPtr& scan) {
  if (keyed_scans_.count(key)) {
    ROS_ERROR("%s: Key %u already has a laser scan.", name_.c_str(), key);
    return false;
  }

  // The first key should be treated differently; we need to use the laser
  // scan's timestamp for pose zero.
  if (key == 0) {
    const ros::Time stamp = pcl_conversions::fromPCL(scan->header.stamp);
    keyed_stamps_.insert(std::pair<unsigned int, ros::Time>(key, stamp));
    stamps_keyed_.insert(std::pair<double, unsigned int>(stamp.toSec(), key));
  }

  // ROS_INFO_STREAM("AddKeyScanPair " << key);

  // Add the key and scan.
  keyed_scans_.insert(std::pair<unsigned int, PointCloud::ConstPtr>(key, scan));

  // Publish the inserted laser scan.
  if (keyed_scan_pub_.getNumSubscribers() > 0) {
    pose_graph_msgs::KeyedScan keyed_scan;
    keyed_scan.key = key;

    pcl::toROSMsg(*scan, keyed_scan.scan);
    keyed_scan_pub_.publish(keyed_scan);
  }

  return true;
}

bool LaserLoopClosure::FindLoopClosures(
    unsigned int key, std::vector<unsigned int>* closure_keys) {

  // Function to save the posegraph regularly
  if (key % keys_between_each_posegraph_backup_ == 0 && save_posegraph_backup_){
    LaserLoopClosure::Save("posegraph_backup.zip");
  } 

  // If loop closure checking is off, don't do this step. This will save some
  // computation time.
  if (!check_for_loop_closures_)
    return false;

  // Check arguments.
  if (closure_keys == NULL) {
    ROS_ERROR("%s: Output pointer is null.", name_.c_str());
    return false;
  }
  closure_keys->clear();

  // Update backups
  nfg_backup_ = isam_->getFactorsUnsafe();
  values_backup_ = isam_->getLinearizationPoint();

  // To track change in cost
  double cost;
  double cost_old;

  // If a loop has already been closed recently, don't try to close a new one.
  if (std::fabs(key - last_closure_key_) < poses_before_reclosing_)
    return false;

  // Get pose and scan for the provided key.
  const gu::Transform3 pose1 = ToGu(values_.at<Pose3>(key));
  const PointCloud::ConstPtr scan1 = keyed_scans_[key];

  // Iterate through past poses and find those that lie close to the most
  // recently added one.
  bool closed_loop = false;
  for (const auto& keyed_pose : values_) {
    const unsigned int other_key = keyed_pose.key;

    // Don't self-check.
    if (other_key == key)
      continue;

    // Don't compare against poses that were recently collected.
    if (std::fabs(key - other_key) < skip_recent_poses_)
      continue;

    // Don't check for loop closures against poses that are not keyframes.
    if (!keyed_scans_.count(other_key))
      continue;

    const gu::Transform3 pose2 = ToGu(values_.at<Pose3>(other_key));
    const gu::Transform3 difference = gu::PoseDelta(pose1, pose2);
    if (difference.translation.Norm() < proximity_threshold_) {
      // Found a potential loop closure! Perform ICP between the two scans to
      // determine if there really is a loop to close.
      const PointCloud::ConstPtr scan2 = keyed_scans_[other_key];

      if (!use_chordal_factor_) {
        gu::Transform3 delta; // (Using BetweenFactor)
        LaserLoopClosure::Mat66 covariance;
        if (PerformICP(scan1, scan2, pose1, pose2, &delta, &covariance)) {
            // Function to save the posegraph regularly
          if (save_posegraph_backup_){
            LaserLoopClosure::Save("posegraph_backup.zip");
          } 
          // We found a loop closure. Add it to the pose graph.
          NonlinearFactorGraph new_factor;
          new_factor.add(BetweenFactor<Pose3>(key, other_key, ToGtsam(delta),
                                              ToGtsam(covariance)));
          
          // Compute cost before optimization
          NonlinearFactorGraph nfg_temp = isam_->getFactorsUnsafe();
          nfg_temp.add(new_factor);
          cost_old = nfg_temp.error(values_); // Assume values is up to date - no new values


          // Optimization                                
          isam_->update(new_factor, Values());
          closed_loop = true;
          last_closure_key_ = key;

          // Get updated cost
          nfg_temp = isam_->getFactorsUnsafe();
          cost = nfg_temp.error(isam_->getLinearizationPoint());


          // Store for visualization and output.
          loop_edges_.push_back(std::make_pair(key, other_key));
          closure_keys->push_back(other_key);

          // Send an empty message notifying any subscribers that we found a loop
          // closure.
          loop_closure_notifier_pub_.publish(std_msgs::Empty());

          // break if a successful loop closure 
          // break;
        }
      } else {

        gu::Transform3 delta; // (Using BetweenChordalFactor)
        LaserLoopClosure::Mat1212 covariance;
        if (PerformICP(scan1, scan2, pose1, pose2, &delta, &covariance)) {
          if (save_posegraph_backup_){
            LaserLoopClosure::Save("posegraph_backup.zip");
          } 
          // We found a loop closure. Add it to the pose graph.
          NonlinearFactorGraph new_factor;
          new_factor.add(gtsam::BetweenChordalFactor<Pose3>(key, other_key, ToGtsam(delta),
                                              ToGtsam(covariance)));
          
          // Compute cost before optimization
          NonlinearFactorGraph nfg_temp = isam_->getFactorsUnsafe();
          nfg_temp.add(new_factor);
          cost_old = nfg_temp.error(values_); // Assume values is up to date - no new values

          // Optimization                                
          isam_->update(new_factor, Values());
          closed_loop = true;
          last_closure_key_ = key;

          // Get updated cost
          nfg_temp = isam_->getFactorsUnsafe();
          cost = nfg_temp.error(isam_->getLinearizationPoint());


          // Store for visualization and output.
          loop_edges_.push_back(std::make_pair(key, other_key));
          closure_keys->push_back(other_key);

          // Send an empty message notifying any subscribers that we found a loop
          // closure.
          loop_closure_notifier_pub_.publish(std_msgs::Empty());

          // break if a successful loop closure 
          // break;
        }
      }
      values_ = isam_->calculateEstimate();

      nfg_ = isam_->getFactorsUnsafe();

      // Check the change in pose to see if it exceeds criteria
      if (b_check_deltas_ && closed_loop){
        ROS_INFO("Sanity checking output");
        closed_loop = SanityCheckForLoopClosure(translational_sanity_check_lc_, cost_old, cost);
        // TODO - remove vizualization keys if it is rejected 
      
        if (!closed_loop){
          ROS_WARN("Returning false for bad loop closure - have reset, waiting for next pose update");
          // Erase the current posegraph to make space for the backup
          LaserLoopClosure::ErasePosegraph();
          // Run the load function to retrieve the posegraph  
          LaserLoopClosure::Load("posegraph_backup.zip");
          return false;
        }
    }
      // Update backups
      nfg_backup_ = nfg_;
      values_backup_ = values_;
    } // end of if statement 
  } // end of for loop
  
  return closed_loop;
}

bool LaserLoopClosure::SanityCheckForLoopClosure(double translational_sanity_check, double cost_old, double cost){
  // Checks loop closures to see if the translational threshold is within limits

  // if (!values_backup_.exists(key_-1)){
  //   ROS_INFO("")
  // }

  // Init poses
  gtsam::Pose3 old_pose;
  gtsam::Pose3 new_pose;

  if (key_ > 1){
    ROS_INFO("Key is more than 1, checking pose change");
    // Previous pose
    old_pose = values_backup_.at<Pose3>(key_-1);
    // New pose
    new_pose = values_.at<Pose3>(key_-1);
  }
  else{
    ROS_INFO("Key is less than or equal to 1, not checking pose change");
    // Second pose - return 
    return true;
  }

  // Translational change 
  double delta = old_pose.compose(new_pose.inverse()).translation().norm();
  
  ROS_INFO("Translational change with update is %f",delta);

  // TODO vary the sanity check values based on what kind of update it is
  // e.g. have the odom update to have a smaller sanity check 
  if (delta > translational_sanity_check || cost > cost_old){ // TODO - add threshold for error in the graph - if it increases after loop closure then reject
    if (delta > translational_sanity_check)
      ROS_WARN("Update delta exceeds threshold, rejecting");
    
    if (cost > cost_old)
      ROS_WARN("Cost increases, rejecting");

    // Updating 
    values_ = values_backup_;
    nfg_ = nfg_backup_;
    // Reset
    #ifndef SOLVER
    // Create the ISAM2 solver.
    ISAM2Params parameters;
    parameters.relinearizeSkip = relinearize_skip_;
    parameters.relinearizeThreshold = relinearize_threshold_;
    isam_.reset(new ISAM2(parameters));
    #endif
    #ifdef SOLVER
    isam_.reset(new GenericSolver());
    #endif
    ROS_INFO("Reset isam");
    isam_->update(nfg_, values_);
    ROS_INFO("updated isam to reset");

    // Save updated values
    values_ = isam_->calculateEstimate();
    nfg_ = isam_->getFactorsUnsafe();
    ROS_INFO("updated stored values");

    return false;
  }

  return true;

}

void LaserLoopClosure::GetMaximumLikelihoodPoints(PointCloud* points) {
  if (points == NULL) {
    ROS_ERROR("%s: Output point cloud container is null.", name_.c_str());
    return;
  }
  points->points.clear();

  // Iterate over poses in the graph, transforming their corresponding laser
  // scans into world frame and appending them to the output.
  for (const auto& keyed_pose : values_) {
    const unsigned int key = keyed_pose.key;

    // Check if this pose is a keyframe. If it's not, it won't have a scan
    // associated to it and we should continue.
    if (!keyed_scans_.count(key))
      continue;

    const gu::Transform3 pose = ToGu(values_.at<Pose3>(key));
    Eigen::Matrix4d b2w;
    b2w.block(0, 0, 3, 3) = pose.rotation.Eigen();
    b2w.block(0, 3, 3, 1) = pose.translation.Eigen();

    // Transform the body-frame scan into world frame.
    PointCloud scan_world;
    pcl::transformPointCloud(*keyed_scans_[key], scan_world, b2w);

    // Append the world-frame point cloud to the output.
    *points += scan_world;
  }
}

gu::Transform3 LaserLoopClosure::GetLastPose() const {
  if (key_ > 1) {
    return ToGu(values_.at<Pose3>(key_-1));
  } else {
    ROS_WARN("%s: The graph only contains its initial pose.", name_.c_str());
    return ToGu(values_.at<Pose3>(0));
  }
}

gu::Transform3 LaserLoopClosure::GetInitialPose() const {
  if (key_ > 1) {
    return ToGu(values_.at<Pose3>(0));
  } else {
    ROS_WARN("%s: The graph only contains its initial pose.", name_.c_str());
    return ToGu(values_.at<Pose3>(0));
  }
}


gu::Transform3 LaserLoopClosure::ToGu(const Pose3& pose) const {
  gu::Transform3 out;
  out.translation(0) = pose.translation().x();
  out.translation(1) = pose.translation().y();
  out.translation(2) = pose.translation().z();

  for (int i = 0; i < 3; ++i) {
    for (int j = 0; j < 3; ++j)
      out.rotation(i, j) = pose.rotation().matrix()(i, j);
  }

  return out;
}

Pose3 LaserLoopClosure::ToGtsam(const gu::Transform3& pose) const {
  Vector3 t;
  t(0) = pose.translation(0);
  t(1) = pose.translation(1);
  t(2) = pose.translation(2);

  Rot3 r(pose.rotation(0, 0), pose.rotation(0, 1), pose.rotation(0, 2),
         pose.rotation(1, 0), pose.rotation(1, 1), pose.rotation(1, 2),
         pose.rotation(2, 0), pose.rotation(2, 1), pose.rotation(2, 2));

  return Pose3(r, t);
}

LaserLoopClosure::Mat66 LaserLoopClosure::ToGu(
    const LaserLoopClosure::Gaussian::shared_ptr& covariance) const {
  gtsam::Matrix66 gtsam_covariance = covariance->covariance();

  LaserLoopClosure::Mat66 out;
  for (int i = 0; i < 6; ++i)
    for (int j = 0; j < 6; ++j)
      out(i, j) = gtsam_covariance(i, j);

  return out;
}

LaserLoopClosure::Gaussian::shared_ptr LaserLoopClosure::ToGtsam(
    const LaserLoopClosure::Mat66& covariance) const {
  gtsam::Matrix66 gtsam_covariance;

  for (int i = 0; i < 6; ++i)
    for (int j = 0; j < 6; ++j)
      gtsam_covariance(i, j) = covariance(i, j);

  return Gaussian::Covariance(gtsam_covariance);
}

LaserLoopClosure::Gaussian::shared_ptr LaserLoopClosure::ToGtsam(
    const LaserLoopClosure::Mat1212& covariance) const {
  gtsam::Vector12 gtsam_covariance; 
  // TODO CHECK
  for (int i = 0; i < 12; ++i) 
    gtsam_covariance(i) = covariance(i,i);
  return gtsam::noiseModel::Diagonal::Covariance(gtsam_covariance);
}

PriorFactor<Pose3> LaserLoopClosure::MakePriorFactor(
    const Pose3& pose,
    const LaserLoopClosure::Diagonal::shared_ptr& covariance) {
  return PriorFactor<Pose3>(key_, pose, covariance);
}

BetweenFactor<Pose3> LaserLoopClosure::MakeBetweenFactor(
    const Pose3& delta,
    const LaserLoopClosure::Gaussian::shared_ptr& covariance) {
  odometry_edges_.push_back(std::make_pair(key_-1, key_));
  return BetweenFactor<Pose3>(key_-1, key_, delta, covariance);
}

BetweenFactor<Pose3> LaserLoopClosure::MakeBetweenRobotFactor(
    const Pose3& delta,
    const LaserLoopClosure::Gaussian::shared_ptr& covariance) {
  odometry_edges_.push_back(std::make_pair(0, key_));
  return BetweenFactor<Pose3>(0, key_, delta, covariance);
}

gtsam::BetweenChordalFactor<Pose3> LaserLoopClosure::MakeBetweenChordalFactor(
    const Pose3& delta, 
    const LaserLoopClosure::Gaussian::shared_ptr& covariance) {
  odometry_edges_.push_back(std::make_pair(key_-1, key_));
  return gtsam::BetweenChordalFactor<Pose3>(key_-1, key_, delta, covariance);
}

bool LaserLoopClosure::PerformICP(const PointCloud::ConstPtr& scan1,
                                  const PointCloud::ConstPtr& scan2,
                                  const gu::Transform3& pose1,
                                  const gu::Transform3& pose2,
                                  gu::Transform3* delta,
                                  LaserLoopClosure::Mat66* covariance) {
  if (delta == NULL || covariance == NULL) {
    ROS_ERROR("%s: Output pointers are null.", name_.c_str());
    return false;
  }

  // Set up ICP.
  pcl::GeneralizedIterativeClosestPoint<pcl::PointXYZ, pcl::PointXYZ> icp;
  // setVerbosityLevel(pcl::console::L_DEBUG);
  icp.setTransformationEpsilon(icp_tf_epsilon_);
  icp.setMaxCorrespondenceDistance(icp_corr_dist_);
  icp.setMaximumIterations(icp_iterations_);
  icp.setRANSACIterations(0);

  // Filter the two scans. They are stored in the pose graph as dense scans for
  // visualization.
  PointCloud::Ptr scan1_filtered(new PointCloud);
  PointCloud::Ptr scan2_filtered(new PointCloud);
  filter_.Filter(scan1, scan1_filtered);
  filter_.Filter(scan2, scan2_filtered);

  // Set source point cloud. Transform it to pose 2 frame to get a delta.
  const Eigen::Matrix<double, 3, 3> R1 = pose1.rotation.Eigen();
  const Eigen::Matrix<double, 3, 1> t1 = pose1.translation.Eigen();
  Eigen::Matrix4d body1_to_world;
  body1_to_world.block(0, 0, 3, 3) = R1;
  body1_to_world.block(0, 3, 3, 1) = t1;

  const Eigen::Matrix<double, 3, 3> R2 = pose2.rotation.Eigen();
  const Eigen::Matrix<double, 3, 1> t2 = pose2.translation.Eigen();
  Eigen::Matrix4d body2_to_world;
  body2_to_world.block(0, 0, 3, 3) = R2;
  body2_to_world.block(0, 3, 3, 1) = t2;

  PointCloud::Ptr source(new PointCloud);
  pcl::transformPointCloud(*scan1_filtered, *source, body1_to_world);
  icp.setInputSource(source);

  // Set target point cloud in its own frame.
  PointCloud::Ptr target(new PointCloud);
  pcl::transformPointCloud(*scan2_filtered, *target, body2_to_world);
  icp.setInputTarget(target);

  // Perform ICP.
  PointCloud unused_result;
  icp.align(unused_result);

  // Get resulting transform.
  const Eigen::Matrix4f T = icp.getFinalTransformation();
  gu::Transform3 delta_icp;
  delta_icp.translation = gu::Vec3(T(0, 3), T(1, 3), T(2, 3));
  delta_icp.rotation = gu::Rot3(T(0, 0), T(0, 1), T(0, 2),
                                T(1, 0), T(1, 1), T(1, 2),
                                T(2, 0), T(2, 1), T(2, 2));

  // Is the transform good?
  if (!icp.hasConverged()) {
    std::cout<<"No converged, score is: "<<icp.getFitnessScore() << std::endl;
    return false;
  }

  if (icp.getFitnessScore() > max_tolerable_fitness_) { 
      // std::cout<<"Trans: "<<delta_icp.translation<<std::endl;
      // std::cout<<"Rot: "<<delta_icp.rotation<<std::endl;
      // If the loop closure was a success, publish the two scans.
       std::cout<<"Converged, score is: "<<icp.getFitnessScore() << std::endl;
      // source->header.frame_id = fixed_frame_id_;
      // target->header.frame_id = fixed_frame_id_;
      // scan1_pub_.publish(*source);
      // scan2_pub_.publish(*target);
    return false;
  }

  // Update the pose-to-pose odometry estimate using the output of ICP.
  const gu::Transform3 update =
      gu::PoseUpdate(gu::PoseInverse(pose1),
                     gu::PoseUpdate(gu::PoseInverse(delta_icp), pose1));

  *delta = gu::PoseUpdate(update, gu::PoseDelta(pose1, pose2));

  // TODO: Use real ICP covariance.
  covariance->Zeros();
  for (int i = 0; i < 3; ++i)
    (*covariance)(i, i) = laser_lc_rot_sigma_*laser_lc_rot_sigma_; 
  for (int i = 3; i < 6; ++i)
    (*covariance)(i, i) = laser_lc_trans_sigma_*laser_lc_trans_sigma_; 

  // If the loop closure was a success, publish the two scans.
  source->header.frame_id = fixed_frame_id_;
  target->header.frame_id = fixed_frame_id_;
  scan1_pub_.publish(*source);
  scan2_pub_.publish(*target);

  return true;
}

bool LaserLoopClosure::PerformICP(const PointCloud::ConstPtr& scan1,
                                  const PointCloud::ConstPtr& scan2,
                                  const gu::Transform3& pose1,
                                  const gu::Transform3& pose2,
                                  gu::Transform3* delta,
                                  LaserLoopClosure::Mat1212* covariance) {
  if (delta == NULL || covariance == NULL) {
    ROS_ERROR("%s: Output pointers are null.", name_.c_str());
    return false;
  }

  // Set up ICP.
  pcl::GeneralizedIterativeClosestPoint<pcl::PointXYZ, pcl::PointXYZ> icp;
  // setVerbosityLevel(pcl::console::L_DEBUG);
  icp.setTransformationEpsilon(icp_tf_epsilon_);
  icp.setMaxCorrespondenceDistance(icp_corr_dist_);
  icp.setMaximumIterations(icp_iterations_);
  icp.setRANSACIterations(0);

  // Filter the two scans. They are stored in the pose graph as dense scans for
  // visualization.
  PointCloud::Ptr scan1_filtered(new PointCloud);
  PointCloud::Ptr scan2_filtered(new PointCloud);
  filter_.Filter(scan1, scan1_filtered);
  filter_.Filter(scan2, scan2_filtered);

  // Set source point cloud. Transform it to pose 2 frame to get a delta.
  const Eigen::Matrix<double, 3, 3> R1 = pose1.rotation.Eigen();
  const Eigen::Matrix<double, 3, 1> t1 = pose1.translation.Eigen();
  Eigen::Matrix4d body1_to_world;
  body1_to_world.block(0, 0, 3, 3) = R1;
  body1_to_world.block(0, 3, 3, 1) = t1;

  const Eigen::Matrix<double, 3, 3> R2 = pose2.rotation.Eigen();
  const Eigen::Matrix<double, 3, 1> t2 = pose2.translation.Eigen();
  Eigen::Matrix4d body2_to_world;
  body2_to_world.block(0, 0, 3, 3) = R2;
  body2_to_world.block(0, 3, 3, 1) = t2;

  PointCloud::Ptr source(new PointCloud);
  pcl::transformPointCloud(*scan1_filtered, *source, body1_to_world);
  icp.setInputSource(source);

  // Set target point cloud in its own frame.
  PointCloud::Ptr target(new PointCloud);
  pcl::transformPointCloud(*scan2_filtered, *target, body2_to_world);
  icp.setInputTarget(target);

  // Perform ICP.
  PointCloud unused_result;
  icp.align(unused_result);

  // Get resulting transform.
  const Eigen::Matrix4f T = icp.getFinalTransformation();
  gu::Transform3 delta_icp;
  delta_icp.translation = gu::Vec3(T(0, 3), T(1, 3), T(2, 3));
  delta_icp.rotation = gu::Rot3(T(0, 0), T(0, 1), T(0, 2),
                                T(1, 0), T(1, 1), T(1, 2),
                                T(2, 0), T(2, 1), T(2, 2));

  // Is the transform good?
  if (!icp.hasConverged()) {
    std::cout<<"No converged, score is: "<<icp.getFitnessScore() << std::endl;
    return false;
  }

  if (icp.getFitnessScore() > max_tolerable_fitness_) { 
      // std::cout<<"Trans: "<<delta_icp.translation<<std::endl;
      // std::cout<<"Rot: "<<delta_icp.rotation<<std::endl;
      // If the loop closure was a success, publish the two scans.
       std::cout<<"Converged, score is: "<<icp.getFitnessScore() << std::endl;
      // source->header.frame_id = fixed_frame_id_;
      // target->header.frame_id = fixed_frame_id_;
      // scan1_pub_.publish(*source);
      // scan2_pub_.publish(*target);
    return false;
  }

  // Update the pose-to-pose odometry estimate using the output of ICP.
  const gu::Transform3 update =
      gu::PoseUpdate(gu::PoseInverse(pose1),
                     gu::PoseUpdate(gu::PoseInverse(delta_icp), pose1));

  *delta = gu::PoseUpdate(update, gu::PoseDelta(pose1, pose2));

  // TODO: Use real ICP covariance.
  covariance->Zeros();
  for (int i = 0; i < 9; ++i)
    (*covariance)(i, i) = laser_lc_rot_sigma_*laser_lc_rot_sigma_;
  for (int i = 9; i < 12; ++i)
    (*covariance)(i, i) = laser_lc_trans_sigma_*laser_lc_trans_sigma_;

  // If the loop closure was a success, publish the two scans.
  source->header.frame_id = fixed_frame_id_;
  target->header.frame_id = fixed_frame_id_;
  scan1_pub_.publish(*source);
  scan2_pub_.publish(*target);

  return true;
}

bool LaserLoopClosure::AddManualLoopClosure(gtsam::Key key1, gtsam::Key key2, 
                                            gtsam::Pose3 pose12){

  bool is_manual_loop_closure = true;
  return AddFactor(key1, key2, pose12, is_manual_loop_closure,
                   manual_lc_rot_precision_, manual_lc_trans_precision_); 
}

bool LaserLoopClosure::AddArtifact(gtsam::Key posekey, gtsam::Key artifact_key, 
                                   gtsam::Pose3 pose12, ArtifactInfo artifact) {

  // keep track of artifact info: add to hash if not added
  if (artifact_key2info_hash.find(artifact_key) == artifact_key2info_hash.end()) {
    ROS_INFO("New artifact detected with id %d",artifact.id);
    artifact_key2info_hash[artifact_key] = artifact;
  }
  // add to pose graph 
  bool is_manual_loop_closure = false;
  return AddFactor(posekey, artifact_key, pose12, is_manual_loop_closure,
                   artifact_rot_precision_, artifact_trans_precision_);
}

bool LaserLoopClosure::AddFactor(gtsam::Key key1, gtsam::Key key2, 
                                 gtsam::Pose3 pose12, 
                                 bool is_manual_loop_closure,
                                 double rot_precision, 
                                 double trans_precision) {
  // Thanks to Luca for providing the code
  ROS_INFO_STREAM("Adding factor between " << gtsam::DefaultKeyFormatter(key1) << " and " << gtsam::DefaultKeyFormatter(key2));

  gtsam::Values linPoint = isam_->getLinearizationPoint();
  nfg_ = isam_->getFactorsUnsafe();

  // Update backups
  nfg_backup_ = isam_->getFactorsUnsafe();
  values_backup_ = isam_->getLinearizationPoint();

  // Remove visualization of edge to be confirmed
  if (is_manual_loop_closure) {
    RemoveConfirmFactorVisualization();
    // check keys are already in factor graph 
    if (!linPoint.exists(key1) || !linPoint.exists(key2)) { 
      ROS_WARN("AddFactor: Trying to add manual loop closure involving at least one nonexisting key");
      return false;
    }
  }

  double cost_old;
  double cost; // for sanity checks

  NonlinearFactorGraph new_factor;
  gtsam::Values new_values;

  if (!is_manual_loop_closure && !linPoint.exists(key2)) {

    if(!linPoint.exists(key1)){
      ROS_WARN("AddFactor: Trying to add artifact factor, but key1 does not exist");
      return false;    
    }
    // We should add initial guess to values 
    new_values.insert(key2, linPoint.at<gtsam::Pose3>(key1).compose(pose12));

    ROS_INFO("Initial global position of artifact is: %f, %f, %f",
                  new_values.at<Pose3>(key2).translation().vector().x(),
                  new_values.at<Pose3>(key2).translation().vector().y(),
                  new_values.at<Pose3>(key2).translation().vector().z());
    

    // // Set prior on rotation as a hack for 0 precision on rotation 
    // gtsam::Vector6 prior_precisions; // inverse of variances
    // prior_precisions.head<3>().setConstant(10.0); // rotation precision
    // prior_precisions.tail<3>().setConstant(0.0); //
    // static const gtsam::SharedNoiseModel& prior_noise =
    // gtsam::noiseModel::Diagonal::Precisions(prior_precisions);

    // new_factor.add(gtsam::PriorFactor<gtsam::Pose3>(key2, linPoint.at<gtsam::Pose3>(key1).compose(pose12), prior_noise));
  }

  linPoint.insert(new_values); // insert new values

  if (!use_chordal_factor_) {
    // Use BetweenFactor
    // creating relative pose factor (also works for relative positions)

    // create Information of measured
    gtsam::Vector6 precisions; // inverse of variances
    precisions.head<3>().setConstant(rot_precision); // rotation precision
    precisions.tail<3>().setConstant(trans_precision); // std: 1/1000 ~ 30 m 1/100 - 10 m 1/25 - 5m
    static const gtsam::SharedNoiseModel& noise =
    gtsam::noiseModel::Diagonal::Precisions(precisions);

    gtsam::BetweenFactor<gtsam::Pose3> factor(key1, key2, pose12, noise);

    if (is_manual_loop_closure){
      factor.print("manual loop closure factor \n");
      cost = factor.error(linPoint);
      ROS_INFO_STREAM("Cost of loop closure: " << cost); // 10^6 - 10^9 is ok (re-adjust covariances)  // cost = ( error )’ Omega ( error ), where the Omega = diag([0 0 0 1/25 1/25 1/25]). Error = [3 3 3] get an estimate for cost.
      // TODO get the positions of each of the poses and compute the distance between them - see what the error should be - maybe a bug there
    }
    else{
      factor.print("Artifact loop closure factor \n");
      cost = factor.error(linPoint);
      ROS_INFO_STREAM("Cost of artifact factor is: " << cost); 
    }  

    // add factor to factor graph
    new_factor.add(factor);

    // Store cost before optimization
    cost_old = new_factor.error(linPoint);


  } else {
    // Use BetweenChordalFactor  
    gtsam::Vector12 precisions; 
    precisions.head<9>().setConstant(rot_precision); // rotation precision 
    precisions.tail<3>().setConstant(trans_precision);
    static const gtsam::SharedNoiseModel& noise = 
    gtsam::noiseModel::Diagonal::Precisions(precisions);
 
    gtsam::BetweenChordalFactor<gtsam::Pose3> factor(key1, key2, pose12, noise);

    if (is_manual_loop_closure){
      factor.print("manual loop closure factor \n");
      cost = factor.error(linPoint);
      ROS_INFO_STREAM("Cost of loop closure: " << cost); // 10^6 - 10^9 is ok (re-adjust covariances)  // cost = ( error )’ Omega ( error ), where the Omega = diag([0 0 0 1/25 1/25 1/25]). Error = [3 3 3] get an estimate for cost.
      // TODO get the positions of each of the poses and compute the distance between them - see what the error should be - maybe a bug there
    }
    else{
      factor.print("Artifact loop closure factor \n");
      cost = factor.error(linPoint);
      ROS_INFO_STREAM("Cost of artifact factor is: " << cost); 
    }  

    // add factor to factor graph
    new_factor.add(factor);

    // Store cost before optimization
    cost_old = new_factor.error(linPoint);
  }

  // optimize
  try {
    if (is_manual_loop_closure){
      std::cout << "Optimizing manual loop closure, iteration" << std::endl;
    }else{
      std::cout << "Optimizing artifact factor addition" << std::endl;
    }
    gtsam::Values result;

    // Switch based on optimizer input
    switch (loop_closure_optimizer_){
      case 0 : // only do the above isam update 
      {
        // ISAM2
        isam_->update(new_factor, new_values);
        result = isam_->calculateEstimate();
        nfg_ = NonlinearFactorGraph(isam_->getFactorsUnsafe());
      }
        break;
      case 1 : 
      {
        // Levenberg Marquardt Optimizer
        nfg_.add(new_factor); // add new factor (new values already inserted above)

        // writeG2o(nfg_, linPoint, "/home/yunchang/Desktop/beforeloop.g2o"); // for debug
        std::cout << "Running LM optimization" << std::endl;
        gtsam::LevenbergMarquardtParams params;
        params.setVerbosityLM("SUMMARY");
        result = gtsam::LevenbergMarquardtOptimizer(nfg_, linPoint, params).optimize();
        // writeG2o(nfg_, result, "/home/yunchang/Desktop/afterloop.g2o"); // for debug
      }
        break;
      case 2 : 
      {
        // Dogleg Optimizer
        std::cout << "Running Dogleg optimization" << std::endl;
        nfg_.add(new_factor);
        result = gtsam::DoglegOptimizer(nfg_, linPoint).optimize();
      }
        break;
      case 3 : 
      { 
        // Gauss Newton Optimizer
        nfg_.add(new_factor); // add new factor (new values already inserted above)
        std::cout << "Running Gauss Newton optimization" << std::endl;
        gtsam::GaussNewtonParams params;
        params.setVerbosity("ERROR");
        result = gtsam::GaussNewtonOptimizer(nfg_, linPoint, params).optimize();
      }
        break;
      default : 
      {
        // Error
        ROS_INFO_STREAM("ERROR, wrong optimizer option");
        // TODO handle the error
      }
    }
    std::cout << "initial error = " << nfg_.error(linPoint) << std::endl;
    std::cout << "final error = " << nfg_.error(result) << std::endl;

    
    // ----------------------------------------------
    #ifndef SOLVER
    // Create the ISAM2 solver.
    ISAM2Params parameters;
    parameters.relinearizeSkip = relinearize_skip_;
    parameters.relinearizeThreshold = relinearize_threshold_;
    isam_.reset(new ISAM2(parameters));
    #endif
    #ifdef SOLVER
    isam_.reset(new GenericSolver());
    #endif
    // Update with the new graph
    isam_->update(nfg_,result); 

    if (is_manual_loop_closure) {
      // Store for visualization and output.
      loop_edges_.push_back(std::make_pair(key1, key2));
      // Send an empty message notifying any subscribers that we found a loop
      // closure.
      loop_closure_notifier_pub_.publish(std_msgs::Empty());
    }
    else{
      // Placeholder visualization for artifacts
      artifact_edges_.push_back(std::make_pair(key1, key2));
    }

    // Update values
    values_ = result;//

    // INFO stream new cost
    linPoint = isam_->getLinearizationPoint();
    cost = nfg_.error(linPoint);
    ROS_INFO_STREAM("iSAM2 Error at linearization point (after loop closure): " << cost); // 10^6 - 10^9 is ok (re-adjust covariances) 

    // Check the change in pose to see if it exceeds criteria
    if (b_check_deltas_){
      ROS_INFO("Sanity checking output");
      bool check_result = SanityCheckForLoopClosure(translational_sanity_check_lc_, cost_old, cost);
    }

    // // Publish
    // PublishPoseGraph();

    return true; //result.getVariablesReeliminated() > 0;
  } catch (...) {
    ROS_ERROR("An error occurred while manually adding a factor to iSAM2.");
    throw;
  }
}

bool LaserLoopClosure::RemoveFactor(unsigned int key1, unsigned int key2) {
  ROS_INFO("Removing factor between %i and %i from the pose graph...", key1, key2);

  // Remove visualization of edge to be confirmed
  RemoveConfirmFactorVisualization();

  // Prevent removing odometry edges 
  if ((key1 == key2 - 1) || (key2 == key1 - 1)) {
    ROS_WARN("RemoveFactor: Removing edges from consecutive poses (odometry) is currently forbidden (disable if condition to allow)");
    return false; 
  }

  // 1. Get factor graph 
  NonlinearFactorGraph nfg = isam_->getFactorsUnsafe();
  // 2. Search for the two keys
  gtsam::FactorIndices factorsToRemove;
  for (size_t slot = 0; slot < nfg.size(); ++slot) {
    const gtsam::NonlinearFactor::shared_ptr& f = nfg[slot];
    if (f) {

      if (!use_chordal_factor_) {
        boost::shared_ptr<gtsam::BetweenFactor<Pose3> > pose3Between =
              boost::dynamic_pointer_cast<gtsam::BetweenFactor<Pose3> >(nfg[slot]);

        if (pose3Between) {
          if ((pose3Between->key1() == key1 && pose3Between->key2() == key2) ||
              (pose3Between->key1() == key2 && pose3Between->key2() == key1)) {
            factorsToRemove.push_back(slot);
            nfg[slot]->print("");
          }
        }

      } else { // using BetweenChordalFactor
        boost::shared_ptr<gtsam::BetweenChordalFactor<Pose3> > pose3Between =
              boost::dynamic_pointer_cast<gtsam::BetweenChordalFactor<Pose3> >(nfg[slot]);

        if (pose3Between) {
          if ((pose3Between->key1() == key1 && pose3Between->key2() == key2) ||
              (pose3Between->key1() == key2 && pose3Between->key2() == key1)) {
            factorsToRemove.push_back(slot);
            nfg[slot]->print("");
          }
        }
      }

    }

  }

  if (factorsToRemove.size() == 0) {
    ROS_WARN("RemoveFactor: Factor not found between given keys");
    return false; 
  }
  
  // 3. Remove factors and update
  std::cout << "Before remove update" << std::endl; 
  isam_->update(gtsam::NonlinearFactorGraph(), gtsam::Values(), factorsToRemove);

  // Send an empty message notifying any subscribers that we found a loop
  // closure.
  loop_closure_notifier_pub_.publish(std_msgs::Empty());

  // Update values
  values_ = isam_->calculateEstimate();

  // // Publish
  // PublishPoseGraph();

  return true; //result.getVariablesReeliminated() > 0;
}

bool LaserLoopClosure::AddFactorBetweenRobots(const gu::Transform3& delta, const LaserLoopClosure::Mat66& covariance,
    const ros::Time& stamp, unsigned int* key) {
  if (key == NULL) {
    ROS_ERROR("%s: Output key is null.", name_.c_str());
    return false;
  }
  // Append the new odometry.
  //TODO: Replace delta with delta computed from a function given R1 and R2 pose
  gu::Transform3 delta1 = gu::Transform3::Identity();
  Pose3 new_odometry = ToGtsam(delta1);
  // CHANGE TO CONFLICT THE BELOW STATEMENT
  // We always add new poses, but only return true if the pose is far enough
  // away from the last one (keyframes). This lets the caller know when they
  // can add a laser scan.

  // Is the odometry translation large enough to add a new node to the graph
  odometry_ = odometry_.compose(new_odometry);
  odometry_kf_ = odometry_kf_.compose(new_odometry);


  // Add a new factor

  NonlinearFactorGraph new_factor;
  Values new_value;
  //TODO: Don't hard code the zero value in this function.
  new_factor.add(MakeBetweenRobotFactor(odometry_, ToGtsam(covariance)));
  // TODO Compose covariances at the same time as odometry

  //TODO: replace 0 with the key of best fit
  Pose3 last_pose = values_.at<Pose3>(0);
  ROS_INFO("Key_ = %i", key_);
  new_value.insert(key_, last_pose.compose(odometry_));

  //TODO: Check if we still need this.
  // Update ISAM2.
  try{
    isam_->update(new_factor, new_value); 
  } catch (...){
    // redirect cout to file
    std::ofstream nfgFile;
    std::string home_folder(getenv("HOME"));
    nfgFile.open(home_folder + "/Desktop/factor_graph.txt");
    std::streambuf *coutbuf = std::cout.rdbuf(); //save old buf
    std::cout.rdbuf(nfgFile.rdbuf());

    // save entire factor graph to file and debug if loop closure is correct
    gtsam::NonlinearFactorGraph nfg = isam_->getFactorsUnsafe();
    nfg.print();
    nfgFile.close();

    std::cout.rdbuf(coutbuf); //reset to standard output again

    ROS_ERROR("ISAM update error in AddBetweenFactors");
    throw;
  }
  
  // Update class variables
  values_ = isam_->calculateEstimate();

  nfg_ = isam_->getFactorsUnsafe();

  // Adding poses to stored hash maps
  // Store this timestamp so that we can publish the pose graph later.
  keyed_stamps_.insert(std::pair<unsigned int, ros::Time>(key_, stamp));
  stamps_keyed_.insert(std::pair<double, unsigned int>(stamp.toSec(), key_));

  // Assign output and get ready to go again!
  *key = key_++;

  // Reset odometry to identity
  odometry_ = Pose3::identity();

  odometry_kf_ = Pose3::identity();
  return true;
}

bool LaserLoopClosure::VisualizeConfirmFactor(unsigned int key1, unsigned int key2) {
  ROS_INFO("Visualizing factor between %i and %i.", key1, key2);

  if (!values_.exists(key1) || !values_.exists(key2)) {
    ROS_WARN("Key %i or %i does not exist.", key1, key2);
    return false;
  }

  if ((key1 == key2 - 1) || (key2 == key1 - 1)) {
    ROS_WARN("Cannot add/remove factor between two consecutive keys.");
    return false;
  }

  visualization_msgs::Marker m;
  m.header.frame_id = fixed_frame_id_;
  m.ns = fixed_frame_id_;
  m.id = 0;
  m.action = visualization_msgs::Marker::ADD;
  m.type = visualization_msgs::Marker::LINE_LIST;
  m.color.r = 1.0;
  m.color.g = 1.0;
  m.color.b = 0.0;
  m.color.a = 1.0;
  m.scale.x = 0.05;
  const gu::Vec3 p1 = ToGu(values_.at<Pose3>(key1)).translation;
  const gu::Vec3 p2 = ToGu(values_.at<Pose3>(key2)).translation;

  m.points.push_back(gr::ToRosPoint(p1));
  m.points.push_back(gr::ToRosPoint(p2));
  confirm_edge_pub_.publish(m);
  
  m.header.frame_id = fixed_frame_id_;
  m.ns = fixed_frame_id_;
  m.action = visualization_msgs::Marker::ADD;
  m.type = visualization_msgs::Marker::SPHERE;
  m.color.r = 1.0;
  m.color.g = 0.0;
  m.color.b = 0.0;
  m.color.a = 1.0;
  m.scale.x = 0.27;
  m.scale.y = 0.27;
  m.scale.z = 0.27;
  m.id = 1;
  m.pose.position = gr::ToRosPoint(p1);
  confirm_edge_pub_.publish(m);
  m.id = 2;
  m.pose.position = gr::ToRosPoint(p2);
  confirm_edge_pub_.publish(m);

  return true;
}

void LaserLoopClosure::RemoveConfirmFactorVisualization() {
  visualization_msgs::Marker m;
  m.header.frame_id = fixed_frame_id_;
  m.ns = fixed_frame_id_;
  m.id = 0;
  m.action = visualization_msgs::Marker::DELETEALL;
  confirm_edge_pub_.publish(m);
}

std::string absPath(const std::string &relPath) {
  return boost::filesystem::canonical(boost::filesystem::path(relPath)).string();
}

bool writeFileToZip(zipFile &zip, const std::string &filename) {
  // this code is inspired by http://www.vilipetek.com/2013/11/22/zippingunzipping-files-in-c/
  static const unsigned int BUFSIZE = 2048;

  zip_fileinfo zi = {0};
  tm_zip& tmZip = zi.tmz_date;
  time_t rawtime;
  time(&rawtime);
  auto timeinfo = localtime(&rawtime);
  tmZip.tm_sec = timeinfo->tm_sec;
  tmZip.tm_min = timeinfo->tm_min;
  tmZip.tm_hour = timeinfo->tm_hour;
  tmZip.tm_mday = timeinfo->tm_mday;
  tmZip.tm_mon = timeinfo->tm_mon;
  tmZip.tm_year = timeinfo->tm_year;
  int err = zipOpenNewFileInZip(zip, filename.c_str(), &zi,
      NULL, 0, NULL, 0, NULL, Z_DEFLATED, Z_DEFAULT_COMPRESSION);

  if (err != ZIP_OK) {
    ROS_ERROR_STREAM("Failed to add entry \"" << filename << "\" to zip file.");
    return false;
  }
  char buf[BUFSIZE];
  unsigned long nRead = 0;

  std::ifstream is(filename);
  if (is.bad()) {
    ROS_ERROR_STREAM("Could not read file \"" << filename << "\" to be added to zip file.");
    return false;
  }
  while (err == ZIP_OK && is.good()) {
    is.read(buf, BUFSIZE);
    unsigned int nRead = (unsigned int)is.gcount();
    if (nRead)
      err = zipWriteInFileInZip(zip, buf, nRead);
    else
      break;
  }
  is.close();
  if (err != ZIP_OK) {
    ROS_ERROR_STREAM("Failed to write file \"" << filename << "\" to zip file.");
    return false;
  }
  return true;
}

bool LaserLoopClosure::ErasePosegraph(){
  keyed_scans_.clear();
  keyed_stamps_.clear();
  stamps_keyed_.clear();

  loop_edges_.clear();
  odometry_ = Pose3::identity();
  odometry_kf_ = Pose3::identity();
  odometry_edges_.clear();

  key_ = 0;
  
	//Initilize interactive marker server
  if (publish_interactive_markers_) {
    server.reset(new interactive_markers::InteractiveMarkerServer(
        "interactive_node", "", false));
  }
} 

bool LaserLoopClosure::Save(const std::string &zipFilename) const {
  const std::string path = "pose_graph";
  const boost::filesystem::path directory(path);
  boost::filesystem::create_directory(directory);

  writeG2o(isam_->getFactorsUnsafe(), values_, path + "/graph.g2o");
  ROS_INFO("Saved factor graph as a g2o file.");

  // keys.csv stores factor key, point cloud filename, and time stamp
  std::ofstream keys_file(path + "/keys.csv");
  if (keys_file.bad()) {
    ROS_ERROR("Failed to write keys file.");
    return false;
  }

  auto zipFile = zipOpen64(zipFilename.c_str(), 0);
  writeFileToZip(zipFile, path + "/graph.g2o");
  int i = 0;
  for (const auto &entry : keyed_scans_) {
    keys_file << entry.first << ",";
    // save point cloud as binary PCD file
    const std::string pcd_filename = path + "/pc_" + std::to_string(i) + ".pcd";
    pcl::io::savePCDFile(pcd_filename, *entry.second, true);
    writeFileToZip(zipFile, pcd_filename);

    ROS_INFO("Saved point cloud %d/%d.", i+1, (int) keyed_scans_.size());
    keys_file << pcd_filename << ",";
    keys_file << keyed_stamps_.at(entry.first).toNSec() << "\n";
    ++i;
  }
  keys_file.close();
  writeFileToZip(zipFile, path + "/keys.csv");

  // save odometry edges
  std::ofstream odometry_edges_file(path + "/odometry_edges.csv");
  if (odometry_edges_file.bad()) {
    ROS_ERROR("Failed to write odometry_edges file.");
    return false;
  }
  for (const auto &entry : odometry_edges_) {
    odometry_edges_file << entry.first << ',' << entry.second << '\n';
  }
  odometry_edges_file.close();
  writeFileToZip(zipFile, path + "/odometry_edges.csv");

  // save loop edges
  std::ofstream loop_edges_file(path + "/loop_edges.csv");
  if (loop_edges_file.bad()) {
    ROS_ERROR("Failed to write loop_edges file.");
    return false;
  }
  for (const auto &entry : loop_edges_) {
    loop_edges_file << entry.first << ',' << entry.second << '\n';
  }
  loop_edges_file.close();
  writeFileToZip(zipFile, path + "/loop_edges.csv");

  zipClose(zipFile, 0);
  boost::filesystem::remove_all(directory);
  ROS_INFO_STREAM("Successfully saved pose graph to " << absPath(zipFilename) << ".");
}

bool LaserLoopClosure::Load(const std::string &zipFilename) {
  const std::string absFilename = absPath(zipFilename);
  auto zipFile = unzOpen64(zipFilename.c_str());
  if (!zipFile) {
    ROS_ERROR_STREAM("Failed to open zip file " << absFilename);
    return false;
  }

  unz_global_info64 oGlobalInfo;
  int err = unzGetGlobalInfo64(zipFile, &oGlobalInfo);
  std::vector<std::string> files;  // files to be extracted

  std::string graphFilename{""}, keysFilename{""},
              odometryEdgesFilename{""}, loopEdgesFilename{""};

  for (unsigned long i = 0; i < oGlobalInfo.number_entry && err == UNZ_OK; ++i) {
    char filename[256];
    unz_file_info64 oFileInfo;
    err = unzGetCurrentFileInfo64(zipFile, &oFileInfo, filename,
                                  sizeof(filename), NULL, 0, NULL, 0);
    if (err == UNZ_OK) {
      char nLast = filename[oFileInfo.size_filename-1];
      // this entry is a file, extract it later
      files.emplace_back(filename);
      if (files.back().find("graph.g2o") != std::string::npos) {
        graphFilename = files.back();
      } else if (files.back().find("keys.csv") != std::string::npos) {
        keysFilename = files.back();
      } else if (files.back().find("odometry_edges.csv") != std::string::npos) {
        odometryEdgesFilename = files.back();
      } else if (files.back().find("loop_edges.csv") != std::string::npos) {
        loopEdgesFilename = files.back();
      }
      err = unzGoToNextFile(zipFile);
    }
  }

  if (graphFilename.empty()) {
    ROS_ERROR_STREAM("Could not find pose graph g2o-file in " << absFilename);
    return false;
  }
  if (keysFilename.empty()) {
    ROS_ERROR_STREAM("Could not find keys.csv in " << absFilename);
    return false;
  }

  // extract files
  int i = 1;
  std::vector<boost::filesystem::path> folders;
  for (const auto &filename: files) {
    if (unzLocateFile(zipFile, filename.c_str(), 0) != UNZ_OK) {
			ROS_ERROR_STREAM("Could not locate file " << filename << " from " << absFilename);
      return false;
    }
    if (unzOpenCurrentFile(zipFile) != UNZ_OK) {
      ROS_ERROR_STREAM("Could not open file " << filename << " from " << absFilename);
      return false;
    }
    unz_file_info64 oFileInfo;
    if (unzGetCurrentFileInfo64(zipFile, &oFileInfo, 0, 0, 0, 0, 0, 0) != UNZ_OK)
    {
      ROS_ERROR_STREAM("Could not determine file size of entry " << filename << " in " << absFilename);
      return false;
    }

    boost::filesystem::path dir(filename);
    dir = dir.parent_path();
    if (boost::filesystem::create_directory(dir))
      folders.emplace_back(dir);

    auto size = (unsigned int) oFileInfo.uncompressed_size;
    char* buf = new char[size];
    size = unzReadCurrentFile(zipFile, buf, size);
    std::ofstream os(filename);
    if (os.bad()) {
      ROS_ERROR_STREAM("Could not create file " << filename << " for extraction.");
      return false;
    }
    if (size > 0) {
      os.write(buf, size);
      os.flush();
    } else {
      ROS_WARN_STREAM("Entry " << filename << " from " << absFilename << " is empty.");
    }
    os.close();
    delete [] buf;
    ROS_INFO_STREAM("Extracted file " << i << "/" << (int) files.size() << " -- " << filename);
    ++i;
  }
  unzClose(zipFile);

  // restore pose graph from g2o file
  const GraphAndValues gv = gtsam::load3D(graphFilename);
  nfg_ = *gv.first;
  values_ = *gv.second;

  #ifndef SOLVER
  ISAM2Params parameters;
  parameters.relinearizeSkip = relinearize_skip_;
  parameters.relinearizeThreshold = relinearize_threshold_;
  isam_.reset(new ISAM2(parameters));
  #endif
  #ifdef SOLVER
  isam_.reset(new GenericSolver());
  #endif

  const LaserLoopClosure::Diagonal::shared_ptr covariance(
      LaserLoopClosure::Diagonal::Sigmas(initial_noise_));
  const gtsam::Key key0 = *nfg_.keys().begin();
  nfg_.add(gtsam::PriorFactor<Pose3>(key0, values_.at<Pose3>(key0), covariance));
  isam_->update(nfg_, values_); 

  ROS_INFO_STREAM("Updated graph from " << graphFilename);

  // info_file stores factor key, point cloud filename, and time stamp
  std::ifstream info_file(keysFilename);
  if (info_file.bad()) {
    ROS_ERROR_STREAM("Failed to open " << keysFilename);
    return false;
  }

  std::string keyStr, pcd_filename, timeStr;
  while (info_file.good()) {
    std::getline(info_file, keyStr, ',');
    if (keyStr.empty())
      break;
    key_ = std::stoi(keyStr);
    std::getline(info_file, pcd_filename, ',');
    PointCloud::Ptr pc(new PointCloud);
    if (pcl::io::loadPCDFile(pcd_filename, *pc) == -1) {
      ROS_ERROR_STREAM("Failed to load point cloud " << pcd_filename << " from " << absFilename);
      return false;
    }
    ROS_INFO_STREAM("Loaded point cloud " << pcd_filename);
    keyed_scans_[key_] = pc;
    std::getline(info_file, timeStr);
    ros::Time t;
    t.fromNSec(std::stol(timeStr));
    keyed_stamps_[key_] = t;
    //stamps_keyed_[t] = key_ ;
  }

  // Increment key to be ready for more scans
  key_++;

  ROS_INFO("Restored all point clouds.");
  info_file.close();

  if (!odometryEdgesFilename.empty()) {
    std::ifstream edge_file(odometryEdgesFilename);
    if (edge_file.bad()) {
      ROS_ERROR_STREAM("Failed to open " << odometryEdgesFilename);
      return false;
    }
    std::string edgeStr;
    while (edge_file.good()) {
      Edge edge;
      std::getline(edge_file, edgeStr, ',');
      if (edgeStr.empty())
        break;
      edge.first = static_cast<unsigned int>(std::stoi(edgeStr));
      std::getline(edge_file, edgeStr);
      edge.second = static_cast<unsigned int>(std::stoi(edgeStr));
      odometry_edges_.emplace_back(edge);
    }
    edge_file.close();
    ROS_INFO("Restored odometry edges.");
  }

  if (!loopEdgesFilename.empty()) {
    std::ifstream edge_file(loopEdgesFilename);
    if (edge_file.bad()) {
      ROS_ERROR_STREAM("Failed to open " << loopEdgesFilename);
      return false;
    }
    std::string edgeStr;
    while (edge_file.good()) {
      Edge edge;
      std::getline(edge_file, edgeStr, ',');
      if (edgeStr.empty())
        break;
      edge.first = static_cast<unsigned int>(std::stoi(edgeStr));
      std::getline(edge_file, edgeStr);
      edge.second = static_cast<unsigned int>(std::stoi(edgeStr));
      loop_edges_.emplace_back(edge);
    }
    edge_file.close();
    ROS_INFO("Restored loop closure edges.");
  }
  
  // remove all extracted folders
  for (const auto &folder: folders)
    boost::filesystem::remove_all(folder);

  ROS_INFO_STREAM("Successfully loaded pose graph from " << absPath(zipFilename) << ".");
  PublishPoseGraph();
  return true;
}

//Interactive Marker Menu
void LaserLoopClosure::makeMenuMarker( gu::Transform3 position, const std::string id_number )
{
  interactive_markers::MenuHandler menu_handler;

  visualization_msgs::InteractiveMarker int_marker;
  int_marker.header.frame_id = LaserLoopClosure::fixed_frame_id_;
  int_marker.scale = 1.0;
  int_marker.pose = gr::ToRosPose(position);
  int_marker.name = id_number;

  visualization_msgs::Marker marker;
  marker.type = visualization_msgs::Marker::SPHERE;
  marker.scale.x = 0.3;
  marker.scale.y = 0.3;
  marker.scale.z = 0.3;
  marker.color.r = 0.0;
  marker.color.g = 1.0;
  marker.color.b = 1.0;
  marker.color.a = 0.5;

  visualization_msgs::InteractiveMarkerControl control;
  control.interaction_mode = visualization_msgs::InteractiveMarkerControl::MENU;
  control.name = id_number;
  control.markers.push_back( marker );
  control.always_visible = true;
  int_marker.controls.push_back(control);

  menu_handler.insert(id_number);
  server->insert(int_marker);
  menu_handler.apply(*server, int_marker.name );
  //server->applyChanges();
}

void LaserLoopClosure::PublishPoseGraph() {

  // Publish odometry edges.
  if (odometry_edge_pub_.getNumSubscribers() > 0) {
    visualization_msgs::Marker m;
    m.header.frame_id = fixed_frame_id_;
    m.ns = fixed_frame_id_;
    m.id = 0;
    m.action = visualization_msgs::Marker::ADD;
    m.type = visualization_msgs::Marker::LINE_LIST;
    m.color.r = 1.0;
    m.color.g = 0.0;
    m.color.b = 0.0;
    m.color.a = 0.8;
    m.scale.x = 0.02;

    for (size_t ii = 0; ii < odometry_edges_.size(); ++ii) {
      gtsam::Key key1 = odometry_edges_[ii].first;
      gtsam::Key key2 = odometry_edges_[ii].second;

      gu::Vec3 p1 = ToGu(values_.at<Pose3>(key1)).translation;
      gu::Vec3 p2 = ToGu(values_.at<Pose3>(key2)).translation;

      m.points.push_back(gr::ToRosPoint(p1));
      m.points.push_back(gr::ToRosPoint(p2));
    }
    odometry_edge_pub_.publish(m);
    // ros::spinOnce();
    // ros::Duration(0.005).sleep();
  }

  // Publish loop closure edges.
  if (loop_edge_pub_.getNumSubscribers() > 0) {
    visualization_msgs::Marker m;
    m.header.frame_id = fixed_frame_id_;
    m.ns = fixed_frame_id_;
    m.id = 1;
    m.action = visualization_msgs::Marker::ADD;
    m.type = visualization_msgs::Marker::LINE_LIST;
    m.color.r = 0.0;
    m.color.g = 0.2;
    m.color.b = 1.0;
    m.color.a = 0.8;
    m.scale.x = 0.02;

    for (size_t ii = 0; ii < loop_edges_.size(); ++ii) {
      gtsam::Key key1 = loop_edges_[ii].first;
      gtsam::Key key2 = loop_edges_[ii].second;

      gu::Vec3 p1 = ToGu(values_.at<Pose3>(key1)).translation;
      gu::Vec3 p2 = ToGu(values_.at<Pose3>(key2)).translation;

      m.points.push_back(gr::ToRosPoint(p1));
      m.points.push_back(gr::ToRosPoint(p2));
    }
    loop_edge_pub_.publish(m);
    // ros::spinOnce();
    // ros::Duration(0.005).sleep();
  }

  // Publish Artifact link messages
  if (artifact_edge_pub_.getNumSubscribers() > 0) {
    visualization_msgs::Marker m;
    m.header.frame_id = fixed_frame_id_;
    m.ns = fixed_frame_id_;
    m.id = 1;
    m.action = visualization_msgs::Marker::ADD;
    m.type = visualization_msgs::Marker::LINE_LIST;
    m.color.r = 0.2;
    m.color.g = 1.0;
    m.color.b = 0.0;
    m.color.a = 0.6;
    m.scale.x = 0.02;

    for (size_t ii = 0; ii < artifact_edges_.size(); ++ii) {
      gtsam::Key key1 = artifact_edges_[ii].first;
      gtsam::Key key2 = artifact_edges_[ii].second;

      gu::Vec3 p1 = ToGu(values_.at<Pose3>(key1)).translation;
      gu::Vec3 p2 = ToGu(values_.at<Pose3>(key2)).translation;

      m.points.push_back(gr::ToRosPoint(p1));
      m.points.push_back(gr::ToRosPoint(p2));
    }
    artifact_edge_pub_.publish(m);
    // ros::spinOnce();
    // ros::Duration(0.005).sleep();
  }

  // Publish nodes in the pose graph.
  if (graph_node_pub_.getNumSubscribers() > 0) {
    visualization_msgs::Marker m;
    m.header.frame_id = fixed_frame_id_;
    m.ns = fixed_frame_id_;
    m.id = 2;
    m.action = visualization_msgs::Marker::ADD;
    m.type = visualization_msgs::Marker::SPHERE_LIST;
    m.color.r = 0.3;
    m.color.g = 0.0;
    m.color.b = 1.0;
    m.color.a = 0.8;
    m.scale.x = 0.1;
    m.scale.y = 0.1;
    m.scale.z = 0.1;

    for (const auto& keyed_pose : values_) {
      std::string label = "l";
      if ((std::string(gtsam::Symbol(keyed_pose.key)).compare(0,1,label)) != 0){
        // If it is not a landmark keypose 
        gu::Vec3 p = ToGu(values_.at<Pose3>(keyed_pose.key)).translation;
        m.points.push_back(gr::ToRosPoint(p));
      }
    }
    graph_node_pub_.publish(m);
    // ros::spinOnce();
    // ros::Duration(0.005).sleep();
  }

  // Publish node IDs in the pose graph.
  if (graph_node_id_pub_.getNumSubscribers() > 0) {
    visualization_msgs::Marker m;
    m.header.frame_id = fixed_frame_id_;
    m.ns = fixed_frame_id_;
    
    m.action = visualization_msgs::Marker::ADD;
    m.type = visualization_msgs::Marker::TEXT_VIEW_FACING;
    m.color.r = 1.0;
    m.color.g = 1.0;
    m.color.b = 0.2;
    m.color.a = 0.8;
    m.scale.z = 0.02; // Only Scale z is used - height of capital A in the text

    int id_base = 100;
    int counter = 0;
    for (const auto& keyed_pose : values_) {
      gu::Transform3 p = ToGu(values_.at<Pose3>(keyed_pose.key));
      m.pose = gr::ToRosPose(p);
      // Display text for the node
      m.text = std::to_string(keyed_pose.key);
      m.id = id_base + keyed_pose.key;
      graph_node_id_pub_.publish(m);
      // if (counter % 500 == 0) {
        // throttle
        // ros::spinOnce();
        // ros::Duration(0.005).sleep();
      // }
    }
    
  }

  // Publish keyframe nodes in the pose graph.
  if (keyframe_node_pub_.getNumSubscribers() > 0) {
    visualization_msgs::Marker m;
    m.header.frame_id = fixed_frame_id_;
    m.ns = fixed_frame_id_;
    m.id = 3;
    m.action = visualization_msgs::Marker::ADD;
    m.type = visualization_msgs::Marker::SPHERE_LIST;
    m.color.r = 0.0;
    m.color.g = 1.0;
    m.color.b = 0.3;
    m.color.a = 0.8;
    m.scale.x = 0.25;
    m.scale.y = 0.25;
    m.scale.z = 0.25;

    for (const auto& keyed_pose : values_) {
      if (keyed_scans_.count(keyed_pose.key)) {
        gu::Vec3 p = ToGu(values_.at<Pose3>(keyed_pose.key)).translation;
        m.points.push_back(gr::ToRosPoint(p));
      }
    }
    keyframe_node_pub_.publish(m);
    // ros::spinOnce();
    // ros::Duration(0.005).sleep();
  }

  // Draw a sphere around the current sensor frame to show the area in which we
  // are checking for loop closures.
  if (closure_area_pub_.getNumSubscribers() > 0) {
    visualization_msgs::Marker m;
    m.header.frame_id = base_frame_id_;
    m.ns = base_frame_id_;
    m.id = 4;
    m.action = visualization_msgs::Marker::ADD;
    m.type = visualization_msgs::Marker::SPHERE;
    m.color.r = 0.0;
    m.color.g = 0.4;
    m.color.b = 0.8;
    m.color.a = 0.4;
    m.scale.x = proximity_threshold_ * 2.0;
    m.scale.y = proximity_threshold_ * 2.0;
    m.scale.z = proximity_threshold_ * 2.0;
    m.pose = gr::ToRosPose(gu::Transform3::Identity());
    closure_area_pub_.publish(m);
    // ros::spinOnce();
    // ros::Duration(0.005).sleep();
  }

  // Construct and send the pose graph.
  if (pose_graph_pub_.getNumSubscribers() > 0) {
    pose_graph_msgs::PoseGraph g;
    g.header.frame_id = fixed_frame_id_;

    for (const auto& keyed_pose : values_) {
      gu::Transform3 t = ToGu(values_.at<Pose3>(keyed_pose.key));

      // Populate the message with the pose's data.
      pose_graph_msgs::PoseGraphNode node;
      node.key = keyed_pose.key;
      node.header.frame_id = fixed_frame_id_;
      node.pose = gr::ToRosPose(t);
      if (keyed_stamps_.count(keyed_pose.key)) {
        node.header.stamp = keyed_stamps_[keyed_pose.key];
      } else {
        ROS_WARN("%s: Couldn't find timestamp for key %lu", name_.c_str(),
                 keyed_pose.key);
      }
      g.nodes.push_back(node);
    }

    pose_graph_msgs::PoseGraphEdge edge;
    for (size_t ii = 0; ii < odometry_edges_.size(); ++ii) {
      edge.key_from = odometry_edges_[ii].first;
      edge.key_to = odometry_edges_[ii].second;
      g.edges.push_back(edge);
    }

    for (size_t ii = 0; ii < loop_edges_.size(); ++ii) {
      edge.key_from = loop_edges_[ii].first;
      edge.key_to = loop_edges_[ii].second;
      g.edges.push_back(edge);
    }

    // Publish.
    pose_graph_pub_.publish(g);
  }
  //Interactive Marker
  if (publish_interactive_markers_) {
    for (const auto& keyed_pose : values_) {
      if (keyed_pose.key % 1 == 0) {
        gu::Transform3 position = ToGu(values_.at<Pose3>(keyed_pose.key));
        const std::string id_number = std::to_string(keyed_pose.key);
        LaserLoopClosure::makeMenuMarker(position, id_number);
      }
    }
    if (server != NULL){
      server->applyChanges();
    }
  }

  PublishUwb();

}

void LaserLoopClosure::PublishUwb() {
  for (auto itr = uwb_id2key_hash_.begin(); itr != uwb_id2key_hash_.end(); itr++) {
    visualization_msgs::Marker m;
    gu::Transform3 uwb_pose_pub = ToGu(values_.at<Pose3>(itr->second));
    m.id = itr->second;
    m.header.frame_id = fixed_frame_id_;
    m.pose = gr::ToRosPose(uwb_pose_pub);
    m.scale.x = 0.5f;
    m.scale.y = 0.5f;
    m.scale.z = 0.5f;
    m.color.r = 0.0f;
    m.color.g = 1.0f;
    m.color.b = 0.0f;
    m.color.a = 0.4f;
    m.type = visualization_msgs::Marker::CUBE;

    uwb_node_pub_.publish(m);
  }

  if (uwb_edge_pub_.getNumSubscribers() > 0){
    visualization_msgs::Marker m;
    m.header.frame_id = fixed_frame_id_;
    m.ns = fixed_frame_id_;
    m.id = 5;
    m.action = visualization_msgs::Marker::ADD;
    m.type = visualization_msgs::Marker::LINE_LIST;
    m.color.r = 0.0;
    m.color.g = 1.0;
    m.color.b = 0.0;
    m.color.a = 0.8;
    m.scale.x = 0.02;

    for (size_t ii = 0; ii < uwb_edges_.size(); ++ii) {
      unsigned int key1 = uwb_edges_[ii].first;
      gtsam::Key key2 = uwb_edges_[ii].second;

      gu::Vec3 p1 = ToGu(values_.at<Pose3>(key1)).translation;
      gu::Vec3 p2 = ToGu(values_.at<Pose3>(key2)).translation;

      m.points.push_back(gr::ToRosPoint(p1));
      m.points.push_back(gr::ToRosPoint(p2));
    }
    uwb_edge_pub_.publish(m);
  }

}

void LaserLoopClosure::PublishArtifacts(gtsam::Key artifact_key) {
  // For now, loop through artifact_key2label_hash
  // then publish. (might want to change this to an array later?)

  Eigen::Vector3d artifact_position;
  std::string artifact_label;

  // loop through values 
  for (auto it = artifact_key2info_hash.begin();
            it != artifact_key2info_hash.end(); ++it ) {
    
    if (artifact_key == '-1'){
      // Update all artifacts - loop through all - the default
      // Get position and label 
      artifact_position = GetArtifactPosition(it->first);
      artifact_label = it->second.msg.label;

      // Increment update count
      it->second.num_updates++;
        
    }
    else{
      // Updating a single artifact - will return at the end of this first loop
      // Using the artifact key to publish that artifact
      ROS_INFO("Publishing only the new artifact");
      // Get position and label 
      artifact_position = GetArtifactPosition(artifact_key);
      artifact_label = artifact_key2info_hash[artifact_key].msg.label;

      // Increment update count
      artifact_key2info_hash[artifact_key].num_updates++; 
    }

    // Create new artifact msg 
    core_msgs::Artifact new_msg = artifact_key2info_hash[artifact_key].msg;

    new_msg.point.point.x = artifact_position[0];
    new_msg.point.point.y = artifact_position[1];
    new_msg.point.point.z = artifact_position[2];
    new_msg.point.header.frame_id = fixed_frame_id_;
    // Transform to world frame from map frame
    new_msg.point = tf_buffer_.transform(
        new_msg.point, "world", new_msg.point.header.stamp, "world");
    // Transform at time of message
    std::cout << "Artifact position in world is: " << new_msg.point.point.x
              << ", " << new_msg.point.point.y << ", " << new_msg.point.point.z
              << std::endl;
    std::cout << "Frame ID is: " << new_msg.point.header.frame_id << std::endl;

    artifact_pub_.publish(new_msg);

    // Publish Marker with new position
    visualization_msgs::Marker marker;

    marker.header.frame_id = "world";
    marker.header.stamp = ros::Time::now();

    // Set the namespace and id for this marker.  This serves to create a unique ID
    // Any marker sent with the same namespace and id will overwrite the old one
    marker.ns = "artifact";
    marker.id = it->first;
    marker.action = visualization_msgs::Marker::ADD;
    marker.pose.position = new_msg.point.point;

    marker.pose.orientation.x = 0.0;
    marker.pose.orientation.y = 0.0;
    marker.pose.orientation.z = 0.0;
    marker.pose.orientation.w = 1.0;
    marker.scale.x = 0.35f;
    marker.scale.y = 0.35f;
    marker.scale.z = 0.35f;
    marker.color.a = 1.0f;

    if (artifact_label == "backpack")
    {
      std::cout << "backpack marker" << std::endl;
      marker.color.r = 1.0f;
      marker.color.g = 0.0f;
      marker.color.b = 0.0f;
      marker.type = visualization_msgs::Marker::CUBE;
    }
    if (artifact_label == "fire extinguisher")
    {
      std::cout << "fire extinguisher marker" << std::endl;
      marker.color.r = 1.0f;
      marker.color.g = 0.5f;
      marker.color.b = 0.75f;
      marker.type = visualization_msgs::Marker::SPHERE;
    }
    if (artifact_label == "drill")
    {
      std::cout << "drill marker" << std::endl;
      marker.color.r = 0.0f;
      marker.color.g = 1.0f;
      marker.color.b = 0.0f;
      marker.type = visualization_msgs::Marker::CYLINDER;
    }
    if (artifact_label == "survivor")
    {
      std::cout << "survivor marker" << std::endl;
      // return;
      marker.color.r = 1.0f;
      marker.color.g = 1.0f;
      marker.color.b = 1.0f;
      marker.scale.x = 1.0f;
      marker.scale.y = 1.0f;
      marker.scale.z = 1.0f;
      marker.type = visualization_msgs::Marker::CYLINDER;
    }
    // marker.lifetime = ros::Duration();

    marker_pub_.publish(marker);

    if (artifact_key != '-1'){
      // Only a single artifact - exit the loop 
      return;
    }
  }
}

GenericSolver::GenericSolver(): 
  nfg_gs_(gtsam::NonlinearFactorGraph()),
  values_gs_(gtsam::Values()) {
  
  std::cout << "instantiated generic solver." << std::endl; 
}

void GenericSolver::update(gtsam::NonlinearFactorGraph nfg, 
                           gtsam::Values values, 
                           gtsam::FactorIndices factorsToRemove) {
  // remove factors
  for (size_t index : factorsToRemove) {
    nfg_gs_[index].reset();
  }

  // add new values and factors
  nfg_gs_.add(nfg);
  values_gs_.insert(values);
  bool do_optimize = true; 

  // print number of loop closures
  // std::cout << "number of loop closures so far: " << nfg_gs_.size() - values_gs_.size() << std::endl; 

  if (values.size() > 1) {ROS_WARN("Unexpected behavior: number of update poses greater than one.");}

  if (nfg.size() > 1) {ROS_WARN("Unexpected behavior: number of update factors greater than one.");}

  if (nfg.size() == 0 && values.size() > 0) {ROS_ERROR("Unexpected behavior: added values but no factors.");}

  // Do not optimize for just odometry additions 
  // odometry values would not have prefix 'l' unlike artifact values
  // TODO change this for handling more node types (i.e. uwbs)
  if (nfg.size() == 1 && values.size() == 1) {
    const gtsam::Symbol symb(values.keys()[0]); 
    if (symb.chr() != 'l') {do_optimize = false;}
  }

  // nothing added so no optimization 
  if (nfg.size() == 0 && values.size() == 0) {do_optimize = false;}

  if (factorsToRemove.size() > 0) 
    do_optimize = true;

  if (do_optimize) {
    ROS_INFO(">>>>>>>>>>>> Run Optimizer <<<<<<<<<<<<");
    // optimize
    #if SOLVER==1
    gtsam::LevenbergMarquardtParams params;
    params.setVerbosityLM("SUMMARY");
    std::cout << "Running LM" << std::endl; 
    params.diagonalDamping = true; 
    values_gs_ = gtsam::LevenbergMarquardtOptimizer(nfg_gs_, values_gs_, params).optimize();
    #elif SOLVER==2
    gtsam::GaussNewtonParams params;
    params.setVerbosity("ERROR");
    std::cout << "Running GN" << std::endl; 
    values_gs_ = gtsam::GaussNewtonOptimizer(nfg_gs_, values_gs_, params).optimize();
    #elif SOLVER==3
    // something
    #endif
  }
}

<<<<<<< HEAD
gtsam::Key LaserLoopClosure::GetKeyAtTime(const ros::Time& stamp) const {
  ROS_INFO("Get pose key closest to input time %f ", stamp.toSec());
=======
// TEMP : From the branch feature/artifact
gtsam::Key LaserLoopClosure::GetKeyAtTime(const ros::Time& stamp) const {
  // ROS_INFO("Get pose key closest to input time %f ", stamp.toSec());

  auto iterTime = stamps_keyed_.lower_bound(stamp.toSec()); // First key that is not less than timestamp 

  // std::cout << "Got iterator at lower_bound. Input: " << stamp.toSec() << ", found " << iterTime->first << std::endl;

  // TODO - interpolate - currently just take one
  double t2 = iterTime->first; 
  double t1 = std::prev(iterTime,1)->first; 

  // std::cout << "Time 1 is: " << t1 << ", Time 2 is: " << t2 << std::endl;

  unsigned int key;

  if (t2-stamp.toSec() < stamp.toSec() - t1) { 
    // t2 is closer - use that key
    // std::cout << "Selecting later time: " << t2 << std::endl;
    key = iterTime->second;
  } else {
    // t1 is closer - use that key
    // std::cout << "Selecting earlier time: " << t1 << std::endl;
    key = std::prev(iterTime,1)->second;
    iterTime--;
  }
  // std::cout << "Key is: " << key << std::endl;
  if (iterTime == std::prev(stamps_keyed_.begin())){
    // ROS_WARN("Invalid time for graph (before start of graph range). Choosing next value");
    iterTime++;
    key = iterTime->second;
  } else if(iterTime == stamps_keyed_.end()){
    ROS_WARN("Invalid time for graph (past end of graph range). take latest pose");
    key = key_ -1;
  }

  return key; 
}


gu::Transform3 LaserLoopClosure::GetPoseAtTime(const ros::Time& stamp) const {
>>>>>>> 03303e9a

  auto iterTime = stamps_keyed_.lower_bound(stamp.toSec()); // First key that is not less than timestamp 

  // std::cout << "Got iterator at lower_bound. Input: " << stamp.toSec() << ", found " << iterTime->first << std::endl;

  // TODO - interpolate - currently just take one
  double t2 = iterTime->first;
  double t1 = std::prev(iterTime,1)->first; 

  // std::cout << "Time 1 is: " << t1 << ", Time 2 is: " << t2 << std::endl;

  unsigned int key;

  if (t2-stamp.toSec() < stamp.toSec() - t1) { 
    // t2 is closer - use that key
    // std::cout << "Selecting later time: " << t2 << std::endl;
    key = iterTime->second;
  } else {
    // t1 is closer - use that key
    // std::cout << "Selecting earlier time: " << t1 << std::endl;
    key = std::prev(iterTime,1)->second;
    iterTime--;
  }
  // std::cout << "Key is: " << key << std::endl;
  if (iterTime == std::prev(stamps_keyed_.begin())){
    ROS_WARN("Invalid time for graph (before start of graph range). Choosing next value");
    iterTime = stamps_keyed_.begin();
    key = iterTime->second;
  } else if(iterTime == stamps_keyed_.end()){
    ROS_WARN("Invalid time for graph (past end of graph range). take latest pose");
    key = key_ -1;
  }

  return key; 
}

gu::Transform3 LaserLoopClosure::GetPoseAtKey(const gtsam::Key& key) const {
  // Get the pose at that key
  return ToGu(values_.at<Pose3>(key));
}

Eigen::Vector3d LaserLoopClosure::GetArtifactPosition(const gtsam::Key artifact_key) const {
  return values_.at<Pose3>(artifact_key).translation().vector();
}

/* TODO: 
-> AddBetweenFactor (and Chordal): rename to AddBetweenFactorOdometry 
-> AddBetweenChordalFactor: use ifdef to avoid copy paste 
-> move conversion functions to Utils.h
-> ideally laserLoopClosure should be split into LSLAMFrontEnd (icp), LSLAMBacknd (gtsam + posegraph)
-> AddFactor should be AddFactorManual (this will need a lot of cleaning after STIX) 
-> move all visualization functions to a Visualizer.h 
*/ <|MERGE_RESOLUTION|>--- conflicted
+++ resolved
@@ -176,17 +176,14 @@
   if (!pu::Get("init/orientation_sigma/pitch", sigma_pitch)) return false;
   if (!pu::Get("init/orientation_sigma/yaw", sigma_yaw)) return false;
 
-<<<<<<< HEAD
   // Sanity check parameters
   if (!pu::Get("b_check_deltas", b_check_deltas_)) return false;
   if (!pu::Get("translational_sanity_check_lc", translational_sanity_check_lc_)) return false;
   if (!pu::Get("translational_sanity_check_odom", translational_sanity_check_odom_)) return false;
-=======
   // UWB
   if (!pu::Get("uwb_range_measurement_error", uwb_range_measurement_error_)) return false;
   if (!pu::Get("uwb_range_compensation", uwb_range_compensation_)) return false;
   if (!pu::Get("uwb_factor_optimizer", uwb_factor_optimizer_)) return false;
->>>>>>> 03303e9a
 
   std::cout << "before isam reset" << std::endl; 
   #ifndef SOLVER
@@ -273,15 +270,12 @@
       nl.advertise<pose_graph_msgs::KeyedScan>("keyed_scans", 10, false);
   loop_closure_notifier_pub_ =
       nl.advertise<std_msgs::Empty>("loop_closure", 10, false);
-<<<<<<< HEAD
 
   artifact_pub_ = nl.advertise<core_msgs::Artifact>("artifact", 10);
   marker_pub_ = nl.advertise<visualization_msgs::Marker>("artifact_markers", 10);
-=======
   
   uwb_node_pub_ = nl.advertise<visualization_msgs::Marker>("uwb_nodes", 10, false);
   uwb_edge_pub_ = nl.advertise<visualization_msgs::Marker>("uwb_edges", 10, false);
->>>>>>> 03303e9a
       
   return true;
 }
@@ -2755,20 +2749,15 @@
   }
 }
 
-<<<<<<< HEAD
 gtsam::Key LaserLoopClosure::GetKeyAtTime(const ros::Time& stamp) const {
   ROS_INFO("Get pose key closest to input time %f ", stamp.toSec());
-=======
-// TEMP : From the branch feature/artifact
-gtsam::Key LaserLoopClosure::GetKeyAtTime(const ros::Time& stamp) const {
-  // ROS_INFO("Get pose key closest to input time %f ", stamp.toSec());
 
   auto iterTime = stamps_keyed_.lower_bound(stamp.toSec()); // First key that is not less than timestamp 
 
   // std::cout << "Got iterator at lower_bound. Input: " << stamp.toSec() << ", found " << iterTime->first << std::endl;
 
   // TODO - interpolate - currently just take one
-  double t2 = iterTime->first; 
+  double t2 = iterTime->first;
   double t1 = std::prev(iterTime,1)->first; 
 
   // std::cout << "Time 1 is: " << t1 << ", Time 2 is: " << t2 << std::endl;
@@ -2787,45 +2776,6 @@
   }
   // std::cout << "Key is: " << key << std::endl;
   if (iterTime == std::prev(stamps_keyed_.begin())){
-    // ROS_WARN("Invalid time for graph (before start of graph range). Choosing next value");
-    iterTime++;
-    key = iterTime->second;
-  } else if(iterTime == stamps_keyed_.end()){
-    ROS_WARN("Invalid time for graph (past end of graph range). take latest pose");
-    key = key_ -1;
-  }
-
-  return key; 
-}
-
-
-gu::Transform3 LaserLoopClosure::GetPoseAtTime(const ros::Time& stamp) const {
->>>>>>> 03303e9a
-
-  auto iterTime = stamps_keyed_.lower_bound(stamp.toSec()); // First key that is not less than timestamp 
-
-  // std::cout << "Got iterator at lower_bound. Input: " << stamp.toSec() << ", found " << iterTime->first << std::endl;
-
-  // TODO - interpolate - currently just take one
-  double t2 = iterTime->first;
-  double t1 = std::prev(iterTime,1)->first; 
-
-  // std::cout << "Time 1 is: " << t1 << ", Time 2 is: " << t2 << std::endl;
-
-  unsigned int key;
-
-  if (t2-stamp.toSec() < stamp.toSec() - t1) { 
-    // t2 is closer - use that key
-    // std::cout << "Selecting later time: " << t2 << std::endl;
-    key = iterTime->second;
-  } else {
-    // t1 is closer - use that key
-    // std::cout << "Selecting earlier time: " << t1 << std::endl;
-    key = std::prev(iterTime,1)->second;
-    iterTime--;
-  }
-  // std::cout << "Key is: " << key << std::endl;
-  if (iterTime == std::prev(stamps_keyed_.begin())){
     ROS_WARN("Invalid time for graph (before start of graph range). Choosing next value");
     iterTime = stamps_keyed_.begin();
     key = iterTime->second;
