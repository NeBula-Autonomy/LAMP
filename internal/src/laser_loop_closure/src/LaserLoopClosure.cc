--- conflicted
+++ resolved
@@ -42,12 +42,7 @@
 #include <pose_graph_msgs/PoseGraph.h>
 #include <std_msgs/Empty.h>
 #include <visualization_msgs/Marker.h>
-<<<<<<< HEAD
-#include <interactive_markers/interactive_marker_server.h>
-#include <interactive_markers/menu_handler.h>
-=======
 #include <std_msgs/Bool.h>
->>>>>>> 7eade453
 
 #include <pcl/registration/gicp.h>
 #include <pcl_conversions/pcl_conversions.h>
@@ -79,8 +74,6 @@
 using gtsam::Vector6;
 using gtsam::ISAM2GaussNewtonParams;
 
-boost::shared_ptr<interactive_markers::InteractiveMarkerServer> server;
-
 LaserLoopClosure::LaserLoopClosure()
     : key_(0), last_closure_key_(std::numeric_limits<int>::min()), tf_listener_(tf_buffer_) {
   initial_noise_.setZero();
@@ -118,10 +111,10 @@
   // Should we turn loop closure checking on or off?
   if (!pu::Get("check_for_loop_closures", check_for_loop_closures_)) return false;
 
-  // Should we save a backup pointcloud?
+  // Should we save a backup posegraph?
   if (!pu::Get("save_posegraph_backup", save_posegraph_backup_)) return false;
 
-  // Should we save a backup pointcloud?
+  // Should we save a backup posegraph?
   if (!pu::Get("keys_between_each_posegraph_backup", keys_between_each_posegraph_backup_)) return false;
 
   // Optimizer selection
@@ -156,8 +149,6 @@
   if (!pu::Get("artifact_rot_precision", artifact_rot_precision_)) return false; 
   if (!pu::Get("artifact_trans_precision", artifact_trans_precision_)) return false; 
   if (!pu::Get("use_chordal_factor", use_chordal_factor_))
-    return false;
-  if (!pu::Get("publish_interactive_markers", publish_interactive_markers_))
     return false;
 
   // Load ICP parameters.
@@ -240,12 +231,6 @@
   // Set the initial odometry.
   odometry_ = Pose3::identity();
 
-  // Initilize interactive marker server
-  if (publish_interactive_markers_) {
-    server.reset(new interactive_markers::InteractiveMarkerServer(
-        "interactive_node", "", false));
-  }
-
   return true;
 }
 
@@ -260,14 +245,11 @@
       nl.advertise<pose_graph_msgs::PoseGraph>("pose_graph", 10, false);
   keyed_scan_pub_ =
       nl.advertise<pose_graph_msgs::KeyedScan>("keyed_scans", 10, false);
-<<<<<<< HEAD
-=======
   erase_posegraph_pub_ =
       nl.advertise<std_msgs::Bool>("erase_posegraph", 10, false);
   remove_factor_viz_pub_ =
       nl.advertise<std_msgs::Bool>("remove_factor_viz", 10, false);
 
->>>>>>> 7eade453
   loop_closure_notifier_pub_ = nl.advertise<pose_graph_msgs::PoseGraphEdge>(
       "loop_closure_edge", 10, false);
 
@@ -316,6 +298,10 @@
 
   nfg_ = isam_->getFactorsUnsafe();
 
+  //Notify PGV that the posegraph has changed
+  has_changed_ = true;
+
+  //Get ready with next key
   key_++;
 
   return true;
@@ -361,6 +347,10 @@
 
   nfg_ = isam_->getFactorsUnsafe();
 
+  //Notify PGV that the posegraph has changed
+  has_changed_ = true;
+
+  //Get ready with next key
   key_++;
 
   return true;
@@ -1648,15 +1638,7 @@
   if (artifact_key2info_hash.find(artifact_key) == artifact_key2info_hash.end()) {
     ROS_INFO_STREAM("New artifact detected with id" << artifact.id);
     artifact_key2info_hash[artifact_key] = artifact;
-  }else{
-    // Do things here to update artifact info
-    // Update confidence if it is higher
-    if (artifact.msg.confidence > artifact_key2info_hash[artifact_key].msg.confidence){
-      artifact_key2info_hash[artifact_key].msg.confidence = artifact.msg.confidence;
-    }
-
-  }
-
+  }
   // add to pose graph 
   bool is_manual_loop_closure = false;
   return AddFactor(posekey, artifact_key, pose12, is_manual_loop_closure,
@@ -1892,7 +1874,8 @@
     }
 
     // // Publish
-    // PublishPoseGraph();
+    has_changed_ = true;
+    PublishPoseGraph();
 
     return true; //result.getVariablesReeliminated() > 0;
   } catch (...) {
@@ -1951,8 +1934,6 @@
     ROS_WARN("RemoveFactor: Factor not found between given keys");
     return false; 
   }
-<<<<<<< HEAD
-=======
 
   //Remove the visual edge of the factor
   for (int i = 0; i< loop_edges_.size();){
@@ -1969,7 +1950,6 @@
       }
     }
   }
->>>>>>> 7eade453
   
   // 3. Remove factors and update
   std::cout << "Before remove update" << std::endl; 
@@ -1979,6 +1959,7 @@
   values_ = isam_->calculateEstimate();
 
   // Publish
+  has_changed_ = true;
   PublishPoseGraph();
 
   return true; //result.getVariablesReeliminated() > 0;
@@ -2044,13 +2025,6 @@
   odometry_ = Pose3::identity();
   odometry_kf_ = Pose3::identity();
   odometry_edges_.clear();
-<<<<<<< HEAD
-  
-  //Initilize interactive marker server
-  if (publish_interactive_markers_) {
-    server.reset(new interactive_markers::InteractiveMarkerServer(
-        "interactive_node", "", false));
-=======
 
   //Send message to Pose graph visualizer that it needs to be erased
   if (erase_posegraph_pub_.getNumSubscribers() > 0) {
@@ -2058,8 +2032,9 @@
     erase.data = true;
             // Publish.
     erase_posegraph_pub_.publish(erase);
->>>>>>> 7eade453
-  }
+  }
+
+  has_changed_ = true;
 } 
 
 bool LaserLoopClosure::Save(const std::string &zipFilename) const {
