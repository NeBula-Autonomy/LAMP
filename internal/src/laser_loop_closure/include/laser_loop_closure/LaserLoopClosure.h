--- conflicted
+++ resolved
@@ -81,31 +81,6 @@
 
 // default is isam, 1 for LevenbergMarquardt, 2 for GaussNewton, 3 for SESync (WIP)
 #define SOLVER 1
-<<<<<<< HEAD
-=======
-
-class GenericSolver {
-public:
-  GenericSolver();
-  void update(gtsam::NonlinearFactorGraph nfg=gtsam::NonlinearFactorGraph(), 
-              gtsam::Values values=gtsam::Values(),
-              gtsam::FactorIndices factorsToRemove=gtsam::FactorIndices());
-
-  gtsam::Values calculateEstimate() { return values_gs_; }
-  gtsam::Values calculateBestEstimate() { return values_gs_; }
-  gtsam::Values getLinearizationPoint() { return values_gs_; }
-  gtsam::NonlinearFactorGraph getFactorsUnsafe(){ return nfg_gs_; }
-
-  void print() {
-    nfg_gs_.print("");
-    values_gs_.print("");
-  }
-
-private:
-  gtsam::Values values_gs_;
-  gtsam::NonlinearFactorGraph nfg_gs_;
-};
->>>>>>> d0282d64
 
 struct ArtifactInfo {
   std::string id; // this corresponds to parent_id
