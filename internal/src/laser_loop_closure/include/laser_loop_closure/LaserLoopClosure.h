/*
 * Copyright (c) 2016, The Regents of the University of California (Regents).
 * All rights reserved.
 *
 * Redistribution and use in source and binary forms, with or without
 * modification, are permitted provided that the following conditions are
 * met:
 *
 *    1. Redistributions of source code must retain the above copyright
 *       notice, this list of conditions and the following disclaimer.
 *
 *    2. Redistributions in binary form must reproduce the above
 *       copyright notice, this list of conditions and the following
 *       disclaimer in the documentation and/or other materials provided
 *       with the distribution.
 *
 *    3. Neither the name of the copyright holder nor the names of its
 *       contributors may be used to endorse or promote products derived
 *       from this software without specific prior written permission.
 *
 * THIS SOFTWARE IS PROVIDED BY THE COPYRIGHT HOLDERS AND CONTRIBUTORS AS IS
 * AND ANY EXPRESS OR IMPLIED WARRANTIES, INCLUDING, BUT NOT LIMITED TO, THE
 * IMPLIED WARRANTIES OF MERCHANTABILITY AND FITNESS FOR A PARTICULAR PURPOSE
 * ARE DISCLAIMED. IN NO EVENT SHALL THE COPYRIGHT HOLDER OR CONTRIBUTORS BE
 * LIABLE FOR ANY DIRECT, INDIRECT, INCIDENTAL, SPECIAL, EXEMPLARY, OR
 * CONSEQUENTIAL DAMAGES (INCLUDING, BUT NOT LIMITED TO, PROCUREMENT OF
 * SUBSTITUTE GOODS OR SERVICES; LOSS OF USE, DATA, OR PROFITS; OR BUSINESS
 * INTERRUPTION) HOWEVER CAUSED AND ON ANY THEORY OF LIABILITY, WHETHER IN
 * CONTRACT, STRICT LIABILITY, OR TORT (INCLUDING NEGLIGENCE OR OTHERWISE)
 * ARISING IN ANY WAY OUT OF THE USE OF THIS SOFTWARE, EVEN IF ADVISED OF THE
 * POSSIBILITY OF SUCH DAMAGE.
 *
 * Please contact the author(s) of this library if you have any questions.
 * Author: Erik Nelson            ( eanelson@eecs.berkeley.edu )
 */

#ifndef LASER_LOOP_CLOSURE_H
#define LASER_LOOP_CLOSURE_H

// enables correct operations of GTSAM (correct Jacobians)
#define SLOW_BUT_CORRECT_BETWEENFACTOR 

#include <ros/ros.h>
#include <geometry_utils/Matrix3x3.h>
#include <geometry_utils/Transform3.h>
#include <point_cloud_filter/PointCloudFilter.h>

#include <gtsam/base/Vector.h>
#include <gtsam/geometry/Pose3.h>
#include <gtsam/geometry/Rot3.h>
#include <gtsam/linear/NoiseModel.h>
#include <gtsam/nonlinear/ISAM2.h>
#include <gtsam/nonlinear/GaussNewtonOptimizer.h>
#include <gtsam/nonlinear/DoglegOptimizer.h>
#include <gtsam/nonlinear/LevenbergMarquardtOptimizer.h>
#include <gtsam/nonlinear/NonlinearFactorGraph.h>
#include <gtsam/nonlinear/Values.h>
#include <gtsam/slam/PriorFactor.h>
#include <gtsam/slam/BetweenFactor.h>
#include <gtsam/slam/InitializePose3.h>
#include <gtsam/nonlinear/NonlinearConjugateGradientOptimizer.h>
#include <gtsam/inference/Symbol.h>

#include <tf2_geometry_msgs/tf2_geometry_msgs.h>
#include <tf2_ros/transform_listener.h>

#include <core_msgs/Artifact.h>

// for UWB
#include <gtsam/sam/RangeFactor.h>
#include <gtsam/inference/Symbol.h>

// #include "SESync/SESync.h"
// #include "SESync/SESync_utils.h"

// This new header allows us to read examples easily from .graph files
#include <gtsam/slam/dataset.h>

#include <pcl_ros/point_cloud.h>

#include <map>
#include <vector>

#include "RobustPGO/RobustPGO.h" // RobustPGO (backend solver)
#include "RobustPGO/pcm/pcm.h"

// 1 for LevenbergMarquardt, 2 for GaussNewton, 3 for SESync (WIP)
#define SOLVER 1

struct ArtifactInfo {
  std::string id; // this corresponds to parent_id
  core_msgs::Artifact msg; // All fields in the artifact message that we need
  int num_updates; // how many times the optimizer has updated this
  ArtifactInfo(std::string art_id="") :
               id(art_id), 
               num_updates(0){}
};

// Structure to store UWB range measurement in UwbSignalCallback
struct UwbMeasurementInfo {
  std::string id; // UWB HEX-ID ex) CE6B
  std::string holder; // Robot name which carrys the UWB anchor
  bool drop_status; // Flag of drop stats -dropped: true, -mounted: false
  bool in_pose_graph; // Is included in the pose graph: true, not: false
  std::vector<ros::Time> time_stamp; // Time when the ranage measurement is acquired
  std::vector<double> range; // Range measurement data
  std::vector<Eigen::Vector3d> robot_position; // The robot position where the range data is acquired
  std::vector<double> dist_posekey; // The distance between robot_position and the position of the pose_key
  std::vector<gtsam::Key> nearest_pose_key; 
};

// Structure to process UWB measurement data
// This should be linked with only one pose key
struct UwbDataLinkedWithKey {
  unsigned int data_number; // Number of the range measurement data
  double range_average;
  std::vector<double> range; // Range measurement data
  std::vector<Eigen::Vector3d> robot_position; // The robot position where the range data is acquired
  std::vector<double> dist_posekey; // The distance between robot_position and the position of the pose_key
};

struct UwbRearrangedData {
  std::vector<gtsam::Key> pose_key_list; // List of pose keys which are linked with UWB range measurement
  std::vector<double> range_nearest_key; // UWB range data observed when the robot was located at the nearest position aganst the pose key
  std::map<gtsam::Key, UwbDataLinkedWithKey> posekey2data;
};


class LaserLoopClosure {
 public:
  LaserLoopClosure();
  ~LaserLoopClosure();

  bool Initialize(const ros::NodeHandle& n);

  // Typedef for 6x6 covariance matrices (x, y, z, roll, pitch, yaw).
  typedef geometry_utils::MatrixNxNBase<double, 6> Mat66;
  typedef geometry_utils::MatrixNxNBase<double, 12> Mat1212;

  // Typedef for stored point clouds.
  typedef pcl::PointCloud<pcl::PointXYZ> PointCloud;

  // Call this every time the robot's pose has been updated via ICP or some
  // other form of odometry. A between factor will always be added, but this
  // function will only return true when the new pose is significantly
  // different from the most recently added pose to enforce graph sparsity.
  // A return value of true lets the caller know when they should call
  // AddKeyScanPair().
  bool AddBetweenFactor(const geometry_utils::Transform3& delta,
                        const Mat66& covariance, const ros::Time& stamp,
                        unsigned int* key);
  
  bool AddUwbFactor(const std::string uwb_id, UwbMeasurementInfo uwb_data);
  
  bool DropUwbAnchor(const std::string uwb_id,
                     const ros::Time& stamp,
                     const Eigen::Vector3d robot_position);
  
  bool UwbLoopClosureOptimization(gtsam::NonlinearFactorGraph new_factor,
                                  gtsam::Values new_values);
  
  UwbRearrangedData RearrangeUwbData(UwbMeasurementInfo &uwb_data);

  void ShowUwbRawData(const UwbMeasurementInfo uwb_data);
  void ShowUwbRearrangedData(UwbRearrangedData uwb_data);

  template <class T1, class T2>
  void Sort2Vectors(std::vector<T1> &vector1, std::vector<T2> &vector2);

  // Upon successful addition of a new between factor, call this function to
  // associate a laser scan with the new pose.
  bool AddKeyScanPair(unsigned int key, const PointCloud::ConstPtr& scan, bool initial_pose);

  // After receiving an output key from 'AddBetweenFactor', call this to check
  // for loop closures with other poses in the pose graph.
  bool FindLoopClosures(unsigned int key,
                        std::vector<unsigned int>* closure_keys);

  // Build a 3D point cloud by concatenating all point clouds from poses along
  // the pose graph.
  bool GetMaximumLikelihoodPoints(PointCloud* map);

  // Get the most recent pose in the pose graph.
  geometry_utils::Transform3 GetLastPose() const;
  unsigned int GetKey() const;

  bool AddFactorAtRestart(const geometry_utils::Transform3& delta,const LaserLoopClosure::Mat66& covariance);
  bool AddFactorAtLoad(const geometry_utils::Transform3& delta,const LaserLoopClosure::Mat66& covariance);

  // Get the most initial pose in the pose graph.
  geometry_utils::Transform3 GetInitialPose() const;

  // Get pose at an input time
  gtsam::Key GetKeyAtTime(const ros::Time& stamp) const;

  // Get pose at an input key 
  geometry_utils::Transform3 GetPoseAtKey(const gtsam::Key& key) const; 

  Eigen::Vector3d GetArtifactPosition(const gtsam::Key artifact_key) const;

  // Publish pose graph for visualization.
  bool PublishPoseGraph(bool only_publish_if_changed = true);

  // Publish artifacts for visualization. 
  void PublishArtifacts(gtsam::Key artifact_key = gtsam::Key(gtsam::Symbol('z',0)));

  // Changes the keynumber of key_
  bool ChangeKeyNumber();

  // Function to search for loopclosures over the whole posegraph
  bool BatchLoopClosure();

  // AddManualLoopClosure between the two keys to connect them. This function is
  // designed for a scenario where a human operator can manually perform
  // loop closures by adding these factors to the pose graph.
  bool AddManualLoopClosure(gtsam::Key key1, gtsam::Key key2, gtsam::Pose3 pose12);

  bool AddArtifact(gtsam::Key posekey, gtsam::Key artifact_key, gtsam::Pose3 pose12,
                   ArtifactInfo artifact);

  bool AddFactor(gtsam::Key key1, gtsam::Key key2, 
                 gtsam::Pose3 pose12, 
                 bool is_manual_loop_closure,
                 double rot_precision, 
                 double trans_precision);

  // Removes the factor between the two keys from the pose graph.
  bool RemoveFactor(unsigned int key1,
                    unsigned int key2,
                    bool is_batch_loop_closure = false);

  // Erase the posegraph
  bool ErasePosegraph();

  //Test to not add lazerloopclosures close to a manual loop closure
  bool BatchLoopClosingTest(unsigned int key, unsigned int other_key);

  // Saves pose graph and accompanying point clouds to a zip file.
  bool Save(const std::string &zipFilename) const;

  // Loads pose graph and accompanying point clouds from a zip file.
  bool Load(const std::string &zipFilename);

 private:
  bool LoadParameters(const ros::NodeHandle& n);
  bool RegisterCallbacks(const ros::NodeHandle& n);

  // Checks on loop closure 
  bool SanityCheckForLoopClosure(double translational_sanity_check, double cost_old, double cost);

  // Pose conversion from/to GTSAM format.
  geometry_utils::Transform3 ToGu(const gtsam::Pose3& pose) const;
  gtsam::Pose3 ToGtsam(const geometry_utils::Transform3& pose) const;

  // Covariance conversion from/to GTSAM format.
  typedef gtsam::noiseModel::Gaussian Gaussian;
  typedef gtsam::noiseModel::Diagonal Diagonal;
  Mat66 ToGu(const Gaussian::shared_ptr& covariance) const;
  Gaussian::shared_ptr ToGtsam(const Mat66& covariance) const;
  Gaussian::shared_ptr ToGtsam(const Mat1212& covariance) const;

  // Diagonal of the covariance matrix of the first pose
  gtsam::Vector6 initial_noise_;

  // Create prior and between factors.
  gtsam::PriorFactor<gtsam::Pose3> MakePriorFactor(
      const gtsam::Pose3& pose, const Diagonal::shared_ptr& covariance);
  gtsam::BetweenFactor<gtsam::Pose3> MakeBetweenFactor(
      const gtsam::Pose3& pose, const Gaussian::shared_ptr& covariance);
  gtsam::BetweenFactor<gtsam::Pose3> MakeBetweenFactorAtLoad(
      const gtsam::Pose3& pose, const Gaussian::shared_ptr& covariance);

  // Perform ICP between two laser scans.
  /**
   *  Is the query scan filtered and transformed. Decreases computation of filtering the same query scan
   *multiple times when matching to different scans. 
   *
   * @param[in]: is_filtered -->  is the scan already filtered
   * @param[in]: frame_id  -->    Coordinate frame of the scan. ICP converts the frame to world, so currently would be just focussing on making changes for world.
   */  
  bool PerformICP(PointCloud::Ptr& scan1,
                  const PointCloud::ConstPtr& scan2,
                  const geometry_utils::Transform3& pose1,
                  const geometry_utils::Transform3& pose2,
                  geometry_utils::Transform3* delta, Mat66* covariance, const bool is_filtered, const std::string frame_id);

  // Perform ICP between two laser scans.
  /**
   *  Is the query scan filtered and transformed. Decreases computation of filtering the same query scan
   *multiple times when matching to different scans. 
   *
   * @param[in]: is_filtered -->  is the scan already filtered
   * @param[in]: frame_id  -->    Coordinate frame of the scan. ICP converts the frame to world, so currently would be just focussing on making changes for world.
   */
  bool PerformICP(PointCloud::Ptr& scan1,
                  const PointCloud::ConstPtr& scan2,
                  const geometry_utils::Transform3& pose1,
                  const geometry_utils::Transform3& pose2,
                  geometry_utils::Transform3* delta, Mat1212* covarianc, const bool is_filtered, const std::string frame_id);

  // bool AddFactorService(laser_loop_closure::ManualLoopClosureRequest &request,
  //                       laser_loop_closure::ManualLoopClosureResponse &response);

  // Node name.
  std::string name_;

  // Keep a list of keyed laser scans and keyed timestamps.
  std::map<unsigned int, PointCloud::ConstPtr> keyed_scans_;
  std::map<unsigned int, ros::Time> keyed_stamps_;
  std::map<double, unsigned int> stamps_keyed_;

  // Aggregate odometry until we can update the pose graph.
  gtsam::Pose3 odometry_;
  gtsam::Pose3 odometry_kf_;

  // Pose graph and ISAM2 parameters.
  bool check_for_loop_closures_;
  bool save_posegraph_backup_;
  bool LAMP_recovery_;
  unsigned int keys_between_each_posegraph_backup_;
  unsigned int key_;
  unsigned int last_closure_key_;
  unsigned int relinearize_interval_;
  double distance_to_skip_recent_poses_;
  unsigned int skip_recent_poses_;
  double distance_before_reclosing_;
  unsigned int poses_before_reclosing_;
  unsigned int n_iterations_manual_loop_close_;
  double translation_threshold_nodes_;
  double rotation_threshold_nodes_;
  double translation_threshold_kf_;
  double proximity_threshold_;
  double max_tolerable_fitness_;
  double manual_lc_rot_precision_;
  double manual_lc_trans_precision_;
  double artifact_rot_precision_;
  double artifact_trans_precision_;
  double laser_lc_rot_sigma_;
  double laser_lc_trans_sigma_;
  unsigned int relinearize_skip_;
  double relinearize_threshold_;
  bool publish_interactive_markers_;
  std::vector<unsigned int> manual_loop_keys_;
  double odom_threshold_;
  double pw_threshold_;

  // Sanity check parameters
  bool b_check_deltas_; 
  double translational_sanity_check_lc_;
  double translational_sanity_check_odom_;

  // ICP parameters.
  double icp_ransac_thresh_;
  double icp_tf_epsilon_;
  double icp_corr_dist_;
  unsigned int icp_iterations_;
  geometry_utils::Transform3 delta_icp_;

  // UWB parameters
  std::unordered_map<std::string, gtsam::Key> uwb_id2key_hash_;
  std::unordered_map<gtsam::Key, std::string> uwb_key2id_hash_;
  double uwb_range_measurement_error_;
  unsigned int uwb_range_compensation_;
<<<<<<< HEAD
=======
  unsigned int uwb_factor_optimizer_;
  unsigned int uwb_number_added_rangefactor_first_;
  unsigned int uwb_number_added_rangefactor_not_first_;
  double uwb_minimum_range_threshold_;
  bool display_uwb_data_;
>>>>>>> ffe0de9c

  // Optimizer object, and best guess pose values.
  std::unique_ptr<RobustPGO> pgo_solver_;

  gtsam::NonlinearFactorGraph nfg_;
  gtsam::Values values_;

  // Backup values
  gtsam::NonlinearFactorGraph nfg_backup_;
  gtsam::Values values_backup_;

  // Frames.
  std::string fixed_frame_id_;
  std::string base_frame_id_;

  // Artifacts and labels 
  std::unordered_map<gtsam::Key, ArtifactInfo> artifact_key2info_hash;

  // Visualization publishers.
  ros::Publisher scan1_pub_;
  ros::Publisher scan2_pub_;
  ros::Publisher artifact_pub_;
  ros::Publisher erase_posegraph_pub_;
  ros::Publisher remove_factor_viz_pub_;

  // Used for publishing pose graph only if it hasn't changed.
  bool has_changed_{true};

  // ros::ServiceServer add_factor_srv_;

  tf2_ros::Buffer tf_buffer_;
  tf2_ros::TransformListener tf_listener_;

  // Pose graph publishers.
  ros::Publisher pose_graph_pub_;
  ros::Publisher keyed_scan_pub_;
  ros::Publisher loop_closure_notifier_pub_;

  typedef std::pair<gtsam::Key, gtsam::Key>  Edge;
  typedef std::pair<gtsam::Key, gtsam::Key> ArtifactEdge;
  std::vector<Edge> odometry_edges_;
  std::vector<Edge> loop_edges_;
  std::vector<Edge> manual_loop_edges_;
  std::vector<ArtifactEdge> artifact_edges_;
  std::vector<std::pair<unsigned int, gtsam::Key>> uwb_edges_;

  // For filtering laser scans prior to ICP.
  PointCloudFilter filter_;
};

#endif<|MERGE_RESOLUTION|>--- conflicted
+++ resolved
@@ -361,14 +361,11 @@
   std::unordered_map<gtsam::Key, std::string> uwb_key2id_hash_;
   double uwb_range_measurement_error_;
   unsigned int uwb_range_compensation_;
-<<<<<<< HEAD
-=======
   unsigned int uwb_factor_optimizer_;
   unsigned int uwb_number_added_rangefactor_first_;
   unsigned int uwb_number_added_rangefactor_not_first_;
   double uwb_minimum_range_threshold_;
   bool display_uwb_data_;
->>>>>>> ffe0de9c
 
   // Optimizer object, and best guess pose values.
   std::unique_ptr<RobustPGO> pgo_solver_;
