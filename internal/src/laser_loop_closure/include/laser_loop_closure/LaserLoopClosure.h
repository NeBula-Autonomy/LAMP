--- conflicted
+++ resolved
@@ -44,7 +44,6 @@
 #include <geometry_utils/Matrix3x3.h>
 #include <geometry_utils/Transform3.h>
 #include <point_cloud_filter/PointCloudFilter.h>
-
 #include <pose_graph_msgs/KeyedScan.h>
 #include <pose_graph_msgs/PoseGraph.h>
 #include <pose_graph_msgs/PoseGraphEdge.h>
@@ -125,15 +124,7 @@
   // AddKeyScanPair().
   bool AddBetweenFactor(const geometry_utils::Transform3& delta,
                         const Mat66& covariance, const ros::Time& stamp,
-<<<<<<< HEAD
-                        unsigned int* key);
-=======
                         gtsam::Symbol* key);
-
-  bool AddBetweenChordalFactor(const geometry_utils::Transform3& delta,
-                        const Mat1212& covariance, const ros::Time& stamp,
-                        gtsam::Symbol* key);
->>>>>>> 6daf53e7
   
   bool AddUwbFactor(const std::string uwb_id,
                     const ros::Time& stamp,
@@ -167,6 +158,9 @@
   bool AddFactorAtRestart(const geometry_utils::Transform3& delta,const LaserLoopClosure::Mat66& covariance);
   bool AddFactorAtLoad(const geometry_utils::Transform3& delta,const LaserLoopClosure::Mat66& covariance);
 
+  // Get the most initial pose in the pose graph.
+  geometry_utils::Transform3 GetInitialPose() const;
+
   // Get pose at an input time
   gtsam::Key GetKeyAtTime(const ros::Time& stamp) const;
 
@@ -202,18 +196,15 @@
                  double trans_precision);
 
   // Removes the factor between the two keys from the pose graph.
-<<<<<<< HEAD
-  bool RemoveFactor(unsigned int key1,
-                    unsigned int key2,
-                    bool is_batch_loop_closure = false);
-=======
   bool RemoveFactor(gtsam::Symbol key1,
                     gtsam::Symbol key2,
-                    bool is_batch_loop_closure);
->>>>>>> 6daf53e7
+                    bool is_batch_loop_closure = false);
 
   // Erase the posegraph
   bool ErasePosegraph();
+
+  //Test to not add laserloopclosures close to a manual loop closure
+  bool BatchLoopClosingTest(unsigned int key, unsigned int other_key);
 
   // Saves pose graph and accompanying point clouds to a zip file.
   bool Save(const std::string &zipFilename) const;
@@ -298,14 +289,8 @@
   bool save_posegraph_backup_;
   bool LAMP_recovery_;
   unsigned int keys_between_each_posegraph_backup_;
-<<<<<<< HEAD
-  unsigned int key_;
-  unsigned int last_closure_key_;
-=======
-  unsigned int loop_closure_optimizer_;
   gtsam::Symbol key_;
   gtsam::Symbol last_closure_key_;
->>>>>>> 6daf53e7
   unsigned int relinearize_interval_;
   double distance_to_skip_recent_poses_;
   unsigned int skip_recent_poses_;
@@ -326,18 +311,15 @@
   unsigned int relinearize_skip_;
   double relinearize_threshold_;
   bool publish_interactive_markers_;
-<<<<<<< HEAD
   std::vector<unsigned int> manual_loop_keys_;
   double odom_threshold_;
   double pw_threshold_;
-=======
   gtsam::Symbol initial_key_;
   gtsam::Symbol first_loaded_key_;
   gtsam::Symbol stored_key_;
 
   //Basestation
   bool b_is_basestation_;
->>>>>>> 6daf53e7
 
   // Sanity check parameters
   bool b_check_deltas_; 
