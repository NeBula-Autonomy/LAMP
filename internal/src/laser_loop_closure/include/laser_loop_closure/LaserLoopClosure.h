--- conflicted
+++ resolved
@@ -41,7 +41,7 @@
 #include <geometry_utils/Matrix3x3.h>
 #include <geometry_utils/Transform3.h>
 #include <point_cloud_filter/PointCloudFilter.h>
-#include <laser_loop_closure/ManualLoopClosure.h>
+#include <laser_loop_closure/BetweenChordalFactor.h>
 
 #include <gtsam/base/Vector.h>
 #include <gtsam/geometry/Pose3.h>
@@ -55,6 +55,11 @@
 #include <gtsam/nonlinear/Values.h>
 #include <gtsam/slam/PriorFactor.h>
 #include <gtsam/slam/BetweenFactor.h>
+#include <gtsam/slam/InitializePose3.h>
+#include <gtsam/nonlinear/NonlinearConjugateGradientOptimizer.h>
+
+// #include "SESync/SESync.h"
+// #include "SESync/SESync_utils.h"
 
 // This new header allows us to read examples easily from .graph files
 #include <gtsam/slam/dataset.h>
@@ -64,7 +69,6 @@
 #include <map>
 #include <vector>
 
-<<<<<<< HEAD
 // default is isam, LM for LevenbergMarquardt
 #define solver LM 
 
@@ -90,8 +94,6 @@
   gtsam::NonlinearFactorGraph nfg_gs_;
 };
 
-=======
->>>>>>> efa97d40
 class LaserLoopClosure {
  public:
   LaserLoopClosure();
@@ -101,6 +103,7 @@
 
   // Typedef for 6x6 covariance matrices (x, y, z, roll, pitch, yaw).
   typedef geometry_utils::MatrixNxNBase<double, 6> Mat66;
+  typedef geometry_utils::MatrixNxNBase<double, 12> Mat1212;
 
   // Typedef for stored point clouds.
   typedef pcl::PointCloud<pcl::PointXYZ> PointCloud;
@@ -115,6 +118,10 @@
                         const Mat66& covariance, const ros::Time& stamp,
                         unsigned int* key);
 
+  bool AddBetweenChordalFactor(const geometry_utils::Transform3& delta,
+                        const Mat1212& covariance, const ros::Time& stamp,
+                        unsigned int* key);
+
   // Upon successful addition of a new between factor, call this function to
   // associate a laser scan with the new pose.
   bool AddKeyScanPair(unsigned int key, const PointCloud::ConstPtr& scan);
@@ -140,7 +147,6 @@
   // Add factor between the two keys to connect them. This function is
   // designed for a scenario where a human operator can manually perform
   // loop closures by adding these factors to the pose graph.
-<<<<<<< HEAD
   // Optionally, a quaternion defining the attitude of the loop closure
   // can be specified via the qw, qx, qy, qz coordinates (in radians).
   bool AddFactor(unsigned int key1, unsigned int key2,
@@ -160,9 +166,6 @@
 
   // Loads pose graph and accompanying point clouds from a zip file.
   bool Load(const std::string &zipFilename);
-=======
-  bool AddFactor(unsigned int key1, unsigned int key2);
->>>>>>> efa97d40
 
  private:
   bool LoadParameters(const ros::NodeHandle& n);
@@ -177,11 +180,17 @@
   typedef gtsam::noiseModel::Diagonal Diagonal;
   Mat66 ToGu(const Gaussian::shared_ptr& covariance) const;
   Gaussian::shared_ptr ToGtsam(const Mat66& covariance) const;
+  Gaussian::shared_ptr ToGtsam(const Mat1212& covariance) const;
+
+  // Diagonal of the covariance matrix of the first pose
+  gtsam::Vector6 initial_noise_;
 
   // Create prior and between factors.
   gtsam::PriorFactor<gtsam::Pose3> MakePriorFactor(
       const gtsam::Pose3& pose, const Diagonal::shared_ptr& covariance);
   gtsam::BetweenFactor<gtsam::Pose3> MakeBetweenFactor(
+      const gtsam::Pose3& pose, const Gaussian::shared_ptr& covariance);
+  gtsam::BetweenChordalFactor<gtsam::Pose3> MakeBetweenChordalFactor(
       const gtsam::Pose3& pose, const Gaussian::shared_ptr& covariance);
 
   // Perform ICP between two laser scans.
@@ -190,6 +199,13 @@
                   const geometry_utils::Transform3& pose1,
                   const geometry_utils::Transform3& pose2,
                   geometry_utils::Transform3* delta, Mat66* covariance);
+
+  // Perform ICP between two laser scans.
+  bool PerformICP(const PointCloud::ConstPtr& scan1,
+                  const PointCloud::ConstPtr& scan2,
+                  const geometry_utils::Transform3& pose1,
+                  const geometry_utils::Transform3& pose2,
+                  geometry_utils::Transform3* delta, Mat1212* covariance);
 
   // bool AddFactorService(laser_loop_closure::ManualLoopClosureRequest &request,
   //                       laser_loop_closure::ManualLoopClosureResponse &response);
@@ -219,10 +235,11 @@
   double max_tolerable_fitness_;
   double manual_lc_rot_precision_;
   double manual_lc_trans_precision_;
-  double laser_lc_rot_precision_;
-  double laser_lc_trans_precision_;
+  double laser_lc_rot_sigma_;
+  double laser_lc_trans_sigma_;
   unsigned int relinearize_skip_;
   double relinearize_threshold_;
+  bool use_chordal_factor_;
 
   // ICP parameters.
   double icp_ransac_thresh_;
@@ -231,7 +248,13 @@
   unsigned int icp_iterations_;
 
   // ISAM2 optimizer object, and best guess pose values.
+  #ifdef solver
+  std::unique_ptr<GenericSolver> isam_;
+  #endif
+  #ifndef solver 
   std::unique_ptr<gtsam::ISAM2> isam_;
+  #endif
+
   gtsam::NonlinearFactorGraph nfg_;
   gtsam::Values values_;
 
