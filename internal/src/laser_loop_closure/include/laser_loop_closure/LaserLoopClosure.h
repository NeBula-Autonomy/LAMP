--- conflicted
+++ resolved
@@ -68,12 +68,9 @@
 #include <tf2_geometry_msgs/tf2_geometry_msgs.h>
 #include <tf2_ros/transform_listener.h>
 
-<<<<<<< HEAD
 #include <tf/transform_datatypes.h>
-
-=======
 #include <std_msgs/Bool.h>
->>>>>>> 41492583
+
 #include <core_msgs/Artifact.h>
 
 // for UWB
@@ -91,8 +88,11 @@
 #include <map>
 #include <vector>
 
-#include "RobustPGO/RobustSolver.h" // RobustPGO (backend solver)
-
+#include "RobustPGO/RobustPGO.h" // RobustPGO (backend solver)
+#include "RobustPGO/pcm/pcm.h"
+
+// 1 for LevenbergMarquardt, 2 for GaussNewton, 3 for SESync (WIP)
+#define SOLVER 1
 
 struct ArtifactInfo {
   std::string id; // this corresponds to parent_id
@@ -189,18 +189,10 @@
 
   // Get the most recent pose in the pose graph.
   geometry_utils::Transform3 GetLastPose() const;
-<<<<<<< HEAD
   gtsam::Symbol GetKey() const;
 
   //Get initial key
    gtsam::Symbol GetInitialKey() const;
-=======
-
-// Get the current pose of the robot using fiducial calibration.
-  geometry_utils::Transform3 GetCurrentPose() const;
-  
-  unsigned int GetKey() const;
->>>>>>> 41492583
 
   bool AddFactorAtRestart(const geometry_utils::Transform3& delta,const LaserLoopClosure::Mat66& covariance);
   bool AddFactorAtLoad(const geometry_utils::Transform3& delta,const LaserLoopClosure::Mat66& covariance);
@@ -293,7 +285,6 @@
       const gtsam::Pose3& pose, const Gaussian::shared_ptr& covariance);
   gtsam::BetweenFactor<gtsam::Pose3> MakeBetweenFactorAtLoad(
       const gtsam::Pose3& pose, const Gaussian::shared_ptr& covariance);
-
 
   // Perform ICP between two laser scans.
   /**
