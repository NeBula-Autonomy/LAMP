--- conflicted
+++ resolved
@@ -82,13 +82,8 @@
 #include <map>
 #include <vector>
 
-<<<<<<< HEAD
 // default is isam, 1 for LevenbergMarquardt, 2 for GaussNewton, 3 for SESync (WIP)
 #define SOLVER 1
-=======
-// default is isam, LM for LevenbergMarquardt
-#define solver LM 
->>>>>>> 03303e9a
 
 class GenericSolver {
 public:
@@ -374,13 +369,10 @@
   ros::Publisher scan1_pub_;
   ros::Publisher scan2_pub_;
   ros::Publisher confirm_edge_pub_;
-<<<<<<< HEAD
   ros::Publisher artifact_pub_;
   ros::Publisher marker_pub_;
-=======
   ros::Publisher uwb_node_pub_;
   ros::Publisher uwb_edge_pub_;
->>>>>>> 03303e9a
 
   // ros::ServiceServer add_factor_srv_;
 
@@ -396,11 +388,8 @@
   typedef std::pair<gtsam::Key, gtsam::Key> ArtifactEdge;
   std::vector<Edge> odometry_edges_;
   std::vector<Edge> loop_edges_;
-<<<<<<< HEAD
   std::vector<ArtifactEdge> artifact_edges_;
-=======
   std::vector<std::pair<unsigned int, gtsam::Key>> uwb_edges_;
->>>>>>> 03303e9a
 
   // For filtering laser scans prior to ICP.
   PointCloudFilter filter_;
