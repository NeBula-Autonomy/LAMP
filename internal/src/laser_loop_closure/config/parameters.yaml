# Toggle loop closures on or off. Setting this to off will increase run-time
# speed by a small fraction.
check_for_loop_closures: false

# Whether or not consolidate artifacts
use_artifact_loop_closure: true

<<<<<<< HEAD
# Optimizer selection: 0 - Generic Solver, 1 - LM, 2 - Dogleg, 3 - Gauss-Newton
loop_closure_optimizer: 0
=======
# Optimizer selection: 0 - ISAM2, 1 - LM, 2 - Dogleg, 3 - Gauss-Newton
loop_closure_optimizer: 1
>>>>>>> d0282d64

# Default parameters for the ISAM2 data structure.
relinearize_skip: 1 # - keep this at 1 - to encourage relinearization
relinearize_threshold: 0.0001 # Make this smaller (was at 0.01)

# Number of iterations of the isam2 update when doing manual loop closures
n_iterations_manual_loop_close: 1

use_chordal_factor: false

publish_interactive_markers: true

# Noise parameters (as precisions) for manual loop closure
manual_lc_rot_precision: 0.0 # default 0.0 (no information)
manual_lc_trans_precision: 10.0 # default 0.001 (~30 m sd)

# Noise parameters (as variances) for Laser loop closure
laser_lc_rot_sigma: 0.01 #0.316 # default 0.01
laser_lc_trans_sigma: 0.01 #0.6324 # default 0.04 

# Noise parameters (as precisions) for artifacts 
artifact_rot_precision: 0.0
artifact_trans_precision: 1.0

# Amount of translational distance the sensor must travel before adding a new
# pose to the pose graph. This helps keep the graph sparse so that loop closures
# are fast.
translation_threshold_kf: 1.0 # For adding keyframes 
translation_threshold_nodes: 1.0  # For adding nodes to pose graph 

# When searching through old poses for loop closures, only consider old poses
# that are within this distance of the current pose.
proximity_threshold: 4

# To compute a loop closure we perform ICP between the current scan and laser
# scans captured from nearby poses. In order to be considered a loop closure,
# the ICP "fitness score" must be less than this number.
max_tolerable_fitness: 5.0

# Don't attempt loop closures with poses in the graph that were collected within
# the last 'skip_recent_poses' poses.
skip_recent_poses: 20 #10 # 200

# If a loop has recently been closed, don't close a new one for at least this
# many poses (i.e. the sensor would have to move translation_threshold *
# poses_before_reclosing meters in order to close a new loop).
poses_before_reclosing: 20 #10

# TODO make these dynamic with the translation threshold for nodes<|MERGE_RESOLUTION|>--- conflicted
+++ resolved
@@ -5,13 +5,8 @@
 # Whether or not consolidate artifacts
 use_artifact_loop_closure: true
 
-<<<<<<< HEAD
 # Optimizer selection: 0 - Generic Solver, 1 - LM, 2 - Dogleg, 3 - Gauss-Newton
 loop_closure_optimizer: 0
-=======
-# Optimizer selection: 0 - ISAM2, 1 - LM, 2 - Dogleg, 3 - Gauss-Newton
-loop_closure_optimizer: 1
->>>>>>> d0282d64
 
 # Default parameters for the ISAM2 data structure.
 relinearize_skip: 1 # - keep this at 1 - to encourage relinearization
