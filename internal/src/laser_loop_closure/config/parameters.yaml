--- conflicted
+++ resolved
@@ -60,6 +60,9 @@
 # amount of translational distance (m).
 distance_before_reclosing: 20 #10
 
+# outlier rejection thresholds 
+odometry_check_threshold: 1.0
+pairwise_check_threshold: 1.0
 # TODO make these dynamic with the translation threshold for nodes
 
 ########################################
@@ -78,12 +81,5 @@
 # 2 - Calculate a estimated range between a certain pose key and a UWB anchor
 uwb_range_compensation: 0
 
-<<<<<<< HEAD
 # Optimizer selection for UWB factors: 0 - ISAM2, 1 - LM
-uwb_factor_optimizer: 1
-=======
-# outlier rejection thresholds 
-odometry_check_threshold: 1.0
-pairwise_check_threshold: 1.0
-# TODO make these dynamic with the translation threshold for nodes
->>>>>>> d332eb6a
+uwb_factor_optimizer: 1