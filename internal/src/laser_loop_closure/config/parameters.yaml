# Toggle loop closures on or off. Setting this to off will increase run-time
# Solver used in backend. 1 for LM, 2 for GN
solver: 1

# Toggle outlier rejection
b_use_outlier_rejection: true

# speed by a small fraction.
check_for_loop_closures: true

# Whether or not consolidate artifacts
use_artifact_loop_closure: false

# Make true to save a backup pointcloud before every loop closure.
save_posegraph_backup: false

# Number of keyes between each saved backup
keys_between_each_posegraph_backup: 50

# Default parameters for the ISAM2 data structure.
relinearize_skip: 1 # - keep this at 1 - to encourage relinearization
relinearize_threshold: 0.0001 # Make this smaller (was at 0.01)

# Number of iterations of the isam2 update when doing manual loop closures
n_iterations_manual_loop_close: 1

publish_interactive_markers: true

# Noise parameters (as precisions) for manual loop closure
manual_lc_rot_precision: 0.0 # default 0.0 (no information)
manual_lc_trans_precision: 10.0 # default 0.001 (~30 m sd)

# Noise parameters (as variances) for Laser loop closure
laser_lc_rot_sigma: 0.01 #0.316 # default 0.01
laser_lc_trans_sigma: 0.01 #0.6324 # default 0.04 

# Noise parameters (as precisions) for artifacts 
artifact_rot_precision: 0.0001
artifact_trans_precision: 0.005

# Amount of translational distance the sensor must travel before adding a new
# pose to the pose graph. This helps keep the graph sparse so that loop closures
# are fast.
translation_threshold_kf: 1.0 # For adding keyframes 
translation_threshold_nodes: 1.0  # For adding nodes to pose graph 
rotation_threshold_nodes: 30.5  # (rad) rotation before adding new poses 
rotation_threshold_kf: 30.5 # (rad) rotation before adding new poses 

# When searching through old poses for loop closures, only consider old poses
# that are within this distance of the current pose.
proximity_threshold: 4

# To compute a loop closure we perform ICP between the current scan and laser
# scans captured from nearby poses. In order to be considered a loop closure,
# the ICP "fitness score" must be less than this number.
max_tolerable_fitness: 5.0

# Don't attempt loop closures with poses in the graph that were collected within
# this translational distance (m) from the current pose.
distance_to_skip_recent_poses: 20 #10 # 200

# If a loop has recently been closed, don't close a new one for at least this
# amount of translational distance (m).
distance_before_reclosing: 20 #10

<<<<<<< HEAD
# outlier rejection thresholds (distances)
translation_check_threshold: 0.1 # 10 centimeters
rotation_check_threshold: 0.1 # ~5.7 degrees
=======
# If a batchloop has recently been closed, don't close a new one for at least this
# amount of translational distance (m).
distance_before_batch_reclosing: 0 #3

# outlier rejection thresholds (on Mahalanobis distance)
odometry_check_threshold: 1.5
pairwise_check_threshold: 0.8
>>>>>>> 41492583
# TODO make these dynamic with the translation threshold for nodes

########################################
# Turn on sanity checks
b_check_deltas: false
# Use zip file for backup or from memory?
load_graph_from_zip_file: false

# Sanity check thresholds
translational_sanity_check_lc: 100
translational_sanity_check_odom: 3

########################################
b_use_uwb: false

# UWB range measurement noise (standard deviation)
uwb_range_measurement_error: 2.0

# Selection of UWB range measurement compensation
# 0 - No compensation
# 1 - TODO
uwb_range_compensation: 0

# Optimizer selection for UWB factors: 0 - ISAM2, 1 - LM
uwb_factor_optimizer: 1

# Number of range measurement which is necessary to add a new UWB factor
uwb_skip_measurement_number: 5

# Pose key number for checking whether there are enough number of range measurements or not
uwb_update_key_number: 2

# Rquired number of pose keys linked with UWB range measurement
uwb_required_key_number_first: 3
uwb_required_key_number_not_first: 1

# Number of range factors added at the first observation
uwb_number_added_rangefactor_first: 3

# Number of range factors added aganst an existing UWB key in the pose graph
uwb_number_added_rangefactor_not_first: 1

# Range added into the pose graph should be longer than the following value
uwb_minimum_range_threshold: 3.0

# Flag to decide whether to show uwb data or not (for debugging)
display_uwb_data: false

# Pose key number threshold to wait for accepting UWB signal
uwb_first_key_threshold: 3<|MERGE_RESOLUTION|>--- conflicted
+++ resolved
@@ -63,19 +63,13 @@
 # amount of translational distance (m).
 distance_before_reclosing: 20 #10
 
-<<<<<<< HEAD
-# outlier rejection thresholds (distances)
-translation_check_threshold: 0.1 # 10 centimeters
-rotation_check_threshold: 0.1 # ~5.7 degrees
-=======
 # If a batchloop has recently been closed, don't close a new one for at least this
 # amount of translational distance (m).
 distance_before_batch_reclosing: 0 #3
 
-# outlier rejection thresholds (on Mahalanobis distance)
-odometry_check_threshold: 1.5
-pairwise_check_threshold: 0.8
->>>>>>> 41492583
+# outlier rejection thresholds (distances)
+translation_check_threshold: 0.1 # 10 centimeters
+rotation_check_threshold: 0.1 # ~5.7 degrees
 # TODO make these dynamic with the translation threshold for nodes
 
 ########################################
