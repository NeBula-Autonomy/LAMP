#######################################
# PARAMETERS FOR POSE GRAPH AND LOOP CLOSURES
#######################################

# Number of iterations of the isam2 update when doing manual loop closures
n_iterations_manual_loop_close: 1

# Noise parameters (as precisions) for manual loop closure
manual_lc_rot_precision: 0.0 # default 0.0 (no information)
manual_lc_trans_precision: 10.0 # default 0.001 (~30 m sd)

# Noise parameters (as variances) for Laser loop closure
laser_lc_rot_sigma: 0.01 #0.316 # default 0.01
laser_lc_trans_sigma: 0.01 #0.6324 # default 0.04

# Noise parameters (as precisions) for artifacts
artifact_rot_precision: 0.0
<<<<<<< HEAD
artifact_trans_precision: 0.01 #0.005 

# Noise parameters (as precisions) for fiducials 
fiducial_rot_precision: 0.0
fiducial_trans_precision: 2.0
=======
artifact_trans_precision: 0.005 #0.005 
>>>>>>> ae6a84cf

# When searching through old poses for loop closures, only consider old poses
# that are within this distance of the current pose.
proximity_threshold: 10

# To compute a loop closure we perform ICP between the current scan and laser
# scans captured from nearby poses. In order to be considered a loop closure,
# the ICP "fitness score" must be less than this number.
max_tolerable_fitness: 5.0

# Don't attempt loop closures with poses in the graph that were collected within
# this translational distance (m) from the current pose.
distance_to_skip_recent_poses: 20 #10 # 200

# If a loop has recently been closed, don't close a new one for at least this
# amount of translational distance (m).
distance_before_reclosing: 20 #10

# If a batchloop has recently been closed, don't close a new one for at least this
# amount of translational distance (m).
distance_before_batch_reclosing: 5 #3<|MERGE_RESOLUTION|>--- conflicted
+++ resolved
@@ -15,19 +15,15 @@
 
 # Noise parameters (as precisions) for artifacts
 artifact_rot_precision: 0.0
-<<<<<<< HEAD
 artifact_trans_precision: 0.01 #0.005 
 
 # Noise parameters (as precisions) for fiducials 
 fiducial_rot_precision: 0.0
-fiducial_trans_precision: 2.0
-=======
-artifact_trans_precision: 0.005 #0.005 
->>>>>>> ae6a84cf
+fiducial_trans_precision: 10.0
 
 # When searching through old poses for loop closures, only consider old poses
 # that are within this distance of the current pose.
-proximity_threshold: 10
+proximity_threshold: 5
 
 # To compute a loop closure we perform ICP between the current scan and laser
 # scans captured from nearby poses. In order to be considered a loop closure,
