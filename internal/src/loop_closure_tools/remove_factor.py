--- conflicted
+++ resolved
@@ -6,20 +6,8 @@
 
 def connect(key_from, key_to):
     rospy.init_node('remove_factor_client')
-<<<<<<< HEAD
     remove_factor = rospy.ServiceProxy('/husky/blam_slam/remove_factor', RemoveFactor)
-    response = remove_factor(key_from, key_to, False)
-    if response.confirm:
-        if response.success:
-            if yes_or_no('The factor to be removed from the factor graph is now visualized in RViz.\nDo you confirm the removal?'):
-                response = remove_factor(key_from, key_to, True)
-                if response.success:
-                    print('Successfully removed a factor between %i and %i from the graph.' % (key_from, key_to))
-                else:
-                    print('An error occurred while trying to remove a factor between %i and %i.' % (key_from, key_to))
-=======
-    remove_factor = rospy.ServiceProxy('/blam/blam_slam/remove_factor', RemoveFactor)
-    highlight_edge = rospy.ServiceProxy('/blam/pose_graph_visualizer/highlight_edge', HighlightEdge)
+    highlight_edge = rospy.ServiceProxy('/husky/pose_graph_visualizer/highlight_edge', HighlightEdge)
     response = highlight_edge(key_from, key_to, True)
     if response.success:
         if yes_or_no('The factor to be removed from the factor graph is now visualized in RViz.\nDo you confirm the removal?'):
@@ -27,7 +15,6 @@
             highlight_edge(key_from, key_to, False)  # remove edge visualization
             if response.success:
                 print('Successfully removed a factor between %i and %i from the graph.' % (key_from, key_to))
->>>>>>> c0e8bae2
             else:
                 sys.exit('An error occurred while trying to remove a factor between %i and %i.' % (key_from, key_to))
         else:
