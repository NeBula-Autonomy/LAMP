--- conflicted
+++ resolved
@@ -14,17 +14,12 @@
   <!-- optional filename of the zip archive of a pose graph to be loaded -->
   <arg name="load_pose_graph_file" default=""/> 
 
-  <arg name="lamp_name" default="blam_slam"/>
-  <arg name="enable_loop_closure"/>
+  <arg name="lamp_name" default="blam_slam_fe"/>
 
   <group ns="$(arg robot_namespace)">
     <!-- SLAM -->
     <node pkg="blam_slam"
-<<<<<<< HEAD
           name="$(arg lamp_name)"
-=======
-          name="blam_slam_fe"
->>>>>>> d412e632
           type="blam_slam_node"
           output="screen">
 
@@ -35,15 +30,12 @@
       <remap from="~pcld" to="velodyne_points/transformed"/>
       <remap from="~pcld2" to="velodyne_front/velodyne_points/transformed"/>
       <remap from="~artifact" to="~artifact_global" />
-<<<<<<< HEAD
-      <remap from="~artifact_relative" to="artifact_reconciliation/reconciled_artifact" />
-      <remap from="~uwb_signal" to="comm/uwb/anchor" />
+      <!-- <remap from="~artifact_relative" to="artifact_reconciliation/reconciled_artifact" /> -->
+      <remap from="~uwb_signal" to="no_comm/uwb/anchor" />
+
+      <!-- Front end callbacks -->
       <remap from="~pose_and_scan" to="lo_frontend/pose_and_scan" />
       <remap from="~fe_pose" to="lo_frontend/localization_integrated_estimate"/>
-=======
-      <!-- <remap from="~artifact_relative" to="artifact_reconciliation/reconciled_artifact" /> -->
-      <remap from="~uwb_signal" to="no_comm/uwb/anchor" />
->>>>>>> d412e632
 
       <!-- Serives -->
       <remap from="~drop_uwb_anchor" to="no_drop_uwb_anchor"/>
@@ -89,18 +81,12 @@
       <!-- Point cloud visualization -->
       <rosparam file="$(find point_cloud_visualizer)/config/parameters.yaml"/>
 
-<<<<<<< HEAD
-      <!-- Loop closure -->
-      <rosparam file="$(find laser_loop_closure)/config/parameters.yaml"/>
-      <param name="check_for_loop_closures" type="bool" value="$(arg enable_loop_closure)"/>
-=======
       <!-- General Setup and Loop closure -->
       <rosparam file="$(find laser_loop_closure)/config/setup_parameters_fe.yaml"/>
       <rosparam file="$(find laser_loop_closure)/config/pose_graph_parameters.yaml"/>
       <rosparam file="$(find laser_loop_closure)/config/loop_closure_parameters.yaml"/>
       <rosparam file="$(find laser_loop_closure)/config/uwb_parameters.yaml"/>
       <rosparam file="$(find laser_loop_closure)/config/robustness_parameters.yaml"/>
->>>>>>> d412e632
 
       <!-- Multirobot -->
       <rosparam file="$(find blam_slam)/config/parameters.yaml"/>
@@ -125,36 +111,16 @@
 
     </node>
 
-<<<<<<< HEAD
-    <group ns="$(arg lamp_name)">
-    
-      <!-- PC throttling and filtering -->
-      <group if="$(arg process_map)">
-	<include file="$(find blam_example)/launch/map_processing.launch">
-	  <arg name="robot_namespace" value="$(arg robot_namespace)"/>
-	  <arg name="map_update_freq" value="$(arg map_update_freq)"/>
-	  <arg name="map_topic_input" value="$(arg map_topic_input)"/>
-	  <arg name="map_topic_output" value="$(arg map_topic_output)"/>
-	</include>
-      </group>
+    <!-- PC throttling and filtering -->
+    <group if="$(arg process_map)">
+      <include file="$(find blam_example)/launch/map_processing.launch">
+        <arg name="robot_namespace" value="$(arg robot_namespace)"/>
+        <arg name="map_update_freq" value="$(arg map_update_freq)"/>
+        <arg name="map_topic_input" value="$(arg map_topic_input)"/>
+        <arg name="map_topic_output" value="$(arg map_topic_output)"/>
+      </include>
+    </group>
 
-      <!-- Convert output PoseStamped message to Odometry -->
-      <node pkg="topic_tools" type="transform" name="pose_to_odom"
-	    respawn="true" output="screen"
-	    args="/$(arg robot_namespace)/$(arg lamp_name)/localization_integrated_estimate
-	      /$(arg robot_namespace)/$(arg lamp_name)/odometry
-	      nav_msgs/Odometry
-	      'nav_msgs.msg.Odometry(header=m.header, pose=geometry_msgs.msg.PoseWithCovariance(pose=m.pose))' --import nav_msgs geometry_msgs">
-      </node>
-
-      <!-- BLAM frame/process manager -->
-      <node pkg="blam_slam"
-            name="blam_manager"
-	    type="reinit_blam.py">
-        <param name="map_frame" value="$(arg robot_namespace)/map"/>
-        <param name="blam_frame" value="$(arg robot_namespace)/blam"/>
-      </node>
-=======
     <!-- Trotthling input cloud -->
     <node name="point_cloud_throttler" type="throttle" pkg="topic_tools" args="messages velodyne_points $(arg vlp_throttle_freq)">
     </node>
@@ -190,12 +156,6 @@
       </rosparam>
     </node>
 
->>>>>>> d412e632
-
-    </group>
-
-<<<<<<< HEAD
-=======
     <!-- Convert output PoseStamped message to Odometry -->
     <node pkg="topic_tools" type="transform" name="pose_to_odom"
           respawn="true" output="screen"
@@ -219,7 +179,6 @@
     <include file="$(find pose_graph_merger)/launch/pose_graph_merger.launch">
       <arg name="robot_namespace" value="$(arg robot_namespace)"/>
     </include>
->>>>>>> d412e632
   </group>
 
 </launch>