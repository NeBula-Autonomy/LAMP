<launch>
  <arg name="robot_namespace" default="robot"/>

  <!-- Velodyne topic throttle params -->
  <arg name="vlp_throttle_freq" default="5.0"/><!-- Hz -->

  <!-- Map processing params -->
  <arg name="process_map" default="true"/>
  <arg name="map_update_freq" default="1.0"/><!-- Hz -->
  <arg name="map_topic_input" default="blam_slam/octree_map"/>
  <arg name="map_topic_output" default="blam_slam/octree_map_downsampled"/>

  <!-- optional filename of the zip archive of a pose graph to be loaded -->
  <arg name="load_pose_graph_file" default="" /> 

  <group ns="$(arg robot_namespace)">
    <!-- SLAM -->
    <node pkg="blam_slam"
          name="blam_slam"
          type="blam_slam_node"
          output="screen">

      <!-- Load graph -->
      <param name="load_graph" value="$(arg load_pose_graph_file)"/>

      <!-- Topics -->
      <remap from="~pcld" to="velodyne_points/transformed"/>
      <remap from="~artifact" to="~artifact_global" />
<<<<<<< HEAD
      <remap from="~artifact_relative" to="artifact_reconciliation/reconciled_artifact" />
=======
      <remap from="~artifact_relative" to="object_localizer/artifact_relative" />
      <remap from="~uwb_signal" to="comm/uwb/anchor" />

      <!-- Serives -->
      <remap from="~drop_uwb_anchor" to="drop_uwb_anchor"/>
>>>>>>> 03303e9a

      <!-- Initial pose -->
      <rosparam param="init">
        position: {x: 0.0, y: 0.0, z: 0.0}
        orientation: {roll: 0.0, pitch: 0.0, yaw: 0.0}
        position_sigma: {x: 0.316, y: 0.316, z: 0.316}
        orientation_sigma: {roll: 0.141, pitch: 0.141, yaw: 0.141}
      </rosparam>

      <!-- Noise parameters -->
      <rosparam param="noise">
        odom_position_sigma: 0.6324
        odom_attitude_sigma: 0.316
      </rosparam>      

      <!-- Rates -->
      <rosparam file="$(find blam_example)/config/blam_rates.yaml"/>

      <!-- Frames -->
      <rosparam file="$(find blam_example)/config/blam_frames.yaml" subst_value="true"/>

      <!-- List of UWB anchors -->
      <rosparam file="$(find blam_example)/config/dropped_items_list.yaml"/>

      <!-- Point cloud filter -->
      <rosparam file="$(find point_cloud_filter)/config/parameters.yaml"/>

      <!-- Point cloud odometry -->
      <rosparam file="$(find point_cloud_odometry)/config/parameters.yaml"/>

      <!-- Point cloud localization -->
      <rosparam file="$(find point_cloud_localization)/config/parameters.yaml"/>

      <!-- Point cloud mapper -->
      <rosparam file="$(find point_cloud_mapper)/config/parameters.yaml"/>

      <!-- Point cloud visualization -->
      <rosparam file="$(find point_cloud_visualizer)/config/parameters.yaml"/>

      <!-- Loop closure -->
      <rosparam file="$(find laser_loop_closure)/config/parameters.yaml"/>


    </node>

    <!-- Trotthling input cloud -->
    <node name="point_cloud_throttler" type="throttle" pkg="topic_tools" args="messages velodyne_points $(arg vlp_throttle_freq)">
    </node>
 

    <!-- Republish node with different frame_id -->
    <node pkg="nodelet" type="nodelet" name="transform_points_base_link"
          args="standalone pcl/PassThrough">
      <remap from="~input" to="velodyne_points"/>
      <!-- <remap from="~input" to="velodyne_points_throttle"/> -->
      <remap from="~output" to="velodyne_points/transformed"/>
      <rosparam subst_value="true">
        filter_field_name: z
        filter_limit_min: -100
        filter_limit_max: 100
        output_frame: $(arg robot_namespace)/base_link
      </rosparam>
    </node>


    <!-- PC throttling and filtering -->
    <group if="$(arg process_map)">
        <include file="$(find blam_example)/launch/map_processing.launch">
          <arg name="robot_namespace" value="$(arg robot_namespace)"/>
          <arg name="map_update_freq" value="$(arg map_update_freq)"/>
          <arg name="map_topic_input" value="$(arg map_topic_input)"/>
          <arg name="map_topic_output" value="$(arg map_topic_output)"/>
        </include>
    </group>

    <!-- Convert output PoseStamped message to Odometry -->
    <node pkg="topic_tools" type="transform" name="pose_to_odom"
          respawn="true" output="screen"
          args="/$(arg robot_namespace)/blam_slam/localization_integrated_estimate
                /$(arg robot_namespace)/blam_slam/odometry
                nav_msgs/Odometry
                'nav_msgs.msg.Odometry(header=m.header, pose=geometry_msgs.msg.PoseWithCovariance(pose=m.pose))' --import nav_msgs geometry_msgs">
    </node>

    <!-- BLAM frame/process manager -->
    <node pkg="blam_slam"
          name="blam_manager"
          type="reinit_blam.py">
      <param name="map_frame" value="$(arg robot_namespace)/map"/>
      <param name="blam_frame" value="$(arg robot_namespace)/blam"/>
    </node>

  </group>

</launch><|MERGE_RESOLUTION|>--- conflicted
+++ resolved
@@ -26,15 +26,11 @@
       <!-- Topics -->
       <remap from="~pcld" to="velodyne_points/transformed"/>
       <remap from="~artifact" to="~artifact_global" />
-<<<<<<< HEAD
       <remap from="~artifact_relative" to="artifact_reconciliation/reconciled_artifact" />
-=======
-      <remap from="~artifact_relative" to="object_localizer/artifact_relative" />
       <remap from="~uwb_signal" to="comm/uwb/anchor" />
 
       <!-- Serives -->
       <remap from="~drop_uwb_anchor" to="drop_uwb_anchor"/>
->>>>>>> 03303e9a
 
       <!-- Initial pose -->
       <rosparam param="init">
