<launch>
  <arg name="robot_namespace" default="robot"/>

<<<<<<< HEAD
  <!-- Velodyne topic throttle params -->
  <arg name="vlp_throttle_freq" default="5.0"/><!-- Hz -->

  <!-- Map processing params -->
  <arg name="process_map" default="true"/>
  <arg name="map_update_freq" default="1.0"/><!-- Hz -->
  <arg name="map_topic_input" default="blam_slam/octree_map"/>
  <arg name="map_topic_output" default="blam_slam/octree_map_downsampled"/>

=======
>>>>>>> 0ae4ffbe
  <!-- optional filename of the zip archive of a pose graph to be loaded -->
  <arg name="load_pose_graph_file" default="" /> 

  <group ns="$(arg robot_namespace)">
    <!-- SLAM -->
    <node pkg="blam_slam"
          name="blam_slam"
          type="blam_slam_node"
          output="screen">

      <!-- Load graph -->
      <param name="load_graph" value="$(arg load_pose_graph_file)"/>

      <!-- Topics -->
      <remap from="~pcld" to="velodyne_points/transformed"/>
      <remap from="~artifact" to="~artifact_global" />
      <remap from="~artifact_relative" to="object_localizer/artifact_relative" />

      <!-- Initial pose -->
      <rosparam param="init">
        position: {x: 0.0, y: 0.0, z: 0.0}
        orientation: {roll: 0.0, pitch: 0.0, yaw: 0.0}
        position_sigma: {x: 0.316, y: 0.316, z: 0.316}
        orientation_sigma: {roll: 0.141, pitch: 0.141, yaw: 0.141}
      </rosparam>

      <!-- Noise parameters -->
      <rosparam param="noise">
        odom_position_sigma: 0.6324
        odom_attitude_sigma: 0.316
      </rosparam>     

      <!-- Rates -->
      <rosparam file="$(find blam_example)/config/blam_rates.yaml"/>

      <!-- Frames -->
      <rosparam file="$(find blam_example)/config/blam_frames.yaml" subst_value="true"/>

      <!-- Point cloud filter -->
      <rosparam file="$(find point_cloud_filter)/config/parameters.yaml"/>

      <!-- Point cloud odometry -->
      <rosparam file="$(find point_cloud_odometry)/config/parameters.yaml"/>

      <!-- Point cloud localization -->
      <rosparam file="$(find point_cloud_localization)/config/parameters.yaml"/>

      <!-- Point cloud mapper -->
      <rosparam file="$(find point_cloud_mapper)/config/parameters.yaml"/>

      <!-- Point cloud visualization -->
      <rosparam file="$(find point_cloud_visualizer)/config/parameters.yaml"/>

      <!-- Loop closure -->
      <rosparam file="$(find laser_loop_closure)/config/parameters.yaml"/>


    </node>

    <!-- Trotthling input cloud -->
    <node name="point_cloud_throttler" type="throttle" pkg="topic_tools" args="messages velodyne_points $(arg vlp_throttle_freq)">
    </node>
 

    <!-- Republish node with different frame_id -->
    <node pkg="nodelet" type="nodelet" name="transform_points_base_link"
          args="standalone pcl/PassThrough">
      <remap from="~input" to="velodyne_points_throttle"/>
      <remap from="~output" to="velodyne_points/transformed"/>
      <rosparam subst_value="true">
        filter_field_name: z
        filter_limit_min: -100
        filter_limit_max: 100
        output_frame: $(arg robot_namespace)/base_link
      </rosparam>
    </node>


    <!-- PC throttling and filtering -->
    <!-- Map processing params -->
    <arg name="process_map" default="true"/>
    <arg name="map_update_freq" default="1.0"/><!-- Hz -->
    <arg name="map_topic_input" default="blam_slam/octree_map"/>
    <arg name="map_topic_output" default="blam_slam/octree_map_downsampled"/>
    <group if="$(arg process_map)">
        <include file="$(find blam_example)/launch/map_processing.launch">
          <arg name="robot_namespace" value="$(arg robot_namespace)"/>
          <arg name="map_update_freq" value="$(arg map_update_freq)"/>
          <arg name="map_topic_input" value="$(arg map_topic_input)"/>
          <arg name="map_topic_output" value="$(arg map_topic_output)"/>
        </include>
    </group>

    <!-- BLAM frame/process manager -->
    <node pkg="blam_slam"
          name="blam_manager"
          type="reinit_blam.py">
      <param name="map_frame" value="$(arg robot_namespace)/map"/>
      <param name="blam_frame" value="$(arg robot_namespace)/blam"/>
    </node>

    <!-- Convert output PoseStamped message to Odometry -->
    <node pkg="topic_tools" type="transform" name="pose_to_odom"
          respawn="true" output="screen"
          args="/$(arg robot_namespace)/blam_slam/localization_integrated_estimate
                /$(arg robot_namespace)/blam_slam/odometry
                nav_msgs/Odometry
                'nav_msgs.msg.Odometry(header=m.header, pose=geometry_msgs.msg.PoseWithCovariance(pose=m.pose))' --import nav_msgs geometry_msgs">
    </node>

  </group>
  <node type="rviz" name="rviz" pkg="rviz" args="-d $(find blam_example)/rviz/lidar_slam.rviz" />

</launch><|MERGE_RESOLUTION|>--- conflicted
+++ resolved
@@ -1,7 +1,6 @@
 <launch>
   <arg name="robot_namespace" default="robot"/>
 
-<<<<<<< HEAD
   <!-- Velodyne topic throttle params -->
   <arg name="vlp_throttle_freq" default="5.0"/><!-- Hz -->
 
@@ -11,8 +10,6 @@
   <arg name="map_topic_input" default="blam_slam/octree_map"/>
   <arg name="map_topic_output" default="blam_slam/octree_map_downsampled"/>
 
-=======
->>>>>>> 0ae4ffbe
   <!-- optional filename of the zip archive of a pose graph to be loaded -->
   <arg name="load_pose_graph_file" default="" /> 
 
@@ -43,7 +40,7 @@
       <rosparam param="noise">
         odom_position_sigma: 0.6324
         odom_attitude_sigma: 0.316
-      </rosparam>     
+      </rosparam>      
 
       <!-- Rates -->
       <rosparam file="$(find blam_example)/config/blam_rates.yaml"/>
@@ -92,11 +89,6 @@
 
 
     <!-- PC throttling and filtering -->
-    <!-- Map processing params -->
-    <arg name="process_map" default="true"/>
-    <arg name="map_update_freq" default="1.0"/><!-- Hz -->
-    <arg name="map_topic_input" default="blam_slam/octree_map"/>
-    <arg name="map_topic_output" default="blam_slam/octree_map_downsampled"/>
     <group if="$(arg process_map)">
         <include file="$(find blam_example)/launch/map_processing.launch">
           <arg name="robot_namespace" value="$(arg robot_namespace)"/>
@@ -105,14 +97,6 @@
           <arg name="map_topic_output" value="$(arg map_topic_output)"/>
         </include>
     </group>
-
-    <!-- BLAM frame/process manager -->
-    <node pkg="blam_slam"
-          name="blam_manager"
-          type="reinit_blam.py">
-      <param name="map_frame" value="$(arg robot_namespace)/map"/>
-      <param name="blam_frame" value="$(arg robot_namespace)/blam"/>
-    </node>
 
     <!-- Convert output PoseStamped message to Odometry -->
     <node pkg="topic_tools" type="transform" name="pose_to_odom"
@@ -123,7 +107,14 @@
                 'nav_msgs.msg.Odometry(header=m.header, pose=geometry_msgs.msg.PoseWithCovariance(pose=m.pose))' --import nav_msgs geometry_msgs">
     </node>
 
+    <!-- BLAM frame/process manager -->
+    <node pkg="blam_slam"
+          name="blam_manager"
+          type="reinit_blam.py">
+      <param name="map_frame" value="$(arg robot_namespace)/map"/>
+      <param name="blam_frame" value="$(arg robot_namespace)/blam"/>
+    </node>
+
   </group>
-  <node type="rviz" name="rviz" pkg="rviz" args="-d $(find blam_example)/rviz/lidar_slam.rviz" />
 
 </launch>