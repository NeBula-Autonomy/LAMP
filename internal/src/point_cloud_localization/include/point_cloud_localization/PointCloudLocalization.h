--- conflicted
+++ resolved
@@ -88,12 +88,7 @@
   // Publish for first pose
   void PublishPoseNoUpdate();
 
-<<<<<<< HEAD
-  
- private:
-=======
 private:
->>>>>>> 91aa97fc
   // Node initialization.
   bool LoadParameters(const ros::NodeHandle& n);
   bool RegisterCallbacks(const ros::NodeHandle& n);
