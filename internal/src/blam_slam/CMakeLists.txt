cmake_minimum_required(VERSION 3.1)
project(blam_slam)

<<<<<<< HEAD
# Need to do this to prevent Eigen conflict with SESync
=======
IF(NOT CMAKE_BUILD_TYPE)
  SET(CMAKE_BUILD_TYPE Release)
ENDIF()

IF(NOT CMAKE_BUILD_TYPE)
  SET(CMAKE_BUILD_TYPE Release)
ENDIF()

find_package(GTSAM REQUIRED)
if (NOT GTSAM_FOUND)
  message(FATAL_ERROR "This program requires the GTSAM library.")
endif(NOT GTSAM_FOUND)

>>>>>>> efa97d40
find_package(catkin REQUIRED COMPONENTS
  roscpp
  rosbag
  message_generation
  parameter_utils
  measurement_synchronizer
  point_cloud_filter
  point_cloud_odometry
  point_cloud_localization
  point_cloud_mapper
  geometry_utils
  pcl_ros
  pcl_conversions
<<<<<<< HEAD
  laser_loop_closure)

# find_package(SESync REQUIRED) # not elegant change if there's a way 

set(catkin_LIBRARIES ${catkin_LIBRARIES} gtsam)
=======
  core_msgs
  message_generation
)
>>>>>>> efa97d40

add_service_files(FILES ManualLoopClosure.srv)
generate_messages()

<<<<<<< HEAD
=======
catkin_package(
  INCLUDE_DIRS include
  LIBRARIES ${PROJECT_NAME}
  CATKIN_DEPENDS
    roscpp
    message_runtime
    rosbag
    measurement_synchronizer
    point_cloud_filter
    point_cloud_odometry
    laser_loop_closure
    point_cloud_localization
    point_cloud_mapper
    geometry_utils
    parameter_utils
    pcl_ros
    pcl_conversions
    core_msgs
)

>>>>>>> efa97d40
include(CheckCXXCompilerFlag)
check_cxx_compiler_flag("-std=c++14" COMPILER_SUPPORTS_CXX11)
check_cxx_compiler_flag("-std=c++0x" COMPILER_SUPPORTS_CXX0X)
if (COMPILER_SUPPORTS_CXX11)
  set(CMAKE_CXX_FLAGS "${CMAKE_CXX_FLAGS} -std=c++14")
elseif(COMPILER_SUPPORTS_CXX0X)
  set(CMAKE_CXX_FLAGS "${CMAKE_CXX_FLAGS} -std=c++0x")
else()
  message(FATAL_ERROR "${CMAKE_CXX_COMPILER} doesn't provide c++14 support.")
endif()

<<<<<<< HEAD
catkin_package(
INCLUDE_DIRS include
LIBRARIES ${PROJECT_NAME})

include_directories(include ${catkin_INCLUDE_DIRS})
link_directories(${catkin_LIBRARY_DIRS})
=======
include_directories(include ${catkin_INCLUDE_DIRS} ${GTSAM_INCLUDE_DIR})
link_directories(${catkin_LIBRARY_DIRS} ${GTSAM_LIBRARY_DIRS})
>>>>>>> efa97d40
add_library(${PROJECT_NAME} src/BlamSlam.cc)
target_link_libraries(${PROJECT_NAME} ${catkin_LIBRARIES} gtsam)

add_executable(${PROJECT_NAME}_node src/${PROJECT_NAME}.cc)
target_link_libraries(${PROJECT_NAME}_node
  ${PROJECT_NAME}
  ${catkin_LIBRARIES}
  gtsam
)

add_executable(${PROJECT_NAME}_offline src/${PROJECT_NAME}_offline.cc)
target_link_libraries(${PROJECT_NAME}_offline
  ${PROJECT_NAME}
  ${catkin_LIBRARIES}
  gtsam
)<|MERGE_RESOLUTION|>--- conflicted
+++ resolved
@@ -1,9 +1,6 @@
-cmake_minimum_required(VERSION 3.1)
+cmake_minimum_required(VERSION 2.8.3)
 project(blam_slam)
 
-<<<<<<< HEAD
-# Need to do this to prevent Eigen conflict with SESync
-=======
 IF(NOT CMAKE_BUILD_TYPE)
   SET(CMAKE_BUILD_TYPE Release)
 ENDIF()
@@ -17,37 +14,37 @@
   message(FATAL_ERROR "This program requires the GTSAM library.")
 endif(NOT GTSAM_FOUND)
 
->>>>>>> efa97d40
+FIND_PACKAGE(Boost REQUIRED
+  date_time
+  serialization
+  thread
+  filesystem
+  system
+  regex
+  timer
+  chrono
+)
+
 find_package(catkin REQUIRED COMPONENTS
   roscpp
   rosbag
-  message_generation
-  parameter_utils
   measurement_synchronizer
   point_cloud_filter
   point_cloud_odometry
+  laser_loop_closure
   point_cloud_localization
   point_cloud_mapper
   geometry_utils
+  parameter_utils
   pcl_ros
   pcl_conversions
-<<<<<<< HEAD
-  laser_loop_closure)
-
-# find_package(SESync REQUIRED) # not elegant change if there's a way 
-
-set(catkin_LIBRARIES ${catkin_LIBRARIES} gtsam)
-=======
   core_msgs
   message_generation
 )
->>>>>>> efa97d40
 
-add_service_files(FILES ManualLoopClosure.srv)
+add_service_files(FILES AddFactor.srv RemoveFactor.srv SaveGraph.srv)
 generate_messages()
 
-<<<<<<< HEAD
-=======
 catkin_package(
   INCLUDE_DIRS include
   LIBRARIES ${PROJECT_NAME}
@@ -66,38 +63,35 @@
     pcl_ros
     pcl_conversions
     core_msgs
+  DEPENDS
+    Boost
 )
 
->>>>>>> efa97d40
 include(CheckCXXCompilerFlag)
-check_cxx_compiler_flag("-std=c++14" COMPILER_SUPPORTS_CXX11)
+check_cxx_compiler_flag("-std=c++11" COMPILER_SUPPORTS_CXX11)
 check_cxx_compiler_flag("-std=c++0x" COMPILER_SUPPORTS_CXX0X)
 if (COMPILER_SUPPORTS_CXX11)
-  set(CMAKE_CXX_FLAGS "${CMAKE_CXX_FLAGS} -std=c++14")
+  set(CMAKE_CXX_FLAGS "${CMAKE_CXX_FLAGS} -std=c++11")
 elseif(COMPILER_SUPPORTS_CXX0X)
   set(CMAKE_CXX_FLAGS "${CMAKE_CXX_FLAGS} -std=c++0x")
 else()
-  message(FATAL_ERROR "${CMAKE_CXX_COMPILER} doesn't provide c++14 support.")
+  message(FATAL_ERROR "${CMAKE_CXX_COMPILER} doesn't provide c++11 support.")
 endif()
 
-<<<<<<< HEAD
-catkin_package(
-INCLUDE_DIRS include
-LIBRARIES ${PROJECT_NAME})
-
-include_directories(include ${catkin_INCLUDE_DIRS})
-link_directories(${catkin_LIBRARY_DIRS})
-=======
-include_directories(include ${catkin_INCLUDE_DIRS} ${GTSAM_INCLUDE_DIR})
-link_directories(${catkin_LIBRARY_DIRS} ${GTSAM_LIBRARY_DIRS})
->>>>>>> efa97d40
+include_directories(include ${catkin_INCLUDE_DIRS} ${GTSAM_INCLUDE_DIR} ${Boost_INCLUDE_DIRS})
+link_directories(${catkin_LIBRARY_DIRS} ${GTSAM_LIBRARY_DIRS} ${Boost_LIBRARY_DIRS})
 add_library(${PROJECT_NAME} src/BlamSlam.cc)
-target_link_libraries(${PROJECT_NAME} ${catkin_LIBRARIES} gtsam)
+target_link_libraries(${PROJECT_NAME}
+  ${catkin_LIBRARIES}
+  ${Boost_LIBRARIES}
+  gtsam
+)
 
 add_executable(${PROJECT_NAME}_node src/${PROJECT_NAME}.cc)
 target_link_libraries(${PROJECT_NAME}_node
   ${PROJECT_NAME}
   ${catkin_LIBRARIES}
+  ${Boost_LIBRARIES}
   gtsam
 )
 
@@ -105,5 +99,6 @@
 target_link_libraries(${PROJECT_NAME}_offline
   ${PROJECT_NAME}
   ${catkin_LIBRARIES}
+  ${Boost_LIBRARIES}
   gtsam
 )