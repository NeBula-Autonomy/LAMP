/*
 * Copyright (c) 2016, The Regents of the University of California (Regents).
 * All rights reserved.
 *
 * Redistribution and use in source and binary forms, with or without
 * modification, are permitted provided that the following conditions are
 * met:
 *
 *    1. Redistributions of source code must retain the above copyright
 *       notice, this list of conditions and the following disclaimer.
 *
 *    2. Redistributions in binary form must reproduce the above
 *       copyright notice, this list of conditions and the following
 *       disclaimer in the documentation and/or other materials provided
 *       with the distribution.
 *
 *    3. Neither the name of the copyright holder nor the names of its
 *       contributors may be used to endorse or promote products derived
 *       from this software without specific prior written permission.
 *
 * THIS SOFTWARE IS PROVIDED BY THE COPYRIGHT HOLDERS AND CONTRIBUTORS AS IS
 * AND ANY EXPRESS OR IMPLIED WARRANTIES, INCLUDING, BUT NOT LIMITED TO, THE
 * IMPLIED WARRANTIES OF MERCHANTABILITY AND FITNESS FOR A PARTICULAR PURPOSE
 * ARE DISCLAIMED. IN NO EVENT SHALL THE COPYRIGHT HOLDER OR CONTRIBUTORS BE
 * LIABLE FOR ANY DIRECT, INDIRECT, INCIDENTAL, SPECIAL, EXEMPLARY, OR
 * CONSEQUENTIAL DAMAGES (INCLUDING, BUT NOT LIMITED TO, PROCUREMENT OF
 * SUBSTITUTE GOODS OR SERVICES; LOSS OF USE, DATA, OR PROFITS; OR BUSINESS
 * INTERRUPTION) HOWEVER CAUSED AND ON ANY THEORY OF LIABILITY, WHETHER IN
 * CONTRACT, STRICT LIABILITY, OR TORT (INCLUDING NEGLIGENCE OR OTHERWISE)
 * ARISING IN ANY WAY OUT OF THE USE OF THIS SOFTWARE, EVEN IF ADVISED OF THE
 * POSSIBILITY OF SUCH DAMAGE.
 *
 * Please contact the author(s) of this library if you have any questions.
 * Authors: Erik Nelson            ( eanelson@eecs.berkeley.edu )
 */

#include <blam_slam/BlamSlam.h>
#include <geometry_utils/Transform3.h>
#include <parameter_utils/ParameterUtils.h>
#include <pcl_conversions/pcl_conversions.h>

namespace pu = parameter_utils;
namespace gu = geometry_utils;

BlamSlam::BlamSlam()
    : estimate_update_rate_(0.0), visualization_update_rate_(0.0),
    position_covariance_(0.01), attitude_covariance_(0.04) {}

BlamSlam::~BlamSlam() {}

bool BlamSlam::Initialize(const ros::NodeHandle& n, bool from_log) {
  name_ = ros::names::append(n.getNamespace(), "BlamSlam");

  if (!filter_.Initialize(n)) {
    ROS_ERROR("%s: Failed to initialize point cloud filter.", name_.c_str());
    return false;
  }

  if (!odometry_.Initialize(n)) {
    ROS_ERROR("%s: Failed to initialize point cloud odometry.", name_.c_str());
    return false;
  }

  if (!loop_closure_.Initialize(n)) {
    ROS_ERROR("%s: Failed to initialize laser loop closure.", name_.c_str());
    return false;
  }

  if (!localization_.Initialize(n)) {
    ROS_ERROR("%s: Failed to initialize localization.", name_.c_str());
    return false;
  }

  if (!mapper_.Initialize(n)) {
    ROS_ERROR("%s: Failed to initialize mapper.", name_.c_str());
    return false;
  }

  if (!LoadParameters(n)) {
    ROS_ERROR("%s: Failed to load parameters.", name_.c_str());
    return false;
  }

  if (!RegisterCallbacks(n, from_log)) {
    ROS_ERROR("%s: Failed to register callbacks.", name_.c_str());
    return false;
  }

  return true;
}

bool BlamSlam::LoadParameters(const ros::NodeHandle& n) {
  // Load update rates.
  if (!pu::Get("rate/estimate", estimate_update_rate_)) return false;
  if (!pu::Get("rate/visualization", visualization_update_rate_)) return false;

  // Load frame ids.
  if (!pu::Get("frame_id/fixed", fixed_frame_id_)) return false;
  if (!pu::Get("frame_id/base", base_frame_id_)) return false;

  // Covariance for odom factors
  if (!pu::Get("noise/odom_position_sigma", position_covariance_)) return false;
  if (!pu::Get("noise/odom_attitude_sigma", attitude_covariance_)) return false;

  return true;
}

bool BlamSlam::RegisterCallbacks(const ros::NodeHandle& n, bool from_log) {
  // Create a local nodehandle to manage callback subscriptions.
  ros::NodeHandle nl(n);

  visualization_update_timer_ = nl.createTimer(
      visualization_update_rate_, &BlamSlam::VisualizationTimerCallback, this);
      
  add_factor_srv_ = nl.advertiseService("add_factor", &BlamSlam::AddFactorService, this);

  if (from_log)
    return RegisterLogCallbacks(n);
  else
    return RegisterOnlineCallbacks(n);

}

bool BlamSlam::RegisterLogCallbacks(const ros::NodeHandle& n) {
  ROS_INFO("%s: Registering log callbacks.", name_.c_str());
  return CreatePublishers(n);
}

bool BlamSlam::RegisterOnlineCallbacks(const ros::NodeHandle& n) {
  ROS_INFO("%s: Registering online callbacks.", name_.c_str());

  // Create a local nodehandle to manage callback subscriptions.
  ros::NodeHandle nl(n);

  estimate_update_timer_ = nl.createTimer(
      estimate_update_rate_, &BlamSlam::EstimateTimerCallback, this);

  pcld_sub_ = nl.subscribe("pcld", 100, &BlamSlam::PointCloudCallback, this);
  artifact_sub_ = nl.subscribe("artifact_relative", 10, &BlamSlam::ArtifactCallback, this);

  return CreatePublishers(n);
}

bool BlamSlam::CreatePublishers(const ros::NodeHandle& n) {
  // Create a local nodehandle to manage callback subscriptions.
  ros::NodeHandle nl(n);

  base_frame_pcld_pub_ =
      nl.advertise<PointCloud>("base_frame_point_cloud", 10, false);
<<<<<<< HEAD
  artifact_pub_ = nl.advertise<core_msgs::Artifact>("artifact", 10);
=======
 
  return true;
}

bool BlamSlam::AddFactorService(blam_slam::ManualLoopClosureRequest &request,
                                        blam_slam::ManualLoopClosureResponse &response) {
  // TODO - bring the service creation into this node?
  response.success = loop_closure_.AddFactor(static_cast<unsigned int>(request.key_from),
                               static_cast<unsigned int>(request.key_to));
  if (response.success){
    std::cout << "adding factor for loop closure succeeded" << std::endl;
  }else{
    std::cout << "adding factor for loop closure failed" << std::endl;
  }

  // Update the map from the loop closures
  std::cout << "Updating the map" << std::endl;
  PointCloud::Ptr regenerated_map(new PointCloud);
  loop_closure_.GetMaximumLikelihoodPoints(regenerated_map.get());

  mapper_.Reset();
  PointCloud::Ptr unused(new PointCloud);
  mapper_.InsertPoints(regenerated_map, unused.get());

  // Also reset the robot's estimated position.
  localization_.SetIntegratedEstimate(loop_closure_.GetLastPose());

  // Visualize the pose graph and current loop closure radius.
  loop_closure_.PublishPoseGraph();

  // Publish updated map
  mapper_.PublishMap();

  std::cout << "Updated the map" << std::endl;
>>>>>>> 8d00f26a

  return true;
}

void BlamSlam::PointCloudCallback(const PointCloud::ConstPtr& msg) {
  synchronizer_.AddPCLPointCloudMessage(msg);
}

void BlamSlam::EstimateTimerCallback(const ros::TimerEvent& ev) {
  // Sort all messages accumulated since the last estimate update.
  synchronizer_.SortMessages();

  // Iterate through sensor messages, passing to update functions.
  MeasurementSynchronizer::sensor_type type;
  unsigned int index = 0;
  while (synchronizer_.GetNextMessage(&type, &index)) {
    switch(type) {

      // Point cloud messages.
      case MeasurementSynchronizer::PCL_POINTCLOUD: {
        const MeasurementSynchronizer::Message<PointCloud>::ConstPtr& m =
            synchronizer_.GetPCLPointCloudMessage(index);

        ProcessPointCloudMessage(m->msg);
        break;
      }

      // Unhandled sensor messages.
      default: {
        ROS_WARN("%s: Unhandled measurement type (%s).", name_.c_str(),
                 MeasurementSynchronizer::GetTypeString(type).c_str());
        break;
      }
    }
  }

  // Remove processed messages from the synchronizer.
  synchronizer_.ClearMessages();
}

void BlamSlam::ArtifactCallback(const core_msgs::Artifact& msg) {
  // Subscribe to artifact messages and include them in the posegraph

  // TODO review logic to filter - not accept if confidence is not high enough
  if (msg.confidence < 0.5) {
    std::cout << "Object " << msg.id << " confidence is not sufficiently high, "
              << msg.confidence << " - rejecting" << std::endl;
    return;
  }
  // TODO other logic - if have seen the object before within the past n
  // seconds, then don't add a new node

  // Passed - accept artifact, add new pose to pose-graph

  // Add new node - from latest relative poses from LIO
  // AddNewNode(timestamp_lkf_nsec, msg.header, false);



  std::cout << "Artifact message received is for id " << msg.id << std::endl;
  std::cout << "\t Confidence: " << msg.confidence << std::endl;
  std::cout << "\t Position:\n[" << msg.point.point.x << ", "
            << msg.point.point.y << ", " << msg.point.point.z << "]"
            << std::endl;
  std::cout << "\t Label: " << msg.label << std::endl;

  // Get artifact position 
  Eigen::Vector3d artifact_position;
  artifact_position << msg.point.point.x, msg.point.point.y, msg.point.point.z;

  // Get global pose 
  geometry_utils::Transform3 global_pose = localization_.GetIntegratedEstimate();

  // todo - check the order 
  // Assum transform from body to global
  Eigen::Matrix<double, 3, 3> R_global = global_pose.rotation.Eigen();
  Eigen::Matrix<double, 3, 1> T_global = global_pose.translation.Eigen();

  // Apply transform 
  Eigen::Vector3d W_artifact_position = R_global * artifact_position + T_global;

  PublishArtifact(W_artifact_position, msg); 
}

void BlamSlam::VisualizationTimerCallback(const ros::TimerEvent& ev) {
  mapper_.PublishMap();
}

void BlamSlam::ProcessPointCloudMessage(const PointCloud::ConstPtr& msg) {
  // Filter the incoming point cloud message.
  PointCloud::Ptr msg_filtered(new PointCloud);
  filter_.Filter(msg, msg_filtered);

  // Update odometry by performing ICP.
  if (!odometry_.UpdateEstimate(*msg_filtered)) {
    // First update ever.
    PointCloud::Ptr unused(new PointCloud);
    mapper_.InsertPoints(msg_filtered, unused.get());
    loop_closure_.AddKeyScanPair(0, msg);
    return;
  }

  // Containers.
  PointCloud::Ptr msg_transformed(new PointCloud);
  PointCloud::Ptr msg_neighbors(new PointCloud);
  PointCloud::Ptr msg_base(new PointCloud);
  PointCloud::Ptr msg_fixed(new PointCloud);

  // Transform the incoming point cloud to the best estimate of the base frame.
  localization_.MotionUpdate(odometry_.GetIncrementalEstimate());
  localization_.TransformPointsToFixedFrame(*msg_filtered,
                                            msg_transformed.get());

  // Get approximate nearest neighbors from the map.
  mapper_.ApproxNearestNeighbors(*msg_transformed, msg_neighbors.get());

  // Transform those nearest neighbors back into sensor frame to perform ICP.
  localization_.TransformPointsToSensorFrame(*msg_neighbors, msg_neighbors.get());

  // Localize to the map. Localization will output a pointcloud aligned in the
  // sensor frame.
  localization_.MeasurementUpdate(msg_filtered, msg_neighbors, msg_base.get());

  // Check for new loop closures.
  bool new_keyframe;
  if (HandleLoopClosures(msg, &new_keyframe)) {
    // We found one - regenerate the 3D map.
    PointCloud::Ptr regenerated_map(new PointCloud);
    loop_closure_.GetMaximumLikelihoodPoints(regenerated_map.get());

    mapper_.Reset();
    PointCloud::Ptr unused(new PointCloud);
    mapper_.InsertPoints(regenerated_map, unused.get());

    // Also reset the robot's estimated position.
    localization_.SetIntegratedEstimate(loop_closure_.GetLastPose());
  } else {
    // No new loop closures - but was there a new key frame? If so, add new
    // points to the map.
    if (new_keyframe) {
      localization_.MotionUpdate(gu::Transform3::Identity());
      localization_.TransformPointsToFixedFrame(*msg, msg_fixed.get());
      PointCloud::Ptr unused(new PointCloud);
      mapper_.InsertPoints(msg_fixed, unused.get());
    }
  }

  // Visualize the pose graph and current loop closure radius.
  loop_closure_.PublishPoseGraph();

  // Publish the incoming point cloud message from the base frame.
  if (base_frame_pcld_pub_.getNumSubscribers() != 0) {
    PointCloud base_frame_pcld = *msg;
    base_frame_pcld.header.frame_id = base_frame_id_;
    base_frame_pcld_pub_.publish(base_frame_pcld);
  }
}

bool BlamSlam::HandleLoopClosures(const PointCloud::ConstPtr& scan,
                                  bool* new_keyframe) {
  if (new_keyframe == NULL) {
    ROS_ERROR("%s: Output boolean for new keyframe is null.", name_.c_str());
    return false;
  }

  // Add the new pose to the pose graph.
  unsigned int pose_key;
  gu::MatrixNxNBase<double, 6> covariance;
  covariance.Zeros();
  for (int i = 0; i < 3; ++i)
    covariance(i, i) = position_covariance_; //0.1, 0.01; sqrt(0.01) rad sd
  for (int i = 3; i < 6; ++i)
    covariance(i, i) = attitude_covariance_; //0.4, 0.004; 0.2 m sd

  const ros::Time stamp = pcl_conversions::fromPCL(scan->header.stamp);
  if (!loop_closure_.AddBetweenFactor(localization_.GetIncrementalEstimate(),
                                      covariance, stamp, &pose_key)) {
    return false;
  }
  
  *new_keyframe = true;

  if (!loop_closure_.AddKeyScanPair(pose_key, scan)) {
    return false;
  }

  std::vector<unsigned int> closure_keys;
  if (!loop_closure_.FindLoopClosures(pose_key, &closure_keys)) {
    return false;
  }

  for (const auto& closure_key : closure_keys) {
    ROS_INFO("%s: Closed loop between poses %u and %u.", name_.c_str(),
             pose_key, closure_key);
  }
  return true;
}

void BlamSlam::PublishArtifact(const Eigen::Vector3d& W_artifact_position,
                               const core_msgs::Artifact& msg) const {
  // Publish the message with the updated position
  core_msgs::Artifact new_msg =
      msg;              // This copying may be expensive with the thumbnail
  new_msg.header.seq++; // Change the sequence so it is not completely
                        // duplicating the message
  new_msg.point.point.x = W_artifact_position[0];
  new_msg.point.point.y = W_artifact_position[1];
  new_msg.point.point.z = W_artifact_position[2];
  artifact_pub_.publish(new_msg);
}<|MERGE_RESOLUTION|>--- conflicted
+++ resolved
@@ -118,7 +118,6 @@
     return RegisterLogCallbacks(n);
   else
     return RegisterOnlineCallbacks(n);
-
 }
 
 bool BlamSlam::RegisterLogCallbacks(const ros::NodeHandle& n) {
@@ -147,10 +146,8 @@
 
   base_frame_pcld_pub_ =
       nl.advertise<PointCloud>("base_frame_point_cloud", 10, false);
-<<<<<<< HEAD
   artifact_pub_ = nl.advertise<core_msgs::Artifact>("artifact", 10);
-=======
- 
+
   return true;
 }
 
@@ -184,7 +181,6 @@
   mapper_.PublishMap();
 
   std::cout << "Updated the map" << std::endl;
->>>>>>> 8d00f26a
 
   return true;
 }
@@ -364,7 +360,6 @@
                                       covariance, stamp, &pose_key)) {
     return false;
   }
-  
   *new_keyframe = true;
 
   if (!loop_closure_.AddKeyScanPair(pose_key, scan)) {
@@ -381,17 +376,4 @@
              pose_key, closure_key);
   }
   return true;
-}
-
-void BlamSlam::PublishArtifact(const Eigen::Vector3d& W_artifact_position,
-                               const core_msgs::Artifact& msg) const {
-  // Publish the message with the updated position
-  core_msgs::Artifact new_msg =
-      msg;              // This copying may be expensive with the thumbnail
-  new_msg.header.seq++; // Change the sequence so it is not completely
-                        // duplicating the message
-  new_msg.point.point.x = W_artifact_position[0];
-  new_msg.point.point.y = W_artifact_position[1];
-  new_msg.point.point.z = W_artifact_position[2];
-  artifact_pub_.publish(new_msg);
 }