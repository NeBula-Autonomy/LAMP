/*
 * Copyright (c) 2016, The Regents of the University of California (Regents).
 * All rights reserved.
 *
 * Redistribution and use in source and binary forms, with or without
 * modification, are permitted provided that the following conditions are
 * met:
 *
 *    1. Redistributions of source code must retain the above copyright
 *       notice, this list of conditions and the following disclaimer.
 *
 *    2. Redistributions in binary form must reproduce the above
 *       copyright notice, this list of conditions and the following
 *       disclaimer in the documentation and/or other materials provided
 *       with the distribution.
 *
 *    3. Neither the name of the copyright holder nor the names of its
 *       contributors may be used to endorse or promote products derived
 *       from this software without specific prior written permission.
 *
 * THIS SOFTWARE IS PROVIDED BY THE COPYRIGHT HOLDERS AND CONTRIBUTORS AS IS
 * AND ANY EXPRESS OR IMPLIED WARRANTIES, INCLUDING, BUT NOT LIMITED TO, THE
 * IMPLIED WARRANTIES OF MERCHANTABILITY AND FITNESS FOR A PARTICULAR PURPOSE
 * ARE DISCLAIMED. IN NO EVENT SHALL THE COPYRIGHT HOLDER OR CONTRIBUTORS BE
 * LIABLE FOR ANY DIRECT, INDIRECT, INCIDENTAL, SPECIAL, EXEMPLARY, OR
 * CONSEQUENTIAL DAMAGES (INCLUDING, BUT NOT LIMITED TO, PROCUREMENT OF
 * SUBSTITUTE GOODS OR SERVICES; LOSS OF USE, DATA, OR PROFITS; OR BUSINESS
 * INTERRUPTION) HOWEVER CAUSED AND ON ANY THEORY OF LIABILITY, WHETHER IN
 * CONTRACT, STRICT LIABILITY, OR TORT (INCLUDING NEGLIGENCE OR OTHERWISE)
 * ARISING IN ANY WAY OUT OF THE USE OF THIS SOFTWARE, EVEN IF ADVISED OF THE
 * POSSIBILITY OF SUCH DAMAGE.
 *
 * Please contact the author(s) of this library if you have any questions.
 * Authors: Erik Nelson            ( eanelson@eecs.berkeley.edu )
 */

#include <blam_slam/BlamSlam.h>
#include <geometry_utils/Transform3.h>
#include <parameter_utils/ParameterUtils.h>
#include <pcl_conversions/pcl_conversions.h>
#include <visualization_msgs/Marker.h>
#include <math.h>

namespace pu = parameter_utils;
namespace gu = geometry_utils;

BlamSlam::BlamSlam()
  : estimate_update_rate_(0.0),
    visualization_update_rate_(0.0),
    uwb_update_rate_(0.0),
    position_sigma_(0.01),
    attitude_sigma_(0.04),
    marker_id_(0),
    largest_artifact_id_(0),
    use_artifact_loop_closure_(false) {}

BlamSlam::~BlamSlam() {}

bool BlamSlam::Initialize(const ros::NodeHandle& n, bool from_log) {
  name_ = ros::names::append(n.getNamespace(), "BlamSlam");
  //TODO: Move this to a better location.

  if (!filter_.Initialize(n)) {
    ROS_ERROR("%s: Failed to initialize point cloud filter.", name_.c_str());
    return false;
  }

  if (!odometry_.Initialize(n)) {
    ROS_ERROR("%s: Failed to initialize point cloud odometry.", name_.c_str());
    return false;
  }

  if (!loop_closure_.Initialize(n)) {
    ROS_ERROR("%s: Failed to initialize laser loop closure.", name_.c_str());
    return false;
  }

  if (!localization_.Initialize(n)) {
    ROS_ERROR("%s: Failed to initialize localization.", name_.c_str());
    return false;
  }

  if (!mapper_.Initialize(n)) {
    ROS_ERROR("%s: Failed to initialize mapper.", name_.c_str());
    return false;
  }

  if (!LoadParameters(n)) {
    ROS_ERROR("%s: Failed to load parameters.", name_.c_str());
    return false;
  }

  if (!RegisterCallbacks(n, from_log)) {
    ROS_ERROR("%s: Failed to register callbacks.", name_.c_str());
    return false;
  }

  return true;
}

bool BlamSlam::LoadParameters(const ros::NodeHandle& n) {
  // Load update rates.
  if (!pu::Get("rate/estimate", estimate_update_rate_)) return false;
  if (!pu::Get("rate/visualization", visualization_update_rate_)) return false;
  if (!pu::Get("rate/uwb_update", uwb_update_rate_)) return false;

  // Load frame ids.
  if (!pu::Get("frame_id/fixed", fixed_frame_id_)) return false;
  if (!pu::Get("frame_id/base", base_frame_id_)) return false;
  if (!pu::Get("frame_id/artifacts_in_global", artifacts_in_global_))
    return false;

  // Covariance for odom factors
  if (!pu::Get("noise/odom_position_sigma", position_sigma_)) return false;
  if (!pu::Get("noise/odom_attitude_sigma", attitude_sigma_)) return false;

  //Load and restart deltas
  if (!pu::Get("load_graph_x", load_graph_x_)) return false;
  if (!pu::Get("load_graph_y", load_graph_y_)) return false;
  if (!pu::Get("load_graph_z", load_graph_z_)) return false;
  if (!pu::Get("load_graph_roll", load_graph_roll_)) return false;
  if (!pu::Get("load_graph_pitch", load_graph_pitch_)) return false;
  if (!pu::Get("load_graph_yaw", load_graph_yaw_)) return false;

  if (!pu::Get("restart_x", restart_x_)) return false;
  if (!pu::Get("restart_y", restart_y_)) return false;
  if (!pu::Get("restart_z", restart_z_)) return false;
  if (!pu::Get("restart_roll", restart_roll_)) return false;
  if (!pu::Get("restart_pitch", restart_pitch_)) return false;
  if (!pu::Get("restart_yaw", restart_yaw_)) return false;

  // Load dropped item ids
  if (!pu::Get("items/uwb_id", uwb_id_list_)) return false;
  for (int i = 0; i < uwb_id_list_.size(); i++) {
    uwb_drop_status_[uwb_id_list_[i]] = false;
  }

  if (!pu::Get("use_artifact_loop_closure", use_artifact_loop_closure_)) return false;

  if (!pu::Get("b_use_uwb", b_use_uwb_))
    return false;

  std::string graph_filename;
  if (pu::Get("load_graph", graph_filename) && !graph_filename.empty()) {
    if (loop_closure_.Load(graph_filename)) {
      PointCloud::Ptr regenerated_map(new PointCloud);
      loop_closure_.GetMaximumLikelihoodPoints(regenerated_map.get());
      mapper_.Reset();
      PointCloud::Ptr unused(new PointCloud);
      mapper_.InsertPoints(regenerated_map, unused.get());

      // Also reset the robot's estimated position.
      localization_.SetIntegratedEstimate(loop_closure_.GetLastPose());

      // Publish updated map
      mapper_.PublishMap();
    } else {
      ROS_ERROR_STREAM("Failed to load graph from " << graph_filename);
    }
  }

  //Get the initial key value to initialize timestamp and pointcloud msgs
  initial_key_ = loop_closure_.GetInitialKey();

  return true;
}

bool BlamSlam::RegisterCallbacks(const ros::NodeHandle& n, bool from_log) {
  // Create a local nodehandle to manage callback subscriptions.
  ros::NodeHandle nl(n);

  visualization_update_timer_ = nl.createTimer(
      visualization_update_rate_, &BlamSlam::VisualizationTimerCallback, this);
      
  add_factor_srv_ = nl.advertiseService("add_factor", &BlamSlam::AddFactorService, this);
  remove_factor_srv_ = nl.advertiseService("remove_factor", &BlamSlam::RemoveFactorService, this);
  save_graph_srv_ = nl.advertiseService("save_graph", &BlamSlam::SaveGraphService, this);
  restart_srv_ = nl.advertiseService("restart", &BlamSlam::RestartService, this);
  load_graph_srv_ = nl.advertiseService("load_graph", &BlamSlam::LoadGraphService, this);
  batch_loop_closure_srv_ = nl.advertiseService("batch_loop_closure", &BlamSlam::BatchLoopClosureService, this);
  drop_uwb_srv_ = nl.advertiseService("drop_uwb_anchor", &BlamSlam::DropUwbService, this);
  if (from_log)
    return RegisterLogCallbacks(n);
  else
    return RegisterOnlineCallbacks(n);
}

bool BlamSlam::RegisterLogCallbacks(const ros::NodeHandle& n) {
  ROS_INFO("%s: Registering log callbacks.", name_.c_str());
  return CreatePublishers(n);
}

bool BlamSlam::RegisterOnlineCallbacks(const ros::NodeHandle& n) {
  ROS_INFO("%s: Registering online callbacks.", name_.c_str());

  // Create a local nodehandle to manage callback subscriptions.
  ros::NodeHandle nl(n);

  estimate_update_timer_ = nl.createTimer(
      estimate_update_rate_, &BlamSlam::EstimateTimerCallback, this);
  
  uwb_update_timer_ = nl.createTimer(uwb_update_rate_, &BlamSlam::UwbTimerCallback, this);

  pcld_sub_ = nl.subscribe("pcld", 100000, &BlamSlam::PointCloudCallback, this);

  artifact_sub_ = nl.subscribe("artifact_relative", 10, &BlamSlam::ArtifactCallback, this);

  uwb_sub_ =
      nl.subscribe("uwb_signal", 1000, &BlamSlam::UwbSignalCallback, this);

  return CreatePublishers(n);
}

bool BlamSlam::CreatePublishers(const ros::NodeHandle& n) {
  // Create a local nodehandle to manage callback subscriptions.
  ros::NodeHandle nl(n);

  base_frame_pcld_pub_ =
      nl.advertise<PointCloud>("base_frame_point_cloud", 10, false);

  return true;
}

bool BlamSlam::AddFactorService(blam_slam::AddFactorRequest &request,
                                blam_slam::AddFactorResponse &response) {
  
  //Convert from string and int to gtsam::Symbol 
  unsigned char prefix_from = request.prefix_from[0];
  unsigned int key_from = request.key_from;
  gtsam::Symbol id_from (prefix_from,key_from);

  unsigned char prefix_to = request.prefix_to[0]; 
  unsigned int key_to = request.key_to;
  gtsam::Symbol id_to (prefix_to,key_to);
  
   // TODO - bring the service creation into this node?
  if (!request.confirmed) {
    ROS_WARN("Cannot add factor because the request is not confirmed.");
    response.success = false;
    return true;
  }

  // Get last node pose before doing loop closure
  gu::Transform3 last_key_pose;
  last_key_pose = loop_closure_.GetLastPose();

  const gtsam::Pose3 pose_from_to 
      = gtsam::Pose3(gtsam::Rot3(request.qw, request.qx, request.qy, request.qz), gtsam::Point3());
  pose_from_to.print("Between pose is ");

  response.success = loop_closure_.AddManualLoopClosure(
    static_cast<gtsam::Symbol>(id_from),
    static_cast<gtsam::Symbol>(id_to),
    pose_from_to);
  response.confirm = false;
  if (response.success){
    std::cout << "adding factor for loop closure succeeded" << std::endl;
  } else {
    std::cout << "adding factor for loop closure failed" << std::endl;
  }

  // Update the map from the loop closures
  std::cout << "Updating the map" << std::endl;
  PointCloud::Ptr regenerated_map(new PointCloud);
  loop_closure_.GetMaximumLikelihoodPoints(regenerated_map.get());

  mapper_.Reset();
  PointCloud::Ptr unused(new PointCloud);
  mapper_.InsertPoints(regenerated_map, unused.get());

  // Get new pose
  // New key pose of last pose key
  gu::Transform3 new_key_pose = loop_closure_.GetLastPose();
  // Update to the pose of the last key
  // Current estimate
  gu::Transform3 new_pose = localization_.GetIntegratedEstimate();
  // Delta translation
  new_pose.translation = new_pose.translation + (new_key_pose.translation - last_key_pose.translation);
  // Delta rotation
  new_pose.rotation = new_pose.rotation*(new_key_pose.rotation*last_key_pose.rotation.Trans());

  // Also reset the robot's estimated position.
  localization_.SetIntegratedEstimate(new_pose);

  // Sends pose graph to visualizer node, if graph has changed.
  loop_closure_.PublishPoseGraph();

  // Publish artifacts - should be updated from the pose-graph 
  loop_closure_.PublishArtifacts();

  // Publish updated map
  mapper_.PublishMap();

  std::cout << "Updated the map" << std::endl;

  return true;
}

bool BlamSlam::RemoveFactorService(blam_slam::RemoveFactorRequest &request,
                                   blam_slam::RemoveFactorResponse &response) {
    
  //Convert from string and int to gtsam::Symbol 
  unsigned char prefix_from = request.prefix_from[0];
  unsigned int key_from = request.key_from;
  gtsam::Symbol id_from (prefix_from,key_from);

  unsigned char prefix_to = request.prefix_to[0]; 
  unsigned int key_to = request.key_to;
  gtsam::Symbol id_to (prefix_to,key_to);


  // TODO - bring the service creation into this node?
  if (!request.confirmed) {
    ROS_WARN("Cannot remove factor because the request is not confirmed.");
    response.success = false;
    return true;
  }
  bool is_batch_loop_closure = false;
<<<<<<< HEAD
  response.success =
      loop_closure_.RemoveFactor(static_cast<unsigned int>(request.key_from),
                                 static_cast<unsigned int>(request.key_to));
=======
  response.success = loop_closure_.RemoveFactor(
    static_cast<gtsam::Symbol>(id_from),
    static_cast<gtsam::Symbol>(id_to),
    is_batch_loop_closure);
>>>>>>> 6daf53e7
  if (response.success){
    std::cout << "removing factor from pose graph succeeded" << std::endl;
  }else{
    std::cout << "removing factor from pose graph failed" << std::endl;
  }

  // Update the map from the loop closures
  std::cout << "Updating the map" << std::endl;
  PointCloud::Ptr regenerated_map(new PointCloud);
  loop_closure_.GetMaximumLikelihoodPoints(regenerated_map.get());

  mapper_.Reset();
  PointCloud::Ptr unused(new PointCloud);
  mapper_.InsertPoints(regenerated_map, unused.get());

  // Also reset the robot's estimated position.
  localization_.SetIntegratedEstimate(loop_closure_.GetLastPose());

  // Visualize the pose graph and current loop closure radius.
  loop_closure_.PublishPoseGraph();

  // Publish artifacts - should be updated from the pose-graph 
  loop_closure_.PublishArtifacts();

  // Publish updated map
  mapper_.PublishMap();

  std::cout << "Updated the map" << std::endl;

  return true;
}

bool BlamSlam::SaveGraphService(blam_slam::SaveGraphRequest &request,
                                blam_slam::SaveGraphResponse &response) {
  std::cout << "Saving graph..." << std::endl;
  response.success = loop_closure_.Save(request.filename);
  return true;
}

bool BlamSlam::LoadGraphService(blam_slam::LoadGraphRequest &request,
                                blam_slam::LoadGraphResponse &response) {
  std::cout << "Loading graph..." << std::endl;

  response.success = loop_closure_.Load(request.filename);

  // Regenerate the 3D map from the loaded posegraph
  PointCloud::Ptr regenerated_map(new PointCloud);
  loop_closure_.GetMaximumLikelihoodPoints(regenerated_map.get());

  mapper_.Reset();
  PointCloud::Ptr unused(new PointCloud);
  mapper_.InsertPoints(regenerated_map, unused.get());
  // change the key number for the second robot to 10000
  loop_closure_.ChangeKeyNumber();

  initial_key_ = loop_closure_.GetInitialKey();
  gu::MatrixNxNBase<double, 6> covariance;
  covariance.Zeros();
  for (int i = 0; i < 3; ++i)
    covariance(i, i) = attitude_sigma_*attitude_sigma_; //0.4, 0.004; 0.2 m sd
  for (int i = 3; i < 6; ++i)
    covariance(i, i) = position_sigma_*position_sigma_; //0.1, 0.01; sqrt(0.01) rad sd

  // Obtain the second robot's initial pose from the tf
  //TODO: Kamak: write a callback function to get the tf
  // compute the delta and put it in this format.
  delta_after_load_.translation = gu::Vec3(load_graph_x_, load_graph_y_, load_graph_z_);
  delta_after_load_.rotation = gu::Rot3(load_graph_roll_, load_graph_pitch_, load_graph_yaw_);
  loop_closure_.AddFactorAtLoad(delta_after_load_, covariance);

  return true;
}

bool BlamSlam::BatchLoopClosureService(blam_slam::BatchLoopClosureRequest &request,
                                blam_slam::BatchLoopClosureResponse &response) {
 
  std::cout << "Looking for any loop closures..." << std::endl;

  response.success = loop_closure_.BatchLoopClosure();
  // We found one - regenerate the 3D map.
  PointCloud::Ptr regenerated_map(new PointCloud);
  loop_closure_.GetMaximumLikelihoodPoints(regenerated_map.get());

  mapper_.Reset();
  PointCloud::Ptr unused(new PointCloud);
  mapper_.InsertPoints(regenerated_map, unused.get());

  // Also reset the robot's estimated position.
  localization_.SetIntegratedEstimate(loop_closure_.GetLastPose());
  return true; 
}


bool BlamSlam::DropUwbService(mesh_msgs::ProcessCommNodeRequest &request,
                              mesh_msgs::ProcessCommNodeResponse &response) {
  ROS_INFO_STREAM("Dropped UWB anchor is " + request.node.AnchorID);

  Eigen::Vector3d aug_robot_position = localization_.GetIntegratedEstimate().translation.Eigen();

  loop_closure_.DropUwbAnchor(request.node.AnchorID, request.node.DropTime, aug_robot_position);

  uwb_drop_status_[request.node.AnchorID] = true;
  
  return true;
}

void BlamSlam::PointCloudCallback(const PointCloud::ConstPtr& msg) {
  synchronizer_.AddPCLPointCloudMessage(msg);
}

void BlamSlam::EstimateTimerCallback(const ros::TimerEvent& ev) {
  // Sort all messages accumulated since the last estimate update.
  synchronizer_.SortMessages();

  // Iterate through sensor messages, passing to update functions.
  MeasurementSynchronizer::sensor_type type;
  unsigned int index = 0;
  while (synchronizer_.GetNextMessage(&type, &index)) {
    switch(type) {

      // Point cloud messages.
      case MeasurementSynchronizer::PCL_POINTCLOUD: {
        const MeasurementSynchronizer::Message<PointCloud>::ConstPtr& m =
            synchronizer_.GetPCLPointCloudMessage(index);

        ProcessPointCloudMessage(m->msg);
        break;
      }

      // Unhandled sensor messages.
      default: {
        ROS_WARN("%s: Unhandled measurement type (%s).", name_.c_str(),
                 MeasurementSynchronizer::GetTypeString(type).c_str());
        break;
      }
    }
  }

  // Remove processed messages from the synchronizer.
  synchronizer_.ClearMessages();
}

void BlamSlam::ArtifactCallback(const core_msgs::Artifact& msg) {
  // Subscribe to artifact messages, include in pose graph, publish global position 

  std::cout << "Artifact message received is for id " << msg.id << std::endl;
  std::cout << "\t Parent id: " << msg.parent_id << std::endl;
  std::cout << "\t Confidence: " << msg.confidence << std::endl;
  std::cout << "\t Position:\n[" << msg.point.point.x << ", "
            << msg.point.point.y << ", " << msg.point.point.z << "]"
            << std::endl;
  std::cout << "\t Label: " << msg.label << std::endl;

  // Check for NaNs and reject 
  if (std::isnan(msg.point.point.x) || std::isnan(msg.point.point.y) || std::isnan(msg.point.point.z)){
    ROS_WARN("NAN positions input from artifact message - ignoring");
    return;
  }

  // Get artifact position 
  Eigen::Vector3d artifact_position;
  artifact_position << msg.point.point.x, msg.point.point.y, msg.point.point.z;

  // Get global pose (of robot)
  // geometry_utils::Transform3 global_pose = localization_.GetIntegratedEstimate();

  Eigen::Vector3d R_artifact_position; // In robot frame

  gtsam::Key pose_key = loop_closure_.GetKeyAtTime(msg.point.header.stamp);

  // Chck if artifact is published in global frame 
  // And convert to local frame to include in pose graph 
  if (artifacts_in_global_) { // Already in fixed frame
    geometry_utils::Transform3 global_pose = loop_closure_.GetPoseAtKey(pose_key);

    // Transform artifact pose from global frame to body frame 
    Eigen::Matrix<double, 3, 3> R_global = global_pose.rotation.Eigen();
    Eigen::Matrix<double, 3, 1> T_global = global_pose.translation.Eigen();
    // std::cout << "Global robot position is: " << T_global[0] << ", " << T_global[1] << ", " << T_global[2] << std::endl;
    // std::cout << "Global robot rotation is: " << R_global << std::endl;

    R_artifact_position = R_global.transpose() * (artifact_position - T_global); // Apply transform
  } else {
    R_artifact_position = artifact_position;
  }

  std::cout << "Artifact position in robot frame is: " << R_artifact_position[0] << ", "
            << R_artifact_position[1] << ", " << R_artifact_position[2]
            << std::endl;

  std::string artifact_id = msg.parent_id; // Note that we are looking at the parent id here
  gtsam::Key cur_artifact_key; 
  bool b_is_new_artifact = false;
  gu::Transform3 last_key_pose;
  // get artifact id / key -----------------------------------------------
  // Check if the ID of the object already exists in the object hash
  if (use_artifact_loop_closure_ && artifact_id2key_hash.find(artifact_id) != artifact_id2key_hash.end() && 
      msg.label != "cellphone") {
    // Take the ID for that object - no reconciliation in the pose-graph if a cell phone (for now)
    cur_artifact_key = artifact_id2key_hash[artifact_id];
    std::cout << "artifact previously observed, artifact id " << artifact_id 
              << " with key in pose graph " 
              << gtsam::DefaultKeyFormatter(cur_artifact_key) << std::endl;
    // Get last node pose before doing artifact loop closure 
    last_key_pose = loop_closure_.GetLastPose();
  } else {
    // New artifact - increment the id counters
    b_is_new_artifact = true;
    ++largest_artifact_id_;
    cur_artifact_key = gtsam::Symbol('l', largest_artifact_id_);
    std::cout << "new artifact observed, artifact id " << artifact_id 
              << " with key in pose graph " 
              << gtsam::DefaultKeyFormatter(cur_artifact_key) << std::endl;
    // update hash
    artifact_id2key_hash[artifact_id] = cur_artifact_key;
  }

  // add to pose graph and optimize --------------------------------------
  const gtsam::Pose3 R_pose_A 
      = gtsam::Pose3(gtsam::Rot3(), gtsam::Point3(R_artifact_position[0], 
                                                  R_artifact_position[1],
                                                  R_artifact_position[2]));
  R_pose_A.print("Between pose is ");

  ArtifactInfo artifactinfo(msg.parent_id);
  artifactinfo.msg = msg;

  bool result = loop_closure_.AddArtifact(
    pose_key,
    cur_artifact_key,
    R_pose_A, 
    artifactinfo);

  if (result){
    std::cout << "adding artifact observation succeeded" << std::endl;
  } else {
    std::cout << "adding artifact observation failed" << std::endl;
  }

  if (b_is_new_artifact){
    // Don't need to update the map at all - just publish artifacts
    // Publish artifacts - from pose-graph positions
    ROS_INFO_STREAM("Publishing new artifact key: " << gtsam::DefaultKeyFormatter(cur_artifact_key));
    loop_closure_.PublishArtifacts(cur_artifact_key);
  }else{
    // Loop closure has been performed - update the graph
    // Update the map from the loop closures
    std::cout << "Updating the map" << std::endl;
    PointCloud::Ptr regenerated_map(new PointCloud);
    loop_closure_.GetMaximumLikelihoodPoints(regenerated_map.get());

    mapper_.Reset();
    PointCloud::Ptr unused(new PointCloud);
    mapper_.InsertPoints(regenerated_map, unused.get());

    // Get new pose
    // New key pose of last pose key
    gu::Transform3 new_key_pose = loop_closure_.GetLastPose();
    // Update to the pose of the last key
    // Current estimate
    gu::Transform3 new_pose = localization_.GetIntegratedEstimate();
    // Delta translation from the loop closure change to the last pose node
    new_pose.translation = new_pose.translation + (new_key_pose.translation - last_key_pose.translation);
    // Delta rotation
    new_pose.rotation = new_pose.rotation*(new_key_pose.rotation*last_key_pose.rotation.Trans());

    // Update localization
    // Also reset the robot's estimated position.
    localization_.SetIntegratedEstimate(new_pose);

    // Visualize the pose graph updates
    loop_closure_.PublishPoseGraph();

    // Publish artifacts - from pose-graph positions
    loop_closure_.PublishArtifacts();

    // Publish updated map // TODO have criteria of change for when to publish the map?
    mapper_.PublishMap();
  }
}

void BlamSlam::UwbTimerCallback(const ros::TimerEvent& ev) {
  if (!b_use_uwb_) {
    return;
  }

  // Show range data for debug
  for (auto itr = map_uwbid_time_data_.begin(); itr != map_uwbid_time_data_.end(); itr++) {
    ROS_DEBUG_STREAM("UWB-ID: " + itr->first);
    for (auto itr_child = (itr->second).begin(); itr_child != (itr->second).end(); itr_child++) {
      ROS_DEBUG_STREAM("time = " << itr_child->first << ", range = " << itr_child->second.first);
    }
  }

  for (auto itr = map_uwbid_time_data_.begin(); itr != map_uwbid_time_data_.end(); itr++) {
    if (!itr->second.empty()) {
      auto itr_end = (itr->second).end();
      itr_end--;
      auto time_diff = ros::Time::now() - itr_end->first;
      ROS_WARN("Time difference is %f s",time_diff.toSec());
      if (time_diff.toSec() > 20.0) {
        if (itr->second.size() > 4) {
          ProcessUwbRangeData(itr->first);

          itr->second.clear();
        }
        else {
          ROS_INFO("Number of range measurement is NOT enough");
          itr->second.clear();
        }
        
      }
    }
  }
}

void BlamSlam::ProcessUwbRangeData(const std::string uwb_id) {
  ROS_INFO_STREAM("Start to process UWB range measurement data of " << uwb_id);

  std::map<double, ros::Time> map_range_time_;

  for (auto itr = map_uwbid_time_data_[uwb_id].begin(); itr != map_uwbid_time_data_[uwb_id].end(); itr++) {
    map_range_time_[itr->second.first] = itr->first;
  }

  auto minItr = std::min_element(map_range_time_.begin(), map_range_time_.end());

  ros::Time aug_time = minItr->second;
  double aug_range = minItr->first;
  Eigen::Vector3d aug_robot_position = map_uwbid_time_data_[uwb_id][aug_time].second;

  if (loop_closure_.AddUwbFactor(uwb_id, aug_time, aug_range, aug_robot_position)) {
    ROS_INFO("Updating the map by UWB data");
    PointCloud::Ptr regenerated_map(new PointCloud);
    loop_closure_.GetMaximumLikelihoodPoints(regenerated_map.get());

    mapper_.Reset();
    PointCloud::Ptr unused(new PointCloud);
    mapper_.InsertPoints(regenerated_map, unused.get());

    // Also reset the robot's estimated position.
    localization_.SetIntegratedEstimate(loop_closure_.GetLastPose());

    // Visualize the pose graph and current loop closure radius.
    loop_closure_.PublishPoseGraph();

    // Publish updated map
    mapper_.PublishMap();

    ROS_INFO("Updated the map by UWB Range Factors");
  }
}

void BlamSlam::UwbSignalCallback(const uwb_msgs::Anchor& msg) {
  if (!b_use_uwb_) {
    return;
  }

  // TODO: Screening before entering into this subscriber
  auto itr = uwb_drop_status_.find(msg.id);
  if (itr != end(uwb_drop_status_)) {
    if (itr->second == true) {
      map_uwbid_time_data_[msg.id][msg.header.stamp].first = msg.range;
      map_uwbid_time_data_[msg.id][msg.header.stamp].second
      = localization_.GetIntegratedEstimate().translation.Eigen();
    }
  }
  else {
    map_uwbid_time_data_[msg.id][msg.header.stamp].first = msg.range;
    map_uwbid_time_data_[msg.id][msg.header.stamp].second
    = localization_.GetIntegratedEstimate().translation.Eigen();
  }
}

void BlamSlam::VisualizationTimerCallback(const ros::TimerEvent& ev) {
  mapper_.PublishMap();
}

void BlamSlam::ProcessPointCloudMessage(const PointCloud::ConstPtr& msg) {
  // Filter the incoming point cloud message.
  PointCloud::Ptr msg_filtered(new PointCloud);
  filter_.Filter(msg, msg_filtered);

  // Update odometry by performing ICP.
  if (!odometry_.UpdateEstimate(*msg_filtered)) {
    // First update ever.
    PointCloud::Ptr unused(new PointCloud);
    mapper_.InsertPoints(msg_filtered, unused.get());
    loop_closure_.AddKeyScanPair(initial_key_, msg, true);

    // Publish localization pose messages
    localization_.PublishPoseNoUpdate();

    // Publish
    loop_closure_.PublishPoseGraph();

    return;
  }

  // Containers.
  PointCloud::Ptr msg_transformed(new PointCloud);
  PointCloud::Ptr msg_neighbors(new PointCloud);
  PointCloud::Ptr msg_base(new PointCloud);
  PointCloud::Ptr msg_fixed(new PointCloud);

  // Transform the incoming point cloud to the best estimate of the base frame.
  localization_.MotionUpdate(odometry_.GetIncrementalEstimate());
  localization_.TransformPointsToFixedFrame(*msg_filtered,
                                            msg_transformed.get());

  // Get approximate nearest neighbors from the map.
  mapper_.ApproxNearestNeighbors(*msg_transformed, msg_neighbors.get());

  // Transform those nearest neighbors back into sensor frame to perform ICP.
  localization_.TransformPointsToSensorFrame(*msg_neighbors, msg_neighbors.get());

  // Localize to the map. Localization will output a pointcloud aligned in the
  // sensor frame.
  localization_.MeasurementUpdate(msg_filtered, msg_neighbors, msg_base.get());

  // Check for new loop closures.
  bool new_keyframe = false;
  if (HandleLoopClosures(msg, &new_keyframe)) {
    // We found one - regenerate the 3D map.
    PointCloud::Ptr regenerated_map(new PointCloud);
    loop_closure_.GetMaximumLikelihoodPoints(regenerated_map.get());

    mapper_.Reset();
    PointCloud::Ptr unused(new PointCloud);
    mapper_.InsertPoints(regenerated_map, unused.get());

    // Also reset the robot's estimated position.
    localization_.SetIntegratedEstimate(loop_closure_.GetLastPose());

    // Publish artifacts - should be updated from the pose-graph 
    loop_closure_.PublishArtifacts();

  } else {
    // ROS_INFO("No new loop closures");
    // No new loop closures - but was there a new key frame? If so, add new
    // points to the map.
    if (new_keyframe) {
      localization_.MotionUpdate(gu::Transform3::Identity());
      localization_.TransformPointsToFixedFrame(*msg, msg_fixed.get());
      PointCloud::Ptr unused(new PointCloud);
      mapper_.InsertPoints(msg_fixed, unused.get());

      // Also reset the robot's estimated position.
      localization_.SetIntegratedEstimate(loop_closure_.GetLastPose());
    }
  }

  // Only publish the pose-graph if there is a new keyframe TODO consider changing to publishing for each new node 
  if (new_keyframe){
    // Visualize the pose graph and current loop closure radius.
    loop_closure_.PublishPoseGraph();
  }   
  

  // Publish the incoming point cloud message from the base frame.
  if (base_frame_pcld_pub_.getNumSubscribers() != 0) {
    PointCloud base_frame_pcld = *msg;
    base_frame_pcld.header.frame_id = base_frame_id_;
    base_frame_pcld_pub_.publish(base_frame_pcld);
  }
}

bool BlamSlam::RestartService(blam_slam::RestartRequest &request,
                                blam_slam::RestartResponse &response) {    
  ROS_INFO_STREAM(request.filename);
  // Erase the current posegraph to make space for the backup
  loop_closure_.ErasePosegraph();  
  // Run the load function to retrieve the posegraph
  response.success = loop_closure_.Load(request.filename);

  // Regenerate the 3D map from the loaded posegraph
  PointCloud::Ptr regenerated_map(new PointCloud);
  loop_closure_.GetMaximumLikelihoodPoints(regenerated_map.get());

  mapper_.Reset();
  PointCloud::Ptr unused(new PointCloud);
  mapper_.InsertPoints(regenerated_map, unused.get());

  initial_key_ = loop_closure_.GetKey();
  gu::MatrixNxNBase<double, 6> covariance;
  covariance.Zeros();
  for (int i = 0; i < 3; ++i)
    covariance(i, i) = attitude_sigma_*attitude_sigma_; //0.4, 0.004; 0.2 m sd
  for (int i = 3; i < 6; ++i)
    covariance(i, i) = position_sigma_*position_sigma_; //0.1, 0.01; sqrt(0.01) rad sd


  // This will add a between factor after obtaining the delta between poses.
  delta_after_restart_.translation = gu::Vec3(restart_x_, restart_y_, restart_z_);
  delta_after_restart_.rotation = gu::Rot3(restart_roll_, restart_pitch_, restart_yaw_);
  loop_closure_.AddFactorAtRestart(delta_after_restart_, covariance);

  // Also reset the robot's estimated position.
  localization_.SetIntegratedEstimate(loop_closure_.GetLastPose());
  return true;
}

bool BlamSlam::HandleLoopClosures(const PointCloud::ConstPtr& scan,
                                  bool* new_keyframe) {
  if (new_keyframe == NULL) {
    ROS_ERROR("%s: Output boolean for new keyframe is null.", name_.c_str());
    return false;
  }

<<<<<<< HEAD
  unsigned int pose_key;
  // Add the new pose to the pose graph (BetweenFactor)
  // TODO rename to attitude and position sigma
  gu::MatrixNxNBase<double, 6> covariance;
  covariance.Zeros();
  for (int i = 0; i < 3; ++i)
    covariance(i, i) = attitude_sigma_ * attitude_sigma_; // 0.4, 0.004; 0.2 m
                                                          // sd
  for (int i = 3; i < 6; ++i)
    covariance(i, i) =
        position_sigma_ * position_sigma_; // 0.1, 0.01; sqrt(0.01) rad sd

  const ros::Time stamp = pcl_conversions::fromPCL(scan->header.stamp);

  // Add between factor
  if (!loop_closure_.AddBetweenFactor(localization_.GetIncrementalEstimate(),
                                      covariance,
                                      stamp,
                                      &pose_key)) {
    return false;
=======
  gtsam::Symbol pose_key;
  if (!use_chordal_factor_) {
    // Add the new pose to the pose graph (BetweenFactor)
    // TODO rename to attitude and position sigma 
    gu::MatrixNxNBase<double, 6> covariance;
    covariance.Zeros();
    for (int i = 0; i < 3; ++i)
      covariance(i, i) = attitude_sigma_*attitude_sigma_; //0.4, 0.004; 0.2 m sd
    for (int i = 3; i < 6; ++i)
      covariance(i, i) = position_sigma_*position_sigma_; //0.1, 0.01; sqrt(0.01) rad sd

    const ros::Time stamp = pcl_conversions::fromPCL(scan->header.stamp);

    // Add between factor
    if (!loop_closure_.AddBetweenFactor(localization_.GetIncrementalEstimate(),
                                        covariance, stamp, &pose_key)) {
      return false;
    }
  } else {
    // Add the new pose to the pose graph (BetweenChordalFactor)
    gu::MatrixNxNBase<double, 12> covariance;
    covariance.Zeros();
    for (int i = 0; i < 9; ++i)
      covariance(i, i) = attitude_sigma_*attitude_sigma_; //0.1, 0.01; sqrt(0.01) rad sd
    for (int i = 9; i < 12; ++i)
      covariance(i, i) = position_sigma_*position_sigma_; //0.4, 0.004; 0.2 m sd

    const ros::Time stamp = pcl_conversions::fromPCL(scan->header.stamp);

    // Add between factor
    if (!loop_closure_.AddBetweenChordalFactor(localization_.GetIncrementalEstimate(),
                                                covariance, stamp, &pose_key)) {
      return false;
    }
>>>>>>> 6daf53e7
  }

  *new_keyframe = true;

  if (!loop_closure_.AddKeyScanPair(pose_key, scan, false)) {
    return false;
  }

  std::vector<gtsam::Symbol> closure_keys;
  if (!loop_closure_.FindLoopClosures(pose_key, &closure_keys)) {
    return false;
  }

  for (const auto& closure_key : closure_keys) {
    ROS_INFO("%s: Closed loop between poses %u and %u.", name_.c_str(),
             pose_key, closure_key);
  }
  return true;
}

<|MERGE_RESOLUTION|>--- conflicted
+++ resolved
@@ -58,7 +58,6 @@
 
 bool BlamSlam::Initialize(const ros::NodeHandle& n, bool from_log) {
   name_ = ros::names::append(n.getNamespace(), "BlamSlam");
-  //TODO: Move this to a better location.
 
   if (!filter_.Initialize(n)) {
     ROS_ERROR("%s: Failed to initialize point cloud filter.", name_.c_str());
@@ -223,7 +222,7 @@
 
 bool BlamSlam::AddFactorService(blam_slam::AddFactorRequest &request,
                                 blam_slam::AddFactorResponse &response) {
-  
+ 
   //Convert from string and int to gtsam::Symbol 
   unsigned char prefix_from = request.prefix_from[0];
   unsigned int key_from = request.key_from;
@@ -233,14 +232,14 @@
   unsigned int key_to = request.key_to;
   gtsam::Symbol id_to (prefix_to,key_to);
   
-   // TODO - bring the service creation into this node?
+  // TODO - bring the service creation into this node?
   if (!request.confirmed) {
     ROS_WARN("Cannot add factor because the request is not confirmed.");
     response.success = false;
     return true;
   }
 
-  // Get last node pose before doing loop closure
+  // Get last node pose before doing loop closure 
   gu::Transform3 last_key_pose;
   last_key_pose = loop_closure_.GetLastPose();
 
@@ -316,16 +315,10 @@
     return true;
   }
   bool is_batch_loop_closure = false;
-<<<<<<< HEAD
-  response.success =
-      loop_closure_.RemoveFactor(static_cast<unsigned int>(request.key_from),
-                                 static_cast<unsigned int>(request.key_to));
-=======
   response.success = loop_closure_.RemoveFactor(
     static_cast<gtsam::Symbol>(id_from),
     static_cast<gtsam::Symbol>(id_to),
     is_batch_loop_closure);
->>>>>>> 6daf53e7
   if (response.success){
     std::cout << "removing factor from pose graph succeeded" << std::endl;
   }else{
@@ -368,7 +361,8 @@
 bool BlamSlam::LoadGraphService(blam_slam::LoadGraphRequest &request,
                                 blam_slam::LoadGraphResponse &response) {
   std::cout << "Loading graph..." << std::endl;
-
+  // TODO: If robot namespace is same as loaded, then erase
+  //loop_closure_.ErasePosegraph();
   response.success = loop_closure_.Load(request.filename);
 
   // Regenerate the 3D map from the loaded posegraph
@@ -381,6 +375,7 @@
   // change the key number for the second robot to 10000
   loop_closure_.ChangeKeyNumber();
 
+  // TODO: Double check this
   initial_key_ = loop_closure_.GetInitialKey();
   gu::MatrixNxNBase<double, 6> covariance;
   covariance.Zeros();
@@ -722,6 +717,8 @@
     // Publish
     loop_closure_.PublishPoseGraph();
 
+    // To do = publish map
+
     return;
   }
 
@@ -835,8 +832,7 @@
     return false;
   }
 
-<<<<<<< HEAD
-  unsigned int pose_key;
+  gtsam::Symbol pose_key;
   // Add the new pose to the pose graph (BetweenFactor)
   // TODO rename to attitude and position sigma
   gu::MatrixNxNBase<double, 6> covariance;
@@ -856,42 +852,6 @@
                                       stamp,
                                       &pose_key)) {
     return false;
-=======
-  gtsam::Symbol pose_key;
-  if (!use_chordal_factor_) {
-    // Add the new pose to the pose graph (BetweenFactor)
-    // TODO rename to attitude and position sigma 
-    gu::MatrixNxNBase<double, 6> covariance;
-    covariance.Zeros();
-    for (int i = 0; i < 3; ++i)
-      covariance(i, i) = attitude_sigma_*attitude_sigma_; //0.4, 0.004; 0.2 m sd
-    for (int i = 3; i < 6; ++i)
-      covariance(i, i) = position_sigma_*position_sigma_; //0.1, 0.01; sqrt(0.01) rad sd
-
-    const ros::Time stamp = pcl_conversions::fromPCL(scan->header.stamp);
-
-    // Add between factor
-    if (!loop_closure_.AddBetweenFactor(localization_.GetIncrementalEstimate(),
-                                        covariance, stamp, &pose_key)) {
-      return false;
-    }
-  } else {
-    // Add the new pose to the pose graph (BetweenChordalFactor)
-    gu::MatrixNxNBase<double, 12> covariance;
-    covariance.Zeros();
-    for (int i = 0; i < 9; ++i)
-      covariance(i, i) = attitude_sigma_*attitude_sigma_; //0.1, 0.01; sqrt(0.01) rad sd
-    for (int i = 9; i < 12; ++i)
-      covariance(i, i) = position_sigma_*position_sigma_; //0.4, 0.004; 0.2 m sd
-
-    const ros::Time stamp = pcl_conversions::fromPCL(scan->header.stamp);
-
-    // Add between factor
-    if (!loop_closure_.AddBetweenChordalFactor(localization_.GetIncrementalEstimate(),
-                                                covariance, stamp, &pose_key)) {
-      return false;
-    }
->>>>>>> 6daf53e7
   }
 
   *new_keyframe = true;
