--- conflicted
+++ resolved
@@ -481,14 +481,14 @@
     // Update to the pose of the last key
     // Current estimate
     gu::Transform3 new_pose = localization_.GetIntegratedEstimate();
-    // Delta translation
+    // Delta translation from the loop closure change to the last pose node
     new_pose.translation = new_pose.translation + (new_key_pose.translation - last_key_pose.translation);
     // Delta rotation
     new_pose.rotation = new_pose.rotation*(new_key_pose.rotation*last_key_pose.rotation.Trans());
 
     // Update localization
     // Also reset the robot's estimated position.
-    localization_.SetIntegratedEstimate(new_key_pose);
+    localization_.SetIntegratedEstimate(new_pose);
 
     // Visualize the pose graph updates
     loop_closure_.PublishPoseGraph();
@@ -541,12 +541,7 @@
   localization_.MeasurementUpdate(msg_filtered, msg_neighbors, msg_base.get());
 
   // Check for new loop closures.
-<<<<<<< HEAD
   bool new_keyframe = false;
-=======
-
-  bool new_keyframe;
->>>>>>> 88c84102
   if (HandleLoopClosures(msg, &new_keyframe)) {
     // We found one - regenerate the 3D map.
     PointCloud::Ptr regenerated_map(new PointCloud);
@@ -567,7 +562,7 @@
     // No new loop closures - but was there a new key frame? If so, add new
     // points to the map.
     if (new_keyframe) {
-      ROS_INFO("Updating with a new key frame");
+      // ROS_INFO("Updating with a new key frame");
       localization_.MotionUpdate(gu::Transform3::Identity());
       localization_.TransformPointsToFixedFrame(*msg, msg_fixed.get());
       PointCloud::Ptr unused(new PointCloud);
@@ -623,6 +618,7 @@
     ROS_ERROR("%s: Output boolean for new keyframe is null.", name_.c_str());
     return false;
   }
+
   unsigned int pose_key;
   if(map_loaded_) {
     // Add the new pose to the pose graph (BetweenFactor)
@@ -634,43 +630,49 @@
     for (int i = 3; i < 6; ++i)
       covariance(i, i) = position_sigma_*position_sigma_; //0.1, 0.01; sqrt(0.01) rad sd
     const ros::Time stamp = pcl_conversions::fromPCL(scan->header.stamp);
+
+    // Add factor between robots
     loop_closure_.AddFactorBetweenRobots(localization_.GetIncrementalEstimate(),
                                         covariance, stamp, &pose_key);
-      map_loaded_= false;
-    } else {
+    
+    // Reset flag
+    map_loaded_= false;
+   } else {
+
       if (!use_chordal_factor_) {
-    // Add the new pose to the pose graph (BetweenFactor)
-    // TODO rename to attitude and position sigma 
-    gu::MatrixNxNBase<double, 6> covariance;
-    covariance.Zeros();
-    for (int i = 0; i < 3; ++i)
-      covariance(i, i) = attitude_sigma_*attitude_sigma_; //0.4, 0.004; 0.2 m sd
-    for (int i = 3; i < 6; ++i)
-      covariance(i, i) = position_sigma_*position_sigma_; //0.1, 0.01; sqrt(0.01) rad sd
-
-    const ros::Time stamp = pcl_conversions::fromPCL(scan->header.stamp);
-    if (!loop_closure_.AddBetweenFactor(localization_.GetIncrementalEstimate(),
-                                        covariance, stamp, &pose_key)) {
-      // ROS_INFO("No new pose from add between factor. Pose key is %f",pose_key);
-      return false;
+        // Add the new pose to the pose graph (BetweenFactor)
+        // TODO rename to attitude and position sigma 
+        gu::MatrixNxNBase<double, 6> covariance;
+        covariance.Zeros();
+        for (int i = 0; i < 3; ++i)
+          covariance(i, i) = attitude_sigma_*attitude_sigma_; //0.4, 0.004; 0.2 m sd
+        for (int i = 3; i < 6; ++i)
+          covariance(i, i) = position_sigma_*position_sigma_; //0.1, 0.01; sqrt(0.01) rad sd
+
+        const ros::Time stamp = pcl_conversions::fromPCL(scan->header.stamp);
+        if (!loop_closure_.AddBetweenFactor(localization_.GetIncrementalEstimate(),
+                                            covariance, stamp, &pose_key)) {
+          // ROS_INFO("No new pose from add between factor. Pose key is %f",pose_key);
+          return false;
+        }
+
+      } else {
+        // Add the new pose to the pose graph (BetweenChordalFactor)
+        gu::MatrixNxNBase<double, 12> covariance;
+        covariance.Zeros();
+        for (int i = 0; i < 9; ++i)
+          covariance(i, i) = attitude_sigma_*attitude_sigma_; //0.1, 0.01; sqrt(0.01) rad sd
+        for (int i = 9; i < 12; ++i)
+          covariance(i, i) = position_sigma_*position_sigma_; //0.4, 0.004; 0.2 m sd
+
+        const ros::Time stamp = pcl_conversions::fromPCL(scan->header.stamp);
+        if (!loop_closure_.AddBetweenChordalFactor(localization_.GetIncrementalEstimate(),
+                                                  covariance, stamp, &pose_key)) {
+          return false;
+        }
     }
-
-    } else {
-    // Add the new pose to the pose graph (BetweenChordalFactor)
-    gu::MatrixNxNBase<double, 12> covariance;
-    covariance.Zeros();
-    for (int i = 0; i < 9; ++i)
-      covariance(i, i) = attitude_sigma_*attitude_sigma_; //0.1, 0.01; sqrt(0.01) rad sd
-    for (int i = 9; i < 12; ++i)
-      covariance(i, i) = position_sigma_*position_sigma_; //0.4, 0.004; 0.2 m sd
-
-    const ros::Time stamp = pcl_conversions::fromPCL(scan->header.stamp);
-    if (!loop_closure_.AddBetweenChordalFactor(localization_.GetIncrementalEstimate(),
-                                               covariance, stamp, &pose_key)) {
-      return false;
-    }
-  }
-}
+  }
+  
   *new_keyframe = true;
 
   if (!loop_closure_.AddKeyScanPair(pose_key, scan)) {
