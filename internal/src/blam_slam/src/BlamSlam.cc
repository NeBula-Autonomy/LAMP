/*
 * Copyright (c) 2016, The Regents of the University of California (Regents).
 * All rights reserved.
 *
 * Redistribution and use in source and binary forms, with or without
 * modification, are permitted provided that the following conditions are
 * met:
 *
 *    1. Redistributions of source code must retain the above copyright
 *       notice, this list of conditions and the following disclaimer.
 *
 *    2. Redistributions in binary form must reproduce the above
 *       copyright notice, this list of conditions and the following
 *       disclaimer in the documentation and/or other materials provided
 *       with the distribution.
 *
 *    3. Neither the name of the copyright holder nor the names of its
 *       contributors may be used to endorse or promote products derived
 *       from this software without specific prior written permission.
 *
 * THIS SOFTWARE IS PROVIDED BY THE COPYRIGHT HOLDERS AND CONTRIBUTORS AS IS
 * AND ANY EXPRESS OR IMPLIED WARRANTIES, INCLUDING, BUT NOT LIMITED TO, THE
 * IMPLIED WARRANTIES OF MERCHANTABILITY AND FITNESS FOR A PARTICULAR PURPOSE
 * ARE DISCLAIMED. IN NO EVENT SHALL THE COPYRIGHT HOLDER OR CONTRIBUTORS BE
 * LIABLE FOR ANY DIRECT, INDIRECT, INCIDENTAL, SPECIAL, EXEMPLARY, OR
 * CONSEQUENTIAL DAMAGES (INCLUDING, BUT NOT LIMITED TO, PROCUREMENT OF
 * SUBSTITUTE GOODS OR SERVICES; LOSS OF USE, DATA, OR PROFITS; OR BUSINESS
 * INTERRUPTION) HOWEVER CAUSED AND ON ANY THEORY OF LIABILITY, WHETHER IN
 * CONTRACT, STRICT LIABILITY, OR TORT (INCLUDING NEGLIGENCE OR OTHERWISE)
 * ARISING IN ANY WAY OUT OF THE USE OF THIS SOFTWARE, EVEN IF ADVISED OF THE
 * POSSIBILITY OF SUCH DAMAGE.
 *
 * Please contact the author(s) of this library if you have any questions.
 * Authors: Erik Nelson            ( eanelson@eecs.berkeley.edu )
 */

#include <blam_slam/BlamSlam.h>
#include <geometry_utils/Transform3.h>
#include <parameter_utils/ParameterUtils.h>
#include <pcl_conversions/pcl_conversions.h>
#include <visualization_msgs/Marker.h>
#include <math.h>

namespace pu = parameter_utils;
namespace gu = geometry_utils;

BlamSlam::BlamSlam()
  : estimate_update_rate_(0.0),
    visualization_update_rate_(0.0),
    position_sigma_(0.01),
    attitude_sigma_(0.04),
    marker_id_(0),
    largest_artifact_id_(0),
    use_artifact_loop_closure_(false) {}

BlamSlam::~BlamSlam() {}

bool BlamSlam::Initialize(const ros::NodeHandle& n, bool from_log) {
  name_ = ros::names::append(n.getNamespace(), "BlamSlam");
  //TODO: Move this to a better location.
  map_loaded_ = false;

  initial_key_ = 0;

  if (!filter_.Initialize(n)) {
    ROS_ERROR("%s: Failed to initialize point cloud filter.", name_.c_str());
    return false;
  }

  if (!odometry_.Initialize(n)) {
    ROS_ERROR("%s: Failed to initialize point cloud odometry.", name_.c_str());
    return false;
  }

  if (!loop_closure_.Initialize(n)) {
    ROS_ERROR("%s: Failed to initialize laser loop closure.", name_.c_str());
    return false;
  }

  if (!localization_.Initialize(n)) {
    ROS_ERROR("%s: Failed to initialize localization.", name_.c_str());
    return false;
  }

  if (!mapper_.Initialize(n)) {
    ROS_ERROR("%s: Failed to initialize mapper.", name_.c_str());
    return false;
  }

  if (!LoadParameters(n)) {
    ROS_ERROR("%s: Failed to load parameters.", name_.c_str());
    return false;
  }

  if (!RegisterCallbacks(n, from_log)) {
    ROS_ERROR("%s: Failed to register callbacks.", name_.c_str());
    return false;
  }

  return true;
}

bool BlamSlam::LoadParameters(const ros::NodeHandle& n) {
  // Load update rates.
  if (!pu::Get("rate/estimate", estimate_update_rate_)) return false;
  if (!pu::Get("rate/visualization", visualization_update_rate_)) return false;

  // Load frame ids.
  if (!pu::Get("frame_id/fixed", fixed_frame_id_)) return false;
  if (!pu::Get("frame_id/base", base_frame_id_)) return false;
  if (!pu::Get("frame_id/artifacts_in_global", artifacts_in_global_))
    return false;

  // Covariance for odom factors
  if (!pu::Get("noise/odom_position_sigma", position_sigma_)) return false;
  if (!pu::Get("noise/odom_attitude_sigma", attitude_sigma_)) return false;

  if (!pu::Get("use_chordal_factor", use_chordal_factor_))
    return false;

  if (!pu::Get("use_artifact_loop_closure", use_artifact_loop_closure_)) return false;

  std::string graph_filename;
  if (pu::Get("load_graph", graph_filename) && !graph_filename.empty()) {
    if (loop_closure_.Load(graph_filename)) {
      PointCloud::Ptr regenerated_map(new PointCloud);
      loop_closure_.GetMaximumLikelihoodPoints(regenerated_map.get());
      mapper_.Reset();
      PointCloud::Ptr unused(new PointCloud);
      mapper_.InsertPoints(regenerated_map, unused.get());

      // Also reset the robot's estimated position.
      localization_.SetIntegratedEstimate(loop_closure_.GetLastPose());

      // Publish updated map
      mapper_.PublishMap();
    } else {
      ROS_ERROR_STREAM("Failed to load graph from " << graph_filename);
    }
  }

  return true;
}

bool BlamSlam::RegisterCallbacks(const ros::NodeHandle& n, bool from_log) {
  // Create a local nodehandle to manage callback subscriptions.
  ros::NodeHandle nl(n);

  visualization_update_timer_ = nl.createTimer(
      visualization_update_rate_, &BlamSlam::VisualizationTimerCallback, this);
      
  add_factor_srv_ = nl.advertiseService("add_factor", &BlamSlam::AddFactorService, this);
  remove_factor_srv_ = nl.advertiseService("remove_factor", &BlamSlam::RemoveFactorService, this);
  save_graph_srv_ = nl.advertiseService("save_graph", &BlamSlam::SaveGraphService, this);
  restart_srv_ = nl.advertiseService("restart", &BlamSlam::RestartService, this);
  load_graph_srv_ = nl.advertiseService("load_graph", &BlamSlam::LoadGraphService, this);

  if (from_log)
    return RegisterLogCallbacks(n);
  else
    return RegisterOnlineCallbacks(n);
}

bool BlamSlam::RegisterLogCallbacks(const ros::NodeHandle& n) {
  ROS_INFO("%s: Registering log callbacks.", name_.c_str());
  return CreatePublishers(n);
}

bool BlamSlam::RegisterOnlineCallbacks(const ros::NodeHandle& n) {
  ROS_INFO("%s: Registering online callbacks.", name_.c_str());

  // Create a local nodehandle to manage callback subscriptions.
  ros::NodeHandle nl(n);

  estimate_update_timer_ = nl.createTimer(
      estimate_update_rate_, &BlamSlam::EstimateTimerCallback, this);

  pcld_sub_ = nl.subscribe("pcld", 100000, &BlamSlam::PointCloudCallback, this);

  artifact_sub_ = nl.subscribe("artifact_relative", 10, &BlamSlam::ArtifactCallback, this);

  return CreatePublishers(n);
}

bool BlamSlam::CreatePublishers(const ros::NodeHandle& n) {
  // Create a local nodehandle to manage callback subscriptions.
  ros::NodeHandle nl(n);

  base_frame_pcld_pub_ =
      nl.advertise<PointCloud>("base_frame_point_cloud", 10, false);

  return true;
}

bool BlamSlam::AddFactorService(blam_slam::AddFactorRequest &request,
                                blam_slam::AddFactorResponse &response) {
  // TODO - bring the service creation into this node?
  if (!request.confirmed) {
    if (request.key_from == request.key_to) {
      loop_closure_.RemoveConfirmFactorVisualization();
      return true;
    } else {
      response.confirm = true;
      response.success = loop_closure_.VisualizeConfirmFactor(
        static_cast<unsigned int>(request.key_from),
        static_cast<unsigned int>(request.key_to));
      return true;
    }
  }

  // Get last node pose before doing artifact loop closure 
  gu::Transform3 last_key_pose;
  last_key_pose = loop_closure_.GetLastPose();

  const gtsam::Pose3 pose_from_to 
      = gtsam::Pose3(gtsam::Rot3(request.qw, request.qx, request.qy, request.qz), gtsam::Point3());
  pose_from_to.print("Between pose is ");

  response.success = loop_closure_.AddManualLoopClosure(
    static_cast<unsigned int>(request.key_from),
    static_cast<unsigned int>(request.key_to),
    pose_from_to);
  response.confirm = false;
  if (response.success){
    std::cout << "adding factor for loop closure succeeded" << std::endl;
  } else {
    std::cout << "adding factor for loop closure failed" << std::endl;
  }

  // Update the map from the loop closures
  std::cout << "Updating the map" << std::endl;
  PointCloud::Ptr regenerated_map(new PointCloud);
  loop_closure_.GetMaximumLikelihoodPoints(regenerated_map.get());

  mapper_.Reset();
  PointCloud::Ptr unused(new PointCloud);
  mapper_.InsertPoints(regenerated_map, unused.get());

  // Get new pose
  // New key pose of last pose key
  gu::Transform3 new_key_pose = loop_closure_.GetLastPose();
  // Update to the pose of the last key
  // Current estimate
  gu::Transform3 new_pose = localization_.GetIntegratedEstimate();
  // Delta translation
  new_pose.translation = new_pose.translation + (new_key_pose.translation - last_key_pose.translation);
  // Delta rotation
  new_pose.rotation = new_pose.rotation*(new_key_pose.rotation*last_key_pose.rotation.Trans());

  // Also reset the robot's estimated position.
  localization_.SetIntegratedEstimate(new_pose);

  // Visualize the pose graph and current loop closure radius.
  loop_closure_.PublishPoseGraph();

  // Publish artifacts - should be updated from the pose-graph 
  loop_closure_.PublishArtifacts();

  // Publish updated map
  mapper_.PublishMap();

  std::cout << "Updated the map" << std::endl;

  return true;
}

bool BlamSlam::RemoveFactorService(blam_slam::RemoveFactorRequest &request,
                                   blam_slam::RemoveFactorResponse &response) {
  // TODO - bring the service creation into this node?
  response.success = loop_closure_.RemoveFactor(
    static_cast<unsigned int>(request.key_from),
    static_cast<unsigned int>(request.key_to));
  if (response.success){
    std::cout << "removing factor from pose graph succeeded" << std::endl;
  }else{
    std::cout << "removing factor from pose graph failed" << std::endl;
  }

  // Update the map from the loop closures
  std::cout << "Updating the map" << std::endl;
  PointCloud::Ptr regenerated_map(new PointCloud);
  loop_closure_.GetMaximumLikelihoodPoints(regenerated_map.get());

  mapper_.Reset();
  PointCloud::Ptr unused(new PointCloud);
  mapper_.InsertPoints(regenerated_map, unused.get());

  // Also reset the robot's estimated position.
  localization_.SetIntegratedEstimate(loop_closure_.GetLastPose());

  // Visualize the pose graph and current loop closure radius.
  loop_closure_.PublishPoseGraph();

  // Publish artifacts - should be updated from the pose-graph 
  loop_closure_.PublishArtifacts();

  // Publish updated map
  mapper_.PublishMap();

  std::cout << "Updated the map" << std::endl;

  return true;
}

bool BlamSlam::SaveGraphService(blam_slam::SaveGraphRequest &request,
                                blam_slam::SaveGraphResponse &response) {
  std::cout << "Saving graph..." << std::endl;
  response.success = loop_closure_.Save(request.filename);
  return true;
}

bool BlamSlam::LoadGraphService(blam_slam::LoadGraphRequest &request,
                                blam_slam::LoadGraphResponse &response) {
  std::cout << "Loading graph..." << std::endl;
  response.success = loop_closure_.Load(request.filename);
  map_loaded_ = true;

  // Regenerate the 3D map from the loaded posegraph
  PointCloud::Ptr regenerated_map(new PointCloud);
  loop_closure_.GetMaximumLikelihoodPoints(regenerated_map.get());

  mapper_.Reset();
  PointCloud::Ptr unused(new PointCloud);
  mapper_.InsertPoints(regenerated_map, unused.get());
<<<<<<< HEAD
  loop_closure_.ChangeKeyNumber();
=======
  // change the key number for the second robot to 10000
  loop_closure_.ChageKeyNumber();
>>>>>>> ed3eb034

  initial_key_ = loop_closure_.GetKey();
  gu::MatrixNxNBase<double, 6> covariance;
  covariance.Zeros();
  for (int i = 0; i < 3; ++i)
    covariance(i, i) = attitude_sigma_*attitude_sigma_; //0.4, 0.004; 0.2 m sd
  for (int i = 3; i < 6; ++i)
    covariance(i, i) = position_sigma_*position_sigma_; //0.1, 0.01; sqrt(0.01) rad sd

  // Obtain the second robot's initial pose from the tf
  //TODO: Kamak: write a callback function to get the tf
  // compute the delta and put it in this format.
  double init_x = 0.0, init_y = 0.0, init_z = 0.0;
  double init_roll = 0.0, init_pitch = 0.0, init_yaw = 0.0;
  delta_after_load_.translation = gu::Vec3(init_x, init_y, init_z);
  delta_after_load_.rotation = gu::Rot3(init_roll, init_pitch, init_yaw);
  loop_closure_.AddFactorAtLoad(delta_after_load_, covariance);

  // Also reset the robot's estimated position.
  localization_.SetIntegratedEstimate(loop_closure_.GetLastPose());
  return true;
}


void BlamSlam::PointCloudCallback(const PointCloud::ConstPtr& msg) {
  synchronizer_.AddPCLPointCloudMessage(msg);
}

void BlamSlam::EstimateTimerCallback(const ros::TimerEvent& ev) {
  // Sort all messages accumulated since the last estimate update.
  synchronizer_.SortMessages();

  // Iterate through sensor messages, passing to update functions.
  MeasurementSynchronizer::sensor_type type;
  unsigned int index = 0;
  while (synchronizer_.GetNextMessage(&type, &index)) {
    switch(type) {

      // Point cloud messages.
      case MeasurementSynchronizer::PCL_POINTCLOUD: {
        const MeasurementSynchronizer::Message<PointCloud>::ConstPtr& m =
            synchronizer_.GetPCLPointCloudMessage(index);

        ProcessPointCloudMessage(m->msg);
        break;
      }

      // Unhandled sensor messages.
      default: {
        ROS_WARN("%s: Unhandled measurement type (%s).", name_.c_str(),
                 MeasurementSynchronizer::GetTypeString(type).c_str());
        break;
      }
    }
  }

  // Remove processed messages from the synchronizer.
  synchronizer_.ClearMessages();
}

void BlamSlam::ArtifactCallback(const core_msgs::Artifact& msg) {
  // Subscribe to artifact messages, include in pose graph, publish global position 

  std::cout << "Artifact message received is for id " << msg.id << std::endl;
  std::cout << "\t Parent id: " << msg.parent_id << std::endl;
  std::cout << "\t Confidence: " << msg.confidence << std::endl;
  std::cout << "\t Position:\n[" << msg.point.point.x << ", "
            << msg.point.point.y << ", " << msg.point.point.z << "]"
            << std::endl;
  std::cout << "\t Label: " << msg.label << std::endl;

  // Check for NaNs and reject 
  if (std::isnan(msg.point.point.x) || std::isnan(msg.point.point.y) || std::isnan(msg.point.point.z)){
    ROS_WARN("NAN positions input from artifact message - ignoring");
    return;
  }

  // Get artifact position 
  Eigen::Vector3d artifact_position;
  artifact_position << msg.point.point.x, msg.point.point.y, msg.point.point.z;

  // Get global pose (of robot)
  // geometry_utils::Transform3 global_pose = localization_.GetIntegratedEstimate();

  Eigen::Vector3d R_artifact_position; // In robot frame

  gtsam::Key pose_key = loop_closure_.GetKeyAtTime(msg.point.header.stamp);

  // Chck if artifact is published in global frame 
  // And convert to local frame to include in pose graph 
  if (artifacts_in_global_) { // Already in fixed frame
    geometry_utils::Transform3 global_pose = loop_closure_.GetPoseAtKey(pose_key);

    // Transform artifact pose from global frame to body frame 
    Eigen::Matrix<double, 3, 3> R_global = global_pose.rotation.Eigen();
    Eigen::Matrix<double, 3, 1> T_global = global_pose.translation.Eigen();
    // std::cout << "Global robot position is: " << T_global[0] << ", " << T_global[1] << ", " << T_global[2] << std::endl;
    // std::cout << "Global robot rotation is: " << R_global << std::endl;

    R_artifact_position = R_global.transpose() * (artifact_position - T_global); // Apply transform
  } else {
    R_artifact_position = artifact_position;
  }

  std::cout << "Artifact position in robot frame is: " << R_artifact_position[0] << ", "
            << R_artifact_position[1] << ", " << R_artifact_position[2]
            << std::endl;

  std::string artifact_id = msg.parent_id; // Note that we are looking at the parent id here
  gtsam::Key cur_artifact_key; 
  bool b_is_new_artifact = false;
  gu::Transform3 last_key_pose;
  // get artifact id / key -----------------------------------------------
  // Check if the ID of the object already exists in the object hash
  if (use_artifact_loop_closure_ && artifact_id2key_hash.find(artifact_id) != artifact_id2key_hash.end()) {
    // Take the ID for that object
    cur_artifact_key = artifact_id2key_hash[artifact_id];
    std::cout << "artifact previously observed, artifact id " << artifact_id 
              << " with key in pose graph " 
              << gtsam::DefaultKeyFormatter(cur_artifact_key) << std::endl;
    // Get last node pose before doing artifact loop closure 
    last_key_pose = loop_closure_.GetLastPose();
  } else {
    // New artifact - increment the id counters
    b_is_new_artifact = true;
    ++largest_artifact_id_;
    cur_artifact_key = gtsam::Symbol('l', largest_artifact_id_);
    std::cout << "new artifact observed, artifact id " << artifact_id 
              << " with key in pose graph " 
              << gtsam::DefaultKeyFormatter(cur_artifact_key) << std::endl;
    // update hash
    artifact_id2key_hash[artifact_id] = cur_artifact_key;
  }

  // add to pose graph and optimize --------------------------------------
  const gtsam::Pose3 R_pose_A 
      = gtsam::Pose3(gtsam::Rot3(), gtsam::Point3(R_artifact_position[0], 
                                                  R_artifact_position[1],
                                                  R_artifact_position[2]));
  R_pose_A.print("Between pose is ");

  ArtifactInfo artifactinfo(msg.parent_id);
  artifactinfo.msg = msg;

  bool result = loop_closure_.AddArtifact(
    pose_key,
    cur_artifact_key,
    R_pose_A, 
    artifactinfo);

  if (result){
    std::cout << "adding artifact observation succeeded" << std::endl;
  } else {
    std::cout << "adding artifact observation failed" << std::endl;
  }

  if (b_is_new_artifact){
    // Don't need to update the map at all - just publish artifacts
    // Publish artifacts - from pose-graph positions
    ROS_INFO_STREAM("Publishing new artifact key: " << gtsam::DefaultKeyFormatter(cur_artifact_key));
    loop_closure_.PublishArtifacts(cur_artifact_key);
  }else{
    // Loop closure has been performed - update the graph
    // Update the map from the loop closures
    std::cout << "Updating the map" << std::endl;
    PointCloud::Ptr regenerated_map(new PointCloud);
    loop_closure_.GetMaximumLikelihoodPoints(regenerated_map.get());

    mapper_.Reset();
    PointCloud::Ptr unused(new PointCloud);
    mapper_.InsertPoints(regenerated_map, unused.get());

    // Get new pose
    // New key pose of last pose key
    gu::Transform3 new_key_pose = loop_closure_.GetLastPose();
    // Update to the pose of the last key
    // Current estimate
    gu::Transform3 new_pose = localization_.GetIntegratedEstimate();
    // Delta translation from the loop closure change to the last pose node
    new_pose.translation = new_pose.translation + (new_key_pose.translation - last_key_pose.translation);
    // Delta rotation
    new_pose.rotation = new_pose.rotation*(new_key_pose.rotation*last_key_pose.rotation.Trans());

    // Update localization
    // Also reset the robot's estimated position.
    localization_.SetIntegratedEstimate(new_pose);

    // Visualize the pose graph updates
    loop_closure_.PublishPoseGraph();

    // Publish artifacts - from pose-graph positions
    loop_closure_.PublishArtifacts();

    // Publish updated map // TODO have criteria of change for when to publish the map?
    mapper_.PublishMap();
  }
}

void BlamSlam::VisualizationTimerCallback(const ros::TimerEvent& ev) {
  mapper_.PublishMap();
}

void BlamSlam::ProcessPointCloudMessage(const PointCloud::ConstPtr& msg) {
  // Filter the incoming point cloud message.
  PointCloud::Ptr msg_filtered(new PointCloud);
  filter_.Filter(msg, msg_filtered);
  // Update odometry by performing ICP.
  if (!odometry_.UpdateEstimate(*msg_filtered)) {
    // First update ever.
    PointCloud::Ptr unused(new PointCloud);
    mapper_.InsertPoints(msg_filtered, unused.get());
    //loop_closure_.AddKeyScanPair(initial_key_, msg);
    loop_closure_.AddKeyScanPair(initial_key_, msg);
    return;
  }

  // Containers.
  PointCloud::Ptr msg_transformed(new PointCloud);
  PointCloud::Ptr msg_neighbors(new PointCloud);
  PointCloud::Ptr msg_base(new PointCloud);
  PointCloud::Ptr msg_fixed(new PointCloud);

  // Transform the incoming point cloud to the best estimate of the base frame.
  localization_.MotionUpdate(odometry_.GetIncrementalEstimate());
  localization_.TransformPointsToFixedFrame(*msg_filtered,
                                            msg_transformed.get());

  // Get approximate nearest neighbors from the map.
  mapper_.ApproxNearestNeighbors(*msg_transformed, msg_neighbors.get());

  // Transform those nearest neighbors back into sensor frame to perform ICP.
  localization_.TransformPointsToSensorFrame(*msg_neighbors, msg_neighbors.get());

  // Localize to the map. Localization will output a pointcloud aligned in the
  // sensor frame.
  localization_.MeasurementUpdate(msg_filtered, msg_neighbors, msg_base.get());

  // Check for new loop closures.
  bool new_keyframe = false;
  if (HandleLoopClosures(msg, &new_keyframe)) {
    // We found one - regenerate the 3D map.
    PointCloud::Ptr regenerated_map(new PointCloud);
    loop_closure_.GetMaximumLikelihoodPoints(regenerated_map.get());

    mapper_.Reset();
    PointCloud::Ptr unused(new PointCloud);
    mapper_.InsertPoints(regenerated_map, unused.get());

    // Also reset the robot's estimated position.
    localization_.SetIntegratedEstimate(loop_closure_.GetLastPose());

    // Publish artifacts - should be updated from the pose-graph 
    loop_closure_.PublishArtifacts();

  } else {
    // ROS_INFO("No new loop closures");
    // No new loop closures - but was there a new key frame? If so, add new
    // points to the map.
    if (new_keyframe) {
      // ROS_INFO("Updating with a new key frame");
      localization_.MotionUpdate(gu::Transform3::Identity());
      localization_.TransformPointsToFixedFrame(*msg, msg_fixed.get());
      PointCloud::Ptr unused(new PointCloud);
      mapper_.InsertPoints(msg_fixed, unused.get());

      // Also reset the robot's estimated position.
      localization_.SetIntegratedEstimate(loop_closure_.GetLastPose());

      // Publish artifacts - should be updated from the pose-graph 
      loop_closure_.PublishArtifacts();
    }
  }

  // Only publish the pose-graph if there is a new keyframe TODO consider changing to publishing for each new node 
  if (new_keyframe){
    // Visualize the pose graph and current loop closure radius.
    loop_closure_.PublishPoseGraph();
  }   
  

  // Publish the incoming point cloud message from the base frame.
  if (base_frame_pcld_pub_.getNumSubscribers() != 0) {
    PointCloud base_frame_pcld = *msg;
    base_frame_pcld.header.frame_id = base_frame_id_;
    base_frame_pcld_pub_.publish(base_frame_pcld);
  }
}

bool BlamSlam::RestartService(blam_slam::RestartRequest &request,
                                blam_slam::RestartResponse &response) {    
  ROS_INFO_STREAM(request.filename);
  // Erase the current posegraph to make space for the backup
  loop_closure_.ErasePosegraph();  
  // Run the load function to retrieve the posegraph
  response.success = loop_closure_.Load(request.filename);

  // Regenerate the 3D map from the loaded posegraph
  PointCloud::Ptr regenerated_map(new PointCloud);
  loop_closure_.GetMaximumLikelihoodPoints(regenerated_map.get());

  mapper_.Reset();
  PointCloud::Ptr unused(new PointCloud);
  mapper_.InsertPoints(regenerated_map, unused.get());

  initial_key_ = loop_closure_.GetKey();
  gu::MatrixNxNBase<double, 6> covariance;
  covariance.Zeros();
  for (int i = 0; i < 3; ++i)
    covariance(i, i) = attitude_sigma_*attitude_sigma_; //0.4, 0.004; 0.2 m sd
  for (int i = 3; i < 6; ++i)
    covariance(i, i) = position_sigma_*position_sigma_; //0.1, 0.01; sqrt(0.01) rad sd


  // This will add a between factor after obtaining the delta between poses.
  double init_x = 8.0, init_y = 0.0, init_z = 0.0;
  double init_roll = 0.0, init_pitch = 0.0, init_yaw = 0.0;
  delta_after_restart_.translation = gu::Vec3(init_x, init_y, init_z);
  delta_after_restart_.rotation = gu::Rot3(init_roll, init_pitch, init_yaw);
  loop_closure_.AddFactorAtRestart(delta_after_restart_, covariance);

  // Also reset the robot's estimated position.
  localization_.SetIntegratedEstimate(loop_closure_.GetLastPose());
  return true;
}

bool BlamSlam::HandleLoopClosures(const PointCloud::ConstPtr& scan,
                                  bool* new_keyframe) {
  if (new_keyframe == NULL) {
    ROS_ERROR("%s: Output boolean for new keyframe is null.", name_.c_str());
    return false;
  }

  unsigned int pose_key;
<<<<<<< HEAD
  if(map_loaded_) {
    ROS_INFO("Map is loaded, adding factors between robots");
    // Add the new pose to the pose graph (BetweenFactor)
    // TODO rename to attitude and position sigma 
=======
  if (!use_chordal_factor_) {
    // Add the new pose to the pose graph (BetweenFactor)
>>>>>>> ed3eb034
    gu::MatrixNxNBase<double, 6> covariance;
    covariance.Zeros();
    for (int i = 0; i < 3; ++i)
      covariance(i, i) = attitude_sigma_*attitude_sigma_; //0.4, 0.004; 0.2 m sd
    for (int i = 3; i < 6; ++i)
      covariance(i, i) = position_sigma_*position_sigma_; //0.1, 0.01; sqrt(0.01) rad sd
<<<<<<< HEAD
    const ros::Time stamp = pcl_conversions::fromPCL(scan->header.stamp);

    // Add factor between robots
    loop_closure_.AddFactorBetweenRobots(localization_.GetIncrementalEstimate(),
                                        covariance, stamp, &pose_key);
    
    // Reset flag
    map_loaded_= false;
   } else {

      if (!use_chordal_factor_) {
        // Add the new pose to the pose graph (BetweenFactor)
        // TODO rename to attitude and position sigma 
        gu::MatrixNxNBase<double, 6> covariance;
        covariance.Zeros();
        for (int i = 0; i < 3; ++i)
          covariance(i, i) = attitude_sigma_*attitude_sigma_; //0.4, 0.004; 0.2 m sd
        for (int i = 3; i < 6; ++i)
          covariance(i, i) = position_sigma_*position_sigma_; //0.1, 0.01; sqrt(0.01) rad sd

        const ros::Time stamp = pcl_conversions::fromPCL(scan->header.stamp);
        if (!loop_closure_.AddBetweenFactor(localization_.GetIncrementalEstimate(),
                                            covariance, stamp, &pose_key)) {
          // ROS_INFO("No new pose from add between factor. Pose key is %f",pose_key);
          return false;
        }

      } else {
        // Add the new pose to the pose graph (BetweenChordalFactor)
        gu::MatrixNxNBase<double, 12> covariance;
        covariance.Zeros();
        for (int i = 0; i < 9; ++i)
          covariance(i, i) = attitude_sigma_*attitude_sigma_; //0.1, 0.01; sqrt(0.01) rad sd
        for (int i = 9; i < 12; ++i)
          covariance(i, i) = position_sigma_*position_sigma_; //0.4, 0.004; 0.2 m sd

        const ros::Time stamp = pcl_conversions::fromPCL(scan->header.stamp);
        if (!loop_closure_.AddBetweenChordalFactor(localization_.GetIncrementalEstimate(),
                                                  covariance, stamp, &pose_key)) {
          return false;
        }
    }
  }
  
=======

    const ros::Time stamp = pcl_conversions::fromPCL(scan->header.stamp);
    if (!loop_closure_.AddBetweenFactor(localization_.GetIncrementalEstimate(),
                                        covariance, stamp, &pose_key)) {
      return false;
    }
  } else {
    // Add the new pose to the pose graph (BetweenChordalFactor)
    gu::MatrixNxNBase<double, 12> covariance;
    covariance.Zeros();
    for (int i = 0; i < 9; ++i)
      covariance(i, i) = attitude_sigma_*attitude_sigma_; //0.1, 0.01; sqrt(0.01) rad sd
    for (int i = 9; i < 12; ++i)
      covariance(i, i) = position_sigma_*position_sigma_; //0.4, 0.004; 0.2 m sd

    const ros::Time stamp = pcl_conversions::fromPCL(scan->header.stamp);
    if (!loop_closure_.AddBetweenChordalFactor(localization_.GetIncrementalEstimate(),
                                                covariance, stamp, &pose_key)) {
      return false;
    }
  }

>>>>>>> ed3eb034
  *new_keyframe = true;

  if (!loop_closure_.AddKeyScanPair(pose_key, scan)) {
    return false;
  }

  std::vector<unsigned int> closure_keys;
  if (!loop_closure_.FindLoopClosures(pose_key, &closure_keys)) {
    return false;
  }

  for (const auto& closure_key : closure_keys) {
    ROS_INFO("%s: Closed loop between poses %u and %u.", name_.c_str(),
             pose_key, closure_key);
  }
  return true;
}

<|MERGE_RESOLUTION|>--- conflicted
+++ resolved
@@ -322,12 +322,8 @@
   mapper_.Reset();
   PointCloud::Ptr unused(new PointCloud);
   mapper_.InsertPoints(regenerated_map, unused.get());
-<<<<<<< HEAD
+  // change the key number for the second robot to 10000
   loop_closure_.ChangeKeyNumber();
-=======
-  // change the key number for the second robot to 10000
-  loop_closure_.ChageKeyNumber();
->>>>>>> ed3eb034
 
   initial_key_ = loop_closure_.GetKey();
   gu::MatrixNxNBase<double, 6> covariance;
@@ -534,12 +530,12 @@
   // Filter the incoming point cloud message.
   PointCloud::Ptr msg_filtered(new PointCloud);
   filter_.Filter(msg, msg_filtered);
+
   // Update odometry by performing ICP.
   if (!odometry_.UpdateEstimate(*msg_filtered)) {
     // First update ever.
     PointCloud::Ptr unused(new PointCloud);
     mapper_.InsertPoints(msg_filtered, unused.get());
-    //loop_closure_.AddKeyScanPair(initial_key_, msg);
     loop_closure_.AddKeyScanPair(initial_key_, msg);
     return;
   }
@@ -587,7 +583,6 @@
     // No new loop closures - but was there a new key frame? If so, add new
     // points to the map.
     if (new_keyframe) {
-      // ROS_INFO("Updating with a new key frame");
       localization_.MotionUpdate(gu::Transform3::Identity());
       localization_.TransformPointsToFixedFrame(*msg, msg_fixed.get());
       PointCloud::Ptr unused(new PointCloud);
@@ -661,69 +656,18 @@
   }
 
   unsigned int pose_key;
-<<<<<<< HEAD
-  if(map_loaded_) {
-    ROS_INFO("Map is loaded, adding factors between robots");
-    // Add the new pose to the pose graph (BetweenFactor)
-    // TODO rename to attitude and position sigma 
-=======
   if (!use_chordal_factor_) {
     // Add the new pose to the pose graph (BetweenFactor)
->>>>>>> ed3eb034
     gu::MatrixNxNBase<double, 6> covariance;
     covariance.Zeros();
     for (int i = 0; i < 3; ++i)
       covariance(i, i) = attitude_sigma_*attitude_sigma_; //0.4, 0.004; 0.2 m sd
     for (int i = 3; i < 6; ++i)
       covariance(i, i) = position_sigma_*position_sigma_; //0.1, 0.01; sqrt(0.01) rad sd
-<<<<<<< HEAD
+
     const ros::Time stamp = pcl_conversions::fromPCL(scan->header.stamp);
 
-    // Add factor between robots
-    loop_closure_.AddFactorBetweenRobots(localization_.GetIncrementalEstimate(),
-                                        covariance, stamp, &pose_key);
-    
-    // Reset flag
-    map_loaded_= false;
-   } else {
-
-      if (!use_chordal_factor_) {
-        // Add the new pose to the pose graph (BetweenFactor)
-        // TODO rename to attitude and position sigma 
-        gu::MatrixNxNBase<double, 6> covariance;
-        covariance.Zeros();
-        for (int i = 0; i < 3; ++i)
-          covariance(i, i) = attitude_sigma_*attitude_sigma_; //0.4, 0.004; 0.2 m sd
-        for (int i = 3; i < 6; ++i)
-          covariance(i, i) = position_sigma_*position_sigma_; //0.1, 0.01; sqrt(0.01) rad sd
-
-        const ros::Time stamp = pcl_conversions::fromPCL(scan->header.stamp);
-        if (!loop_closure_.AddBetweenFactor(localization_.GetIncrementalEstimate(),
-                                            covariance, stamp, &pose_key)) {
-          // ROS_INFO("No new pose from add between factor. Pose key is %f",pose_key);
-          return false;
-        }
-
-      } else {
-        // Add the new pose to the pose graph (BetweenChordalFactor)
-        gu::MatrixNxNBase<double, 12> covariance;
-        covariance.Zeros();
-        for (int i = 0; i < 9; ++i)
-          covariance(i, i) = attitude_sigma_*attitude_sigma_; //0.1, 0.01; sqrt(0.01) rad sd
-        for (int i = 9; i < 12; ++i)
-          covariance(i, i) = position_sigma_*position_sigma_; //0.4, 0.004; 0.2 m sd
-
-        const ros::Time stamp = pcl_conversions::fromPCL(scan->header.stamp);
-        if (!loop_closure_.AddBetweenChordalFactor(localization_.GetIncrementalEstimate(),
-                                                  covariance, stamp, &pose_key)) {
-          return false;
-        }
-    }
-  }
-  
-=======
-
-    const ros::Time stamp = pcl_conversions::fromPCL(scan->header.stamp);
+    // Add between factor
     if (!loop_closure_.AddBetweenFactor(localization_.GetIncrementalEstimate(),
                                         covariance, stamp, &pose_key)) {
       return false;
@@ -738,13 +682,14 @@
       covariance(i, i) = position_sigma_*position_sigma_; //0.4, 0.004; 0.2 m sd
 
     const ros::Time stamp = pcl_conversions::fromPCL(scan->header.stamp);
+
+    // Add between factor
     if (!loop_closure_.AddBetweenChordalFactor(localization_.GetIncrementalEstimate(),
                                                 covariance, stamp, &pose_key)) {
       return false;
     }
   }
 
->>>>>>> ed3eb034
   *new_keyframe = true;
 
   if (!loop_closure_.AddKeyScanPair(pose_key, scan)) {
