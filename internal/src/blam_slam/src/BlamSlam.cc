/*
 * Copyright (c) 2016, The Regents of the University of California (Regents).
 * All rights reserved.
 *
 * Redistribution and use in source and binary forms, with or without
 * modification, are permitted provided that the following conditions are
 * met:
 *
 *    1. Redistributions of source code must retain the above copyright
 *       notice, this list of conditions and the following disclaimer.
 *
 *    2. Redistributions in binary form must reproduce the above
 *       copyright notice, this list of conditions and the following
 *       disclaimer in the documentation and/or other materials provided
 *       with the distribution.
 *
 *    3. Neither the name of the copyright holder nor the names of its
 *       contributors may be used to endorse or promote products derived
 *       from this software without specific prior written permission.
 *
 * THIS SOFTWARE IS PROVIDED BY THE COPYRIGHT HOLDERS AND CONTRIBUTORS AS IS
 * AND ANY EXPRESS OR IMPLIED WARRANTIES, INCLUDING, BUT NOT LIMITED TO, THE
 * IMPLIED WARRANTIES OF MERCHANTABILITY AND FITNESS FOR A PARTICULAR PURPOSE
 * ARE DISCLAIMED. IN NO EVENT SHALL THE COPYRIGHT HOLDER OR CONTRIBUTORS BE
 * LIABLE FOR ANY DIRECT, INDIRECT, INCIDENTAL, SPECIAL, EXEMPLARY, OR
 * CONSEQUENTIAL DAMAGES (INCLUDING, BUT NOT LIMITED TO, PROCUREMENT OF
 * SUBSTITUTE GOODS OR SERVICES; LOSS OF USE, DATA, OR PROFITS; OR BUSINESS
 * INTERRUPTION) HOWEVER CAUSED AND ON ANY THEORY OF LIABILITY, WHETHER IN
 * CONTRACT, STRICT LIABILITY, OR TORT (INCLUDING NEGLIGENCE OR OTHERWISE)
 * ARISING IN ANY WAY OUT OF THE USE OF THIS SOFTWARE, EVEN IF ADVISED OF THE
 * POSSIBILITY OF SUCH DAMAGE.
 *
 * Please contact the author(s) of this library if you have any questions.
 * Authors: Erik Nelson            ( eanelson@eecs.berkeley.edu )
 */

#include <blam_slam/BlamSlam.h>
#include <geometry_utils/Transform3.h>
#include <parameter_utils/ParameterUtils.h>
#include <pcl_conversions/pcl_conversions.h>
#include <visualization_msgs/Marker.h>
#include <math.h>

namespace pu = parameter_utils;
namespace gu = geometry_utils;

BlamSlam::BlamSlam()
  : estimate_update_rate_(0.0),
    visualization_update_rate_(0.0),
    uwb_update_rate_(0.0),
    position_sigma_(0.01),
    attitude_sigma_(0.04),
    marker_id_(0),
    largest_artifact_id_(0),
    use_artifact_loop_closure_(false) {}

BlamSlam::~BlamSlam() {}

bool BlamSlam::Initialize(const ros::NodeHandle& n, bool from_log) {
  name_ = ros::names::append(n.getNamespace(), "BlamSlam");
  //TODO: Move this to a better location.
  map_loaded_ = false;

  initial_key_ = 0;

  if (!filter_.Initialize(n)) {
    ROS_ERROR("%s: Failed to initialize point cloud filter.", name_.c_str());
    return false;
  }

  if (!odometry_.Initialize(n)) {
    ROS_ERROR("%s: Failed to initialize point cloud odometry.", name_.c_str());
    return false;
  }

  if (!loop_closure_.Initialize(n)) {
    ROS_ERROR("%s: Failed to initialize laser loop closure.", name_.c_str());
    return false;
  }

  if (!localization_.Initialize(n)) {
    ROS_ERROR("%s: Failed to initialize localization.", name_.c_str());
    return false;
  }

  if (!mapper_.Initialize(n)) {
    ROS_ERROR("%s: Failed to initialize mapper.", name_.c_str());
    return false;
  }

  if (!LoadParameters(n)) {
    ROS_ERROR("%s: Failed to load parameters.", name_.c_str());
    return false;
  }

  if (!RegisterCallbacks(n, from_log)) {
    ROS_ERROR("%s: Failed to register callbacks.", name_.c_str());
    return false;
  }

  return true;
}

bool BlamSlam::LoadParameters(const ros::NodeHandle& n) {
  // Load update rates.
  if (!pu::Get("rate/estimate", estimate_update_rate_)) return false;
  if (!pu::Get("rate/visualization", visualization_update_rate_)) return false;
  if (!pu::Get("rate/uwb_update", uwb_update_rate_)) return false;

  // Load frame ids.
  if (!pu::Get("frame_id/fixed", fixed_frame_id_)) return false;
  if (!pu::Get("frame_id/base", base_frame_id_)) return false;
  if (!pu::Get("frame_id/artifacts_in_global", artifacts_in_global_))
    return false;

  // Covariance for odom factors
  if (!pu::Get("noise/odom_position_sigma", position_sigma_)) return false;
  if (!pu::Get("noise/odom_attitude_sigma", attitude_sigma_)) return false;

  //Load and restart deltas
  if (!pu::Get("load_graph_x", load_graph_x_)) return false;
  if (!pu::Get("load_graph_y", load_graph_y_)) return false;
  if (!pu::Get("load_graph_z", load_graph_z_)) return false;
  if (!pu::Get("load_graph_roll", load_graph_roll_)) return false;
  if (!pu::Get("load_graph_pitch", load_graph_pitch_)) return false;
  if (!pu::Get("load_graph_yaw", load_graph_yaw_)) return false;

  if (!pu::Get("restart_x", restart_x_)) return false;
  if (!pu::Get("restart_y", restart_y_)) return false;
  if (!pu::Get("restart_z", restart_z_)) return false;
  if (!pu::Get("restart_roll", restart_roll_)) return false;
  if (!pu::Get("restart_pitch", restart_pitch_)) return false;
  if (!pu::Get("restart_yaw", restart_yaw_)) return false;

  // Load uwb information
  if (!pu::Get("uwb/all", uwb_id_list_all_)) return false;
  if (!pu::Get("uwb/drop", uwb_id_list_drop_)) return false;
  for (auto itr = uwb_id_list_all_.begin(); itr != uwb_id_list_all_.end(); itr++) {
    UwbMeasurementInfo uwb_data;
    uwb_data.id = *itr;
    uwb_data.drop_status = true;  // This should be false. (after the enhancement of UWB firmware)
    uwb_id2data_hash_[*itr] = uwb_data;
    uwb_id2data_hash_[*itr].in_pose_graph = false;
  }
  for (auto itr = uwb_id_list_drop_.begin(); itr != uwb_id_list_drop_.end(); itr++) {
    uwb_id2data_hash_[*itr].holder = name_.c_str();
    uwb_id2data_hash_[*itr].drop_status = false;  // This sentence will be removed.
  }

  if (!pu::Get("use_artifact_loop_closure", use_artifact_loop_closure_)) return false;

  if (!pu::Get("b_use_uwb", b_use_uwb_)) return false;
  if (!pu::Get("uwb_skip_measurement_number", uwb_skip_measurement_number_)) return false;
  if (!pu::Get("uwb_update_period", uwb_update_period_)) return false;
  if (!pu::Get("uwb_update_key_number", uwb_update_key_number_)) return false;
  if (!pu::Get("uwb_required_key_number_first", uwb_required_key_number_first_)) return false;
  if (!pu::Get("uwb_required_key_number_not_first", uwb_required_key_number_not_first_)) return false;

  std::string graph_filename;
  if (pu::Get("load_graph", graph_filename) && !graph_filename.empty()) {
    if (loop_closure_.Load(graph_filename)) {
      PointCloud::Ptr regenerated_map(new PointCloud);
      loop_closure_.GetMaximumLikelihoodPoints(regenerated_map.get());
      mapper_.Reset();
      PointCloud::Ptr unused(new PointCloud);
      mapper_.InsertPoints(regenerated_map, unused.get());

      // Also reset the robot's estimated position.
      localization_.SetIntegratedEstimate(loop_closure_.GetLastPose());

      // Publish updated map
      mapper_.PublishMap();
    } else {
      ROS_ERROR_STREAM("Failed to load graph from " << graph_filename);
    }
  }

  return true;
}

bool BlamSlam::RegisterCallbacks(const ros::NodeHandle& n, bool from_log) {
  // Create a local nodehandle to manage callback subscriptions.
  ros::NodeHandle nl(n);

  visualization_update_timer_ = nl.createTimer(
      visualization_update_rate_, &BlamSlam::VisualizationTimerCallback, this);
      
  add_factor_srv_ = nl.advertiseService("add_factor", &BlamSlam::AddFactorService, this);
  remove_factor_srv_ = nl.advertiseService("remove_factor", &BlamSlam::RemoveFactorService, this);
  save_graph_srv_ = nl.advertiseService("save_graph", &BlamSlam::SaveGraphService, this);
  restart_srv_ = nl.advertiseService("restart", &BlamSlam::RestartService, this);
  load_graph_srv_ = nl.advertiseService("load_graph", &BlamSlam::LoadGraphService, this);
  batch_loop_closure_srv_ = nl.advertiseService("batch_loop_closure", &BlamSlam::BatchLoopClosureService, this);
  drop_uwb_srv_ = nl.advertiseService("drop_uwb_anchor", &BlamSlam::DropUwbService, this);
  if (from_log)
    return RegisterLogCallbacks(n);
  else
    return RegisterOnlineCallbacks(n);
}

bool BlamSlam::RegisterLogCallbacks(const ros::NodeHandle& n) {
  ROS_INFO("%s: Registering log callbacks.", name_.c_str());
  return CreatePublishers(n);
}

bool BlamSlam::RegisterOnlineCallbacks(const ros::NodeHandle& n) {
  ROS_INFO("%s: Registering online callbacks.", name_.c_str());

  // Create a local nodehandle to manage callback subscriptions.
  ros::NodeHandle nl(n);

  estimate_update_timer_ = nl.createTimer(
      estimate_update_rate_, &BlamSlam::EstimateTimerCallback, this);
  
  uwb_update_timer_ = nl.createTimer(uwb_update_rate_, &BlamSlam::UwbTimerCallback, this);

  pcld_sub_ = nl.subscribe("pcld", 100000, &BlamSlam::PointCloudCallback, this);

  artifact_sub_ = nl.subscribe("artifact_relative", 10, &BlamSlam::ArtifactCallback, this);

  uwb_sub_ =
      nl.subscribe("uwb_signal", 1000, &BlamSlam::UwbSignalCallback, this);

  return CreatePublishers(n);
}

bool BlamSlam::CreatePublishers(const ros::NodeHandle& n) {
  // Create a local nodehandle to manage callback subscriptions.
  ros::NodeHandle nl(n);

  base_frame_pcld_pub_ =
      nl.advertise<PointCloud>("base_frame_point_cloud", 10, false);

  return true;
}

bool BlamSlam::AddFactorService(blam_slam::AddFactorRequest &request,
                                blam_slam::AddFactorResponse &response) {
  // TODO - bring the service creation into this node?
  if (!request.confirmed) {
    ROS_WARN("Cannot add factor because the request is not confirmed.");
    response.success = false;
    return true;
  }

  // Get last node pose before doing loop closure
  gu::Transform3 last_key_pose;
  last_key_pose = loop_closure_.GetLastPose();

  const gtsam::Pose3 pose_from_to 
      = gtsam::Pose3(gtsam::Rot3(request.qw, request.qx, request.qy, request.qz), gtsam::Point3());
  pose_from_to.print("Between pose is ");

  response.success = loop_closure_.AddManualLoopClosure(
    static_cast<unsigned int>(request.key_from),
    static_cast<unsigned int>(request.key_to),
    pose_from_to);
  response.confirm = false;
  if (response.success){
    std::cout << "adding factor for loop closure succeeded" << std::endl;
  } else {
    std::cout << "adding factor for loop closure failed" << std::endl;
  }

  // Update the map from the loop closures
  std::cout << "Updating the map" << std::endl;
  PointCloud::Ptr regenerated_map(new PointCloud);
  loop_closure_.GetMaximumLikelihoodPoints(regenerated_map.get());

  mapper_.Reset();
  PointCloud::Ptr unused(new PointCloud);
  mapper_.InsertPoints(regenerated_map, unused.get());

  // Get new pose
  // New key pose of last pose key
  gu::Transform3 new_key_pose = loop_closure_.GetLastPose();
  // Update to the pose of the last key
  // Current estimate
  gu::Transform3 new_pose = localization_.GetIntegratedEstimate();
  // Delta translation
  new_pose.translation = new_pose.translation + (new_key_pose.translation - last_key_pose.translation);
  // Delta rotation
  new_pose.rotation = new_pose.rotation*(new_key_pose.rotation*last_key_pose.rotation.Trans());

  // Also reset the robot's estimated position.
  localization_.SetIntegratedEstimate(new_pose);

  // Sends pose graph to visualizer node, if graph has changed.
  loop_closure_.PublishPoseGraph();

  // Publish artifacts - should be updated from the pose-graph 
  loop_closure_.PublishArtifacts();

  // Publish updated map
  mapper_.PublishMap();

  std::cout << "Updated the map" << std::endl;

  return true;
}

bool BlamSlam::RemoveFactorService(blam_slam::RemoveFactorRequest &request,
                                   blam_slam::RemoveFactorResponse &response) {
  // TODO - bring the service creation into this node?
  if (!request.confirmed) {
    ROS_WARN("Cannot remove factor because the request is not confirmed.");
    response.success = false;
    return true;
  }
  bool is_batch_loop_closure = false;
  response.success =
      loop_closure_.RemoveFactor(static_cast<unsigned int>(request.key_from),
                                 static_cast<unsigned int>(request.key_to));
  if (response.success){
    std::cout << "removing factor from pose graph succeeded" << std::endl;
  }else{
    std::cout << "removing factor from pose graph failed" << std::endl;
  }

  // Update the map from the loop closures
  std::cout << "Updating the map" << std::endl;
  PointCloud::Ptr regenerated_map(new PointCloud);
  loop_closure_.GetMaximumLikelihoodPoints(regenerated_map.get());

  mapper_.Reset();
  PointCloud::Ptr unused(new PointCloud);
  mapper_.InsertPoints(regenerated_map, unused.get());

  // Also reset the robot's estimated position.
  localization_.SetIntegratedEstimate(loop_closure_.GetLastPose());

  // Visualize the pose graph and current loop closure radius.
  loop_closure_.PublishPoseGraph();

  // Publish artifacts - should be updated from the pose-graph 
  loop_closure_.PublishArtifacts();

  // Publish updated map
  mapper_.PublishMap();

  std::cout << "Updated the map" << std::endl;

  return true;
}

bool BlamSlam::SaveGraphService(blam_slam::SaveGraphRequest &request,
                                blam_slam::SaveGraphResponse &response) {
  std::cout << "Saving graph..." << std::endl;
  response.success = loop_closure_.Save(request.filename);
  return true;
}

bool BlamSlam::LoadGraphService(blam_slam::LoadGraphRequest &request,
                                blam_slam::LoadGraphResponse &response) {
  std::cout << "Loading graph..." << std::endl;
  loop_closure_.ErasePosegraph();
  response.success = loop_closure_.Load(request.filename);
  map_loaded_ = true;

  // Regenerate the 3D map from the loaded posegraph
  PointCloud::Ptr regenerated_map(new PointCloud);
  loop_closure_.GetMaximumLikelihoodPoints(regenerated_map.get());

  mapper_.Reset();
  PointCloud::Ptr unused(new PointCloud);
  mapper_.InsertPoints(regenerated_map, unused.get());
  // change the key number for the second robot to 10000
  loop_closure_.ChangeKeyNumber();

  initial_key_ = loop_closure_.GetKey();
  gu::MatrixNxNBase<double, 6> covariance;
  covariance.Zeros();
  for (int i = 0; i < 3; ++i)
    covariance(i, i) = attitude_sigma_*attitude_sigma_; //0.4, 0.004; 0.2 m sd
  for (int i = 3; i < 6; ++i)
    covariance(i, i) = position_sigma_*position_sigma_; //0.1, 0.01; sqrt(0.01) rad sd

  // Obtain the second robot's initial pose from the tf
  //TODO: Kamak: write a callback function to get the tf
  // compute the delta and put it in this format.
  delta_after_load_.translation = gu::Vec3(load_graph_x_, load_graph_y_, load_graph_z_);
  delta_after_load_.rotation = gu::Rot3(load_graph_roll_, load_graph_pitch_, load_graph_yaw_);
  loop_closure_.AddFactorAtLoad(delta_after_load_, covariance);

  // Also reset the robot's estimated position.
  localization_.SetIntegratedEstimate(loop_closure_.GetLastPose());
  return true;
}

bool BlamSlam::BatchLoopClosureService(blam_slam::BatchLoopClosureRequest &request,
                                blam_slam::BatchLoopClosureResponse &response) {
 
  std::cout << "Looking for any loop closures..." << std::endl;

  response.success = loop_closure_.BatchLoopClosure();
  // We found one - regenerate the 3D map.
  PointCloud::Ptr regenerated_map(new PointCloud);
  loop_closure_.GetMaximumLikelihoodPoints(regenerated_map.get());

  mapper_.Reset();
  PointCloud::Ptr unused(new PointCloud);
  mapper_.InsertPoints(regenerated_map, unused.get());

  // Also reset the robot's estimated position.
  localization_.SetIntegratedEstimate(loop_closure_.GetLastPose());
  return true; 
}


bool BlamSlam::DropUwbService(mesh_msgs::ProcessCommNodeRequest &request,
                              mesh_msgs::ProcessCommNodeResponse &response) {
  ROS_INFO_STREAM("Dropped UWB anchor is " + request.node.AnchorID);

  Eigen::Vector3d aug_robot_position = localization_.GetIntegratedEstimate().translation.Eigen();

  loop_closure_.DropUwbAnchor(request.node.AnchorID, request.node.DropTime, aug_robot_position);

  uwb_id2data_hash_[request.node.AnchorID].drop_status = true;
  
  return true;
}

void BlamSlam::PointCloudCallback(const PointCloud::ConstPtr& msg) {
  synchronizer_.AddPCLPointCloudMessage(msg);
}

void BlamSlam::EstimateTimerCallback(const ros::TimerEvent& ev) {
  // Sort all messages accumulated since the last estimate update.
  synchronizer_.SortMessages();

  // Iterate through sensor messages, passing to update functions.
  MeasurementSynchronizer::sensor_type type;
  unsigned int index = 0;
  while (synchronizer_.GetNextMessage(&type, &index)) {
    switch(type) {

      // Point cloud messages.
      case MeasurementSynchronizer::PCL_POINTCLOUD: {
        const MeasurementSynchronizer::Message<PointCloud>::ConstPtr& m =
            synchronizer_.GetPCLPointCloudMessage(index);

        ProcessPointCloudMessage(m->msg);
        break;
      }

      // Unhandled sensor messages.
      default: {
        ROS_WARN("%s: Unhandled measurement type (%s).", name_.c_str(),
                 MeasurementSynchronizer::GetTypeString(type).c_str());
        break;
      }
    }
  }

  // Remove processed messages from the synchronizer.
  synchronizer_.ClearMessages();
}

void BlamSlam::ArtifactCallback(const core_msgs::Artifact& msg) {
  // Subscribe to artifact messages, include in pose graph, publish global position 

  std::cout << "Artifact message received is for id " << msg.id << std::endl;
  std::cout << "\t Parent id: " << msg.parent_id << std::endl;
  std::cout << "\t Confidence: " << msg.confidence << std::endl;
  std::cout << "\t Position:\n[" << msg.point.point.x << ", "
            << msg.point.point.y << ", " << msg.point.point.z << "]"
            << std::endl;
  std::cout << "\t Label: " << msg.label << std::endl;

  // Check for NaNs and reject 
  if (std::isnan(msg.point.point.x) || std::isnan(msg.point.point.y) || std::isnan(msg.point.point.z)){
    ROS_WARN("NAN positions input from artifact message - ignoring");
    return;
  }

  // Get artifact position 
  Eigen::Vector3d artifact_position;
  artifact_position << msg.point.point.x, msg.point.point.y, msg.point.point.z;

  // Get global pose (of robot)
  // geometry_utils::Transform3 global_pose = localization_.GetIntegratedEstimate();

  Eigen::Vector3d R_artifact_position; // In robot frame

  gtsam::Key pose_key = loop_closure_.GetKeyAtTime(msg.point.header.stamp);

  // Chck if artifact is published in global frame 
  // And convert to local frame to include in pose graph 
  if (artifacts_in_global_) { // Already in fixed frame
    geometry_utils::Transform3 global_pose = loop_closure_.GetPoseAtKey(pose_key);

    // Transform artifact pose from global frame to body frame 
    Eigen::Matrix<double, 3, 3> R_global = global_pose.rotation.Eigen();
    Eigen::Matrix<double, 3, 1> T_global = global_pose.translation.Eigen();
    // std::cout << "Global robot position is: " << T_global[0] << ", " << T_global[1] << ", " << T_global[2] << std::endl;
    // std::cout << "Global robot rotation is: " << R_global << std::endl;

    R_artifact_position = R_global.transpose() * (artifact_position - T_global); // Apply transform
  } else {
    R_artifact_position = artifact_position;
  }

  std::cout << "Artifact position in robot frame is: " << R_artifact_position[0] << ", "
            << R_artifact_position[1] << ", " << R_artifact_position[2]
            << std::endl;

  std::string artifact_id = msg.parent_id; // Note that we are looking at the parent id here
  gtsam::Key cur_artifact_key; 
  bool b_is_new_artifact = false;
  gu::Transform3 last_key_pose;
  // get artifact id / key -----------------------------------------------
  // Check if the ID of the object already exists in the object hash
  if (use_artifact_loop_closure_ && artifact_id2key_hash.find(artifact_id) != artifact_id2key_hash.end() && 
      msg.label != "cellphone") {
    // Take the ID for that object - no reconciliation in the pose-graph if a cell phone (for now)
    cur_artifact_key = artifact_id2key_hash[artifact_id];
    std::cout << "artifact previously observed, artifact id " << artifact_id 
              << " with key in pose graph " 
              << gtsam::DefaultKeyFormatter(cur_artifact_key) << std::endl;
    // Get last node pose before doing artifact loop closure 
    last_key_pose = loop_closure_.GetLastPose();
  } else {
    // New artifact - increment the id counters
    b_is_new_artifact = true;
    ++largest_artifact_id_;
    cur_artifact_key = gtsam::Symbol('l', largest_artifact_id_);
    std::cout << "new artifact observed, artifact id " << artifact_id 
              << " with key in pose graph " 
              << gtsam::DefaultKeyFormatter(cur_artifact_key) << std::endl;
    // update hash
    artifact_id2key_hash[artifact_id] = cur_artifact_key;
  }

  // add to pose graph and optimize --------------------------------------
  const gtsam::Pose3 R_pose_A 
      = gtsam::Pose3(gtsam::Rot3(), gtsam::Point3(R_artifact_position[0], 
                                                  R_artifact_position[1],
                                                  R_artifact_position[2]));
  R_pose_A.print("Between pose is ");

  ArtifactInfo artifactinfo(msg.parent_id);
  artifactinfo.msg = msg;

  bool result = loop_closure_.AddArtifact(
    pose_key,
    cur_artifact_key,
    R_pose_A, 
    artifactinfo);

  if (result){
    std::cout << "adding artifact observation succeeded" << std::endl;
  } else {
    std::cout << "adding artifact observation failed" << std::endl;
  }

  if (b_is_new_artifact){
    // Don't need to update the map at all - just publish artifacts
    // Publish artifacts - from pose-graph positions
    ROS_INFO_STREAM("Publishing new artifact key: " << gtsam::DefaultKeyFormatter(cur_artifact_key));
    loop_closure_.PublishArtifacts(cur_artifact_key);
  }else{
    // Loop closure has been performed - update the graph
    // Update the map from the loop closures
    std::cout << "Updating the map" << std::endl;
    PointCloud::Ptr regenerated_map(new PointCloud);
    loop_closure_.GetMaximumLikelihoodPoints(regenerated_map.get());

    mapper_.Reset();
    PointCloud::Ptr unused(new PointCloud);
    mapper_.InsertPoints(regenerated_map, unused.get());

    // Get new pose
    // New key pose of last pose key
    gu::Transform3 new_key_pose = loop_closure_.GetLastPose();
    // Update to the pose of the last key
    // Current estimate
    gu::Transform3 new_pose = localization_.GetIntegratedEstimate();
    // Delta translation from the loop closure change to the last pose node
    new_pose.translation = new_pose.translation + (new_key_pose.translation - last_key_pose.translation);
    // Delta rotation
    new_pose.rotation = new_pose.rotation*(new_key_pose.rotation*last_key_pose.rotation.Trans());

    // Update localization
    // Also reset the robot's estimated position.
    localization_.SetIntegratedEstimate(new_pose);

    // Visualize the pose graph updates
    loop_closure_.PublishPoseGraph();

    // Publish artifacts - from pose-graph positions
    loop_closure_.PublishArtifacts();

    // Publish updated map // TODO have criteria of change for when to publish the map?
    mapper_.PublishMap();
  }
}

void BlamSlam::UwbTimerCallback(const ros::TimerEvent& ev) {
  if (!b_use_uwb_) {
    return;
  }

  for (auto itr = uwb_id2data_hash_.begin(); itr != uwb_id2data_hash_.end(); itr++) {
    std::string uwb_id = itr->first;
    UwbMeasurementInfo data = itr->second;

    if (data.range.size() > uwb_skip_measurement_number_) {

      // Calculate the pose key number difference between the latest pose key and the pose key linked with UWB
      auto latest_pose_key = loop_closure_.GetKeyAtTime(ros::Time::now());
      auto latest_obs_key = loop_closure_.GetKeyAtTime(data.time_stamp.back());
      int key_diff = gtsam::symbolIndex(latest_pose_key) - gtsam::symbolIndex(latest_obs_key);

<<<<<<< HEAD
  for (auto itr = map_uwbid_time_data_.begin(); itr != map_uwbid_time_data_.end(); itr++) {
    if (!itr->second.empty()) {
      auto itr_end = (itr->second).end();
      itr_end--;
      auto time_diff = ros::Time::now() - itr_end->first;
      ROS_WARN("Time difference is %f s",time_diff.toSec());
      if (time_diff.toSec() > 20.0) {
        if (itr->second.size() > 4) {
          ProcessUwbRangeData(itr->first);
=======
      // Check whether enough number of pose key is passed or not
      if (key_diff >= uwb_update_key_number_) {
        
        // Count the number of pose keys linked with UWB
        // If it's the first time observation, at least three keys are necessary to localize the UWB anchor
        unsigned int required_key_number;
        if (uwb_id2data_hash_[uwb_id].in_pose_graph == false) {
          required_key_number = uwb_required_key_number_first_;
        }
        else {
          required_key_number = uwb_required_key_number_not_first_;
        }
>>>>>>> ffe0de9c

        auto pose_key_list = data.nearest_pose_key;
        pose_key_list.erase(std::unique(pose_key_list.begin(), pose_key_list.end()), pose_key_list.end());
        if (pose_key_list.size() >= required_key_number) {
          ProcessUwbRangeData(uwb_id);
          UwbClearBuffer(uwb_id);
        }
        else {
          ROS_INFO("Number of range measurement is NOT enough");
        }
      }
    }
  }
  return;
}

void BlamSlam::UwbClearBuffer(const std::string uwb_id) {
  // Clear the UWB data buffer after processing the data and adding RangeFactor
  uwb_id2data_hash_[uwb_id].range.clear();
  uwb_id2data_hash_[uwb_id].time_stamp.clear();
  uwb_id2data_hash_[uwb_id].robot_position.clear();
  uwb_id2data_hash_[uwb_id].dist_posekey.clear();
  uwb_id2data_hash_[uwb_id].nearest_pose_key.clear();
}


void BlamSlam::ProcessUwbRangeData(const std::string uwb_id) {
  ROS_INFO_STREAM("Start to process UWB range measurement data of " << uwb_id);

  if (loop_closure_.AddUwbFactor(uwb_id, uwb_id2data_hash_[uwb_id])) {  
    ROS_INFO("Updating the map by UWB data");
    PointCloud::Ptr regenerated_map(new PointCloud);
    loop_closure_.GetMaximumLikelihoodPoints(regenerated_map.get());

    mapper_.Reset();
    PointCloud::Ptr unused(new PointCloud);
    mapper_.InsertPoints(regenerated_map, unused.get());

    // Also reset the robot's estimated position.
    localization_.SetIntegratedEstimate(loop_closure_.GetLastPose());

    // Visualize the pose graph and current loop closure radius.
    loop_closure_.PublishPoseGraph();

    // Publish updated map
    mapper_.PublishMap();

    ROS_INFO("Updated the map by UWB Range Factors");

    uwb_id2data_hash_[uwb_id].in_pose_graph = true;
  }
  return;
}

void BlamSlam::UwbSignalCallback(const uwb_msgs::Anchor& msg) {
  if (!b_use_uwb_) {
    return;
  }
  
  // Store the UWB-related data into the buffer "uwb_id2data_hash_"
  auto itr = uwb_id2data_hash_.find(msg.id);
  if (itr != end(uwb_id2data_hash_)) {
    if (uwb_id2data_hash_[msg.id].drop_status == true) {
      uwb_id2data_hash_[msg.id].range.push_back(msg.range);
      uwb_id2data_hash_[msg.id].time_stamp.push_back(msg.header.stamp);
      uwb_id2data_hash_[msg.id].robot_position.push_back(localization_.GetIntegratedEstimate().translation.Eigen());
      uwb_id2data_hash_[msg.id].nearest_pose_key.push_back(loop_closure_.GetKeyAtTime(msg.header.stamp));
    }
  } 
  else {
    ROS_WARN("Not registered UWB ID");
  }
  return;
}

void BlamSlam::VisualizationTimerCallback(const ros::TimerEvent& ev) {
  mapper_.PublishMap();
}

void BlamSlam::ProcessPointCloudMessage(const PointCloud::ConstPtr& msg) {
  // Filter the incoming point cloud message.
  PointCloud::Ptr msg_filtered(new PointCloud);
  filter_.Filter(msg, msg_filtered);

  // Update odometry by performing ICP.
  if (!odometry_.UpdateEstimate(*msg_filtered)) {
    // First update ever.
    PointCloud::Ptr unused(new PointCloud);
    mapper_.InsertPoints(msg_filtered, unused.get());
    loop_closure_.AddKeyScanPair(initial_key_, msg, true);

    // Publish localization pose messages
    localization_.PublishPoseNoUpdate();

    // Publish
    loop_closure_.PublishPoseGraph();

    return;
  }

  // Containers.
  PointCloud::Ptr msg_transformed(new PointCloud);
  PointCloud::Ptr msg_neighbors(new PointCloud);
  PointCloud::Ptr msg_base(new PointCloud);
  PointCloud::Ptr msg_fixed(new PointCloud);

  // Transform the incoming point cloud to the best estimate of the base frame.
  localization_.MotionUpdate(odometry_.GetIncrementalEstimate());
  localization_.TransformPointsToFixedFrame(*msg_filtered,
                                            msg_transformed.get());

  // Get approximate nearest neighbors from the map.
  mapper_.ApproxNearestNeighbors(*msg_transformed, msg_neighbors.get());

  // Transform those nearest neighbors back into sensor frame to perform ICP.
  localization_.TransformPointsToSensorFrame(*msg_neighbors, msg_neighbors.get());

  // Localize to the map. Localization will output a pointcloud aligned in the
  // sensor frame.
  localization_.MeasurementUpdate(msg_filtered, msg_neighbors, msg_base.get());

  // Check for new loop closures.
  bool new_keyframe = false;
  if (HandleLoopClosures(msg, &new_keyframe)) {
    // We found one - regenerate the 3D map.
    PointCloud::Ptr regenerated_map(new PointCloud);
    loop_closure_.GetMaximumLikelihoodPoints(regenerated_map.get());

    mapper_.Reset();
    PointCloud::Ptr unused(new PointCloud);
    mapper_.InsertPoints(regenerated_map, unused.get());

    // Also reset the robot's estimated position.
    localization_.SetIntegratedEstimate(loop_closure_.GetLastPose());

    // Publish artifacts - should be updated from the pose-graph 
    loop_closure_.PublishArtifacts();

  } else {
    // ROS_INFO("No new loop closures");
    // No new loop closures - but was there a new key frame? If so, add new
    // points to the map.
    if (new_keyframe) {
      localization_.MotionUpdate(gu::Transform3::Identity());
      localization_.TransformPointsToFixedFrame(*msg, msg_fixed.get());
      PointCloud::Ptr unused(new PointCloud);
      mapper_.InsertPoints(msg_fixed, unused.get());

      // Also reset the robot's estimated position.
      localization_.SetIntegratedEstimate(loop_closure_.GetLastPose());
    }
  }

  // Only publish the pose-graph if there is a new keyframe TODO consider changing to publishing for each new node 
  if (new_keyframe){
    // Visualize the pose graph and current loop closure radius.
    loop_closure_.PublishPoseGraph();
  }   
  

  // Publish the incoming point cloud message from the base frame.
  if (base_frame_pcld_pub_.getNumSubscribers() != 0) {
    PointCloud base_frame_pcld = *msg;
    base_frame_pcld.header.frame_id = base_frame_id_;
    base_frame_pcld_pub_.publish(base_frame_pcld);
  }

}

bool BlamSlam::RestartService(blam_slam::RestartRequest &request,
                                blam_slam::RestartResponse &response) {    
  ROS_INFO_STREAM(request.filename);
  // Erase the current posegraph to make space for the backup
  loop_closure_.ErasePosegraph();  
  // Run the load function to retrieve the posegraph
  response.success = loop_closure_.Load(request.filename);

  // Regenerate the 3D map from the loaded posegraph
  PointCloud::Ptr regenerated_map(new PointCloud);
  loop_closure_.GetMaximumLikelihoodPoints(regenerated_map.get());

  mapper_.Reset();
  PointCloud::Ptr unused(new PointCloud);
  mapper_.InsertPoints(regenerated_map, unused.get());

  initial_key_ = loop_closure_.GetKey();
  gu::MatrixNxNBase<double, 6> covariance;
  covariance.Zeros();
  for (int i = 0; i < 3; ++i)
    covariance(i, i) = attitude_sigma_*attitude_sigma_; //0.4, 0.004; 0.2 m sd
  for (int i = 3; i < 6; ++i)
    covariance(i, i) = position_sigma_*position_sigma_; //0.1, 0.01; sqrt(0.01) rad sd


  // This will add a between factor after obtaining the delta between poses.
  delta_after_restart_.translation = gu::Vec3(restart_x_, restart_y_, restart_z_);
  delta_after_restart_.rotation = gu::Rot3(restart_roll_, restart_pitch_, restart_yaw_);
  loop_closure_.AddFactorAtRestart(delta_after_restart_, covariance);

  // Also reset the robot's estimated position.
  localization_.SetIntegratedEstimate(loop_closure_.GetLastPose());
  return true;
}

bool BlamSlam::HandleLoopClosures(const PointCloud::ConstPtr& scan,
                                  bool* new_keyframe) {
  if (new_keyframe == NULL) {
    ROS_ERROR("%s: Output boolean for new keyframe is null.", name_.c_str());
    return false;
  }

  unsigned int pose_key;
  // Add the new pose to the pose graph (BetweenFactor)
  // TODO rename to attitude and position sigma
  gu::MatrixNxNBase<double, 6> covariance;
  covariance.Zeros();
  for (int i = 0; i < 3; ++i)
    covariance(i, i) = attitude_sigma_ * attitude_sigma_; // 0.4, 0.004; 0.2 m
                                                          // sd
  for (int i = 3; i < 6; ++i)
    covariance(i, i) =
        position_sigma_ * position_sigma_; // 0.1, 0.01; sqrt(0.01) rad sd

  const ros::Time stamp = pcl_conversions::fromPCL(scan->header.stamp);

  // Add between factor
  if (!loop_closure_.AddBetweenFactor(localization_.GetIncrementalEstimate(),
                                      covariance,
                                      stamp,
                                      &pose_key)) {
    return false;
  }

  *new_keyframe = true;

  if (!loop_closure_.AddKeyScanPair(pose_key, scan, false)) {
    return false;
  }

  std::vector<unsigned int> closure_keys;
  if (!loop_closure_.FindLoopClosures(pose_key, &closure_keys)) {
    return false;
  }

  for (const auto& closure_key : closure_keys) {
    ROS_INFO("%s: Closed loop between poses %u and %u.", name_.c_str(),
             pose_key, closure_key);
  }
  return true;
}

<|MERGE_RESOLUTION|>--- conflicted
+++ resolved
@@ -611,17 +611,6 @@
       auto latest_obs_key = loop_closure_.GetKeyAtTime(data.time_stamp.back());
       int key_diff = gtsam::symbolIndex(latest_pose_key) - gtsam::symbolIndex(latest_obs_key);
 
-<<<<<<< HEAD
-  for (auto itr = map_uwbid_time_data_.begin(); itr != map_uwbid_time_data_.end(); itr++) {
-    if (!itr->second.empty()) {
-      auto itr_end = (itr->second).end();
-      itr_end--;
-      auto time_diff = ros::Time::now() - itr_end->first;
-      ROS_WARN("Time difference is %f s",time_diff.toSec());
-      if (time_diff.toSec() > 20.0) {
-        if (itr->second.size() > 4) {
-          ProcessUwbRangeData(itr->first);
-=======
       // Check whether enough number of pose key is passed or not
       if (key_diff >= uwb_update_key_number_) {
         
@@ -634,7 +623,6 @@
         else {
           required_key_number = uwb_required_key_number_not_first_;
         }
->>>>>>> ffe0de9c
 
         auto pose_key_list = data.nearest_pose_key;
         pose_key_list.erase(std::unique(pose_key_list.begin(), pose_key_list.end()), pose_key_list.end());
