/*
 * Copyright (c) 2016, The Regents of the University of California (Regents).
 * All rights reserved.
 *
 * Redistribution and use in source and binary forms, with or without
 * modification, are permitted provided that the following conditions are
 * met:
 *
 *    1. Redistributions of source code must retain the above copyright
 *       notice, this list of conditions and the following disclaimer.
 *
 *    2. Redistributions in binary form must reproduce the above
 *       copyright notice, this list of conditions and the following
 *       disclaimer in the documentation and/or other materials provided
 *       with the distribution.
 *
 *    3. Neither the name of the copyright holder nor the names of its
 *       contributors may be used to endorse or promote products derived
 *       from this software without specific prior written permission.
 *
 * THIS SOFTWARE IS PROVIDED BY THE COPYRIGHT HOLDERS AND CONTRIBUTORS AS IS
 * AND ANY EXPRESS OR IMPLIED WARRANTIES, INCLUDING, BUT NOT LIMITED TO, THE
 * IMPLIED WARRANTIES OF MERCHANTABILITY AND FITNESS FOR A PARTICULAR PURPOSE
 * ARE DISCLAIMED. IN NO EVENT SHALL THE COPYRIGHT HOLDER OR CONTRIBUTORS BE
 * LIABLE FOR ANY DIRECT, INDIRECT, INCIDENTAL, SPECIAL, EXEMPLARY, OR
 * CONSEQUENTIAL DAMAGES (INCLUDING, BUT NOT LIMITED TO, PROCUREMENT OF
 * SUBSTITUTE GOODS OR SERVICES; LOSS OF USE, DATA, OR PROFITS; OR BUSINESS
 * INTERRUPTION) HOWEVER CAUSED AND ON ANY THEORY OF LIABILITY, WHETHER IN
 * CONTRACT, STRICT LIABILITY, OR TORT (INCLUDING NEGLIGENCE OR OTHERWISE)
 * ARISING IN ANY WAY OUT OF THE USE OF THIS SOFTWARE, EVEN IF ADVISED OF THE
 * POSSIBILITY OF SUCH DAMAGE.
 *
 * Please contact the author(s) of this library if you have any questions.
 * Authors: Erik Nelson            ( eanelson@eecs.berkeley.edu )
 */

#include <blam_slam/BlamSlam.h>
#include <geometry_utils/Transform3.h>
#include <geometry_utils/GeometryUtilsROS.h>
#include <parameter_utils/ParameterUtils.h>
#include <pcl_conversions/pcl_conversions.h>
#include <visualization_msgs/Marker.h>
#include <math.h>

namespace pu = parameter_utils;
namespace gu = geometry_utils;

BlamSlam::BlamSlam()
  : estimate_update_rate_(0.0),
    visualization_update_rate_(0.0),
    uwb_update_rate_(0.0),
    position_sigma_(0.01),
    attitude_sigma_(0.04),
    marker_id_(0),
    largest_artifact_id_(0),
<<<<<<< HEAD
    b_first_pose_scan_revieved_(false),
    use_artifact_loop_closure_(false) {}
=======
    use_artifact_loop_closure_(false), 
    use_two_vlps_(false),
    b_is_front_end_(false) {}
>>>>>>> d412e632

BlamSlam::~BlamSlam() {}

bool BlamSlam::Initialize(const ros::NodeHandle& n, bool from_log) {
  name_ = ros::names::append(n.getNamespace(), "BlamSlam");

  initial_key_ = 0;

  if (!filter_.Initialize(n)) {
    ROS_ERROR("%s: Failed to initialize point cloud filter.", name_.c_str());
    return false;
  }

  if (!loop_closure_.Initialize(n)) {
    ROS_ERROR("%s: Failed to initialize laser loop closure.", name_.c_str());
    return false;
  }

  if (!mapper_.Initialize(n)) {
    ROS_ERROR("%s: Failed to initialize mapper.", name_.c_str());
    return false;
  }

  if (!LoadParameters(n)) {
    ROS_ERROR("%s: Failed to load parameters.", name_.c_str());
    return false;
  }

  if (!RegisterCallbacks(n, from_log)) {
    ROS_ERROR("%s: Failed to register callbacks.", name_.c_str());
    return false;
  }

  return true;
}

bool BlamSlam::LoadParameters(const ros::NodeHandle& n) {
  // Load update rates.
  if (!pu::Get("rate/estimate", estimate_update_rate_)) return false;
  if (!pu::Get("rate/visualization", visualization_update_rate_)) return false;
  if (!pu::Get("rate/uwb_update", uwb_update_rate_)) return false;

  // Load frame ids.
  if (!pu::Get("frame_id/fixed", fixed_frame_id_)) return false;
  if (!pu::Get("frame_id/base", base_frame_id_)) return false;
  if (!pu::Get("frame_id/artifacts_in_global", artifacts_in_global_))
    return false;

  // Covariance for odom factors
  if (!pu::Get("noise/odom_position_sigma", position_sigma_)) return false;
  if (!pu::Get("noise/odom_attitude_sigma", attitude_sigma_)) return false;

  //Load and restart deltas
  if (!pu::Get("restart_x", restart_x_)) return false;
  if (!pu::Get("restart_y", restart_y_)) return false;
  if (!pu::Get("restart_z", restart_z_)) return false;
  if (!pu::Get("restart_roll", restart_roll_)) return false;
  if (!pu::Get("restart_pitch", restart_pitch_)) return false;
  if (!pu::Get("restart_yaw", restart_yaw_)) return false;

  // check if lamp is run as basestation
  b_is_basestation_ = false;
  if (!pu::Get("b_is_basestation", b_is_basestation_)) return false;
  if (!pu::Get("b_is_front_end", b_is_front_end_)) return false;

  // set up subscriber to all robots if run on basestation
  if (b_is_basestation_) {
    if (!pu::Get("robot_names", robot_names_))
      return false;
  }

  // Load uwb information
  if (!pu::Get("uwb/all", uwb_id_list_all_)) return false;
  if (!pu::Get("uwb/drop", uwb_id_list_drop_)) return false;
  for (auto itr = uwb_id_list_all_.begin(); itr != uwb_id_list_all_.end(); itr++) {
    UwbMeasurementInfo uwb_data;
    uwb_data.id = *itr;
    uwb_data.drop_status = true;  // This should be false. (after the enhancement of UWB firmware)
    uwb_id2data_hash_[*itr] = uwb_data;
    uwb_id2data_hash_[*itr].in_pose_graph = false;
  }
  for (auto itr = uwb_id_list_drop_.begin(); itr != uwb_id_list_drop_.end(); itr++) {
    uwb_id2data_hash_[*itr].holder = name_.c_str();
    uwb_id2data_hash_[*itr].drop_status = false;  // This sentence will be removed.
  }

  if (!pu::Get("use_artifact_loop_closure", use_artifact_loop_closure_)) return false;

  if (!pu::Get("b_use_uwb", b_use_uwb_)) return false;
  if (!pu::Get("uwb_skip_measurement_number", uwb_skip_measurement_number_)) return false;
  if (!pu::Get("uwb_update_key_number", uwb_update_key_number_)) return false;
  if (!pu::Get("uwb_required_key_number_first", uwb_required_key_number_first_)) return false;
  if (!pu::Get("uwb_required_key_number_not_first", uwb_required_key_number_not_first_)) return false;
  if (!pu::Get("uwb_first_key_threshold", uwb_first_key_threshold_)) return false;
  
  if (!pu::Get("use_two_vlps", use_two_vlps_)){ROS_INFO("No setting for VLPs, use 1");};
  ROS_INFO_STREAM("VLP setting is, use two? " << use_two_vlps_);
  
  
  std::string graph_filename;
  if (pu::Get("load_graph", graph_filename) && !graph_filename.empty()) {
    if (loop_closure_.Load(graph_filename)) {
      PointCloud::Ptr regenerated_map(new PointCloud);
      loop_closure_.GetMaximumLikelihoodPoints(regenerated_map.get());
      mapper_.Reset();
      PointCloud::Ptr unused(new PointCloud);
      mapper_.InsertPoints(regenerated_map, unused.get());

      // Also reset the robot's estimated position.
      be_current_pose_ = loop_closure_.GetLastPose();

      // Publish updated map
      mapper_.PublishMap();
    } else {
      ROS_ERROR_STREAM("Failed to load graph from " << graph_filename);
    }
  }

  //Get the initial key value to initialize timestamp and pointcloud msgs
  initial_key_ = loop_closure_.GetInitialKey();

  // Initialize boolean to add first scan to key
  b_add_first_scan_to_key_ = false;

  // Initialize pose update to read from pose graph
  b_new_pose_available_ = true;

  // Skipe initialize artifact unique ID if base station
  if (b_is_basestation_) {
    ROS_INFO("LAMP run as base_station");
    return true;
  }
  //Get the artifact prefix from launchfile to set initial unique artifact ID
  bool b_initialized_artifact_prefix_from_launchfile = true;
  std::string artifact_prefix;
  unsigned char artifact_prefix_converter[1];
  if (!pu::Get("artifact_prefix", artifact_prefix)){
     b_initialized_artifact_prefix_from_launchfile = false;
     ROS_ERROR("Could not find node ID assosiated with robot_namespace");
  }
  
  if (b_initialized_artifact_prefix_from_launchfile){
    std::copy( artifact_prefix.begin(), artifact_prefix.end(), artifact_prefix_converter);
    artifact_prefix_ = artifact_prefix_converter[0];
  }

  return true;
}

bool BlamSlam::RegisterCallbacks(const ros::NodeHandle& n, bool from_log) {
  // Create a local nodehandle to manage callback subscriptions.
  ros::NodeHandle nl(n);

  visualization_update_timer_ = nl.createTimer(
      visualization_update_rate_, &BlamSlam::VisualizationTimerCallback, this);
      
  pose_pub_ = nl.advertise<geometry_msgs::PoseStamped>(
      "localization_integrated_estimate", 10, false);

  add_factor_srv_ = nl.advertiseService("add_factor", &BlamSlam::AddFactorService, this);
  remove_factor_srv_ = nl.advertiseService("remove_factor", &BlamSlam::RemoveFactorService, this);
  save_graph_srv_ = nl.advertiseService("save_graph", &BlamSlam::SaveGraphService, this);
  restart_srv_ = nl.advertiseService("restart", &BlamSlam::RestartService, this);
  load_graph_srv_ = nl.advertiseService("load_graph", &BlamSlam::LoadGraphService, this);
  batch_loop_closure_srv_ = nl.advertiseService("batch_loop_closure", &BlamSlam::BatchLoopClosureService, this);
  drop_uwb_srv_ = nl.advertiseService("drop_uwb_anchor", &BlamSlam::DropUwbService, this);

  if (from_log)
    return RegisterLogCallbacks(n);
  else
    return RegisterOnlineCallbacks(n);
}

bool BlamSlam::RegisterLogCallbacks(const ros::NodeHandle& n) {
  ROS_INFO("%s: Registering log callbacks.", name_.c_str());
  return CreatePublishers(n);
}

bool BlamSlam::RegisterOnlineCallbacks(const ros::NodeHandle& n) {
  ROS_INFO("%s: Registering online callbacks.", name_.c_str());

  // Create a local nodehandle to manage callback subscriptions.
  ros::NodeHandle nl(n);

<<<<<<< HEAD
//  pose_scan_sub_ = nl.subscribe("pose_and_scan", 100000, &BlamSlam::PoseScanCallback, this);

  uwb_update_timer_ = nl.createTimer(uwb_update_rate_, &BlamSlam::UwbTimerCallback, this);
=======
  if (!b_is_basestation_){
    if (b_is_front_end_){
      estimate_update_timer_ = nl.createTimer(
          estimate_update_rate_, &BlamSlam::EstimateTimerCallback, this);
      
      if (use_two_vlps_) {
        ROS_INFO("Subscribing to two point cloud topics.");
        pcld1_sub_ = new message_filters::Subscriber<sensor_msgs::PointCloud2>(nl, "pcld", 10);
        pcld2_sub_ = new message_filters::Subscriber<sensor_msgs::PointCloud2>(nl, "pcld2", 10);
        pcld_synchronizer = std::unique_ptr<PcldSynchronizer>(
          new PcldSynchronizer(PcldSyncPolicy(pcld_queue_size_), *pcld1_sub_, *pcld2_sub_));
        pcld_synchronizer->registerCallback(&BlamSlam::TwoPointCloudCallback, this);
      } else {
        pcld_sub_ = nl.subscribe("pcld", 100000, &BlamSlam::PointCloudCallback, this);
      }
    }
>>>>>>> d412e632

    uwb_update_timer_ = nl.createTimer(uwb_update_rate_, &BlamSlam::UwbTimerCallback, this);

    uwb_sub_ =
        nl.subscribe("uwb_signal", 1000, &BlamSlam::UwbSignalCallback, this);

    artifact_sub_ = nl.subscribe(
        "artifact_relative", 10, &BlamSlam::ArtifactCallback, this);
  }
  // Create pose-graph callbacks for base station
  if(b_is_basestation_){
    int num_robots = robot_names_.size();
    // init size of subscribers
    // loop through each robot to set up subscriber
    for (size_t i = 0; i < num_robots; i++) {
      ros::Subscriber keyed_scan_sub = nl.subscribe<pose_graph_msgs::KeyedScan>(
          "/" + robot_names_[i] + "/blam_slam/keyed_scans",
          10,
          &BlamSlam::KeyedScanCallback,
          this);
      ros::Subscriber pose_graph_sub = nl.subscribe<pose_graph_msgs::PoseGraph>(
          "/" + robot_names_[i] + "/blam_slam/pose_graph",
          1,
          &BlamSlam::PoseGraphCallback,
          this);
      ros::Subscriber pose_update_sub = nl.subscribe<geometry_msgs::PoseStamped>(
          "/" + robot_names_[i] + "/blam_slam/localization_incremental_estimate",
          1,
          &BlamSlam::PoseUpdateCallback,
          this);
      ros::Subscriber artifact_base_sub =
          nl.subscribe("/" + robot_names_[i] + "/blam_slam/artifact_global",
                       10,
                       &BlamSlam::ArtifactBaseCallback,
                       this);

      Subscriber_posegraphList_.push_back(pose_graph_sub);
      Subscriber_poseList_.push_back(pose_update_sub);
      Subscriber_keyedscanList_.push_back(keyed_scan_sub);
      Subscriber_artifactList_.push_back(artifact_base_sub);
      ROS_INFO_STREAM(i);
    }    
  }

  if (!b_is_front_end_){
    ros::Subscriber keyed_scan_sub =  nl.subscribe<pose_graph_msgs::KeyedScan>(
        "keyed_scans_sub",
        10,
        &BlamSlam::KeyedScanCallback,
        this);
    ros::Subscriber pose_graph_sub = nl.subscribe<pose_graph_msgs::PoseGraph>(
        "pose_graph_sub",
        10,
        &BlamSlam::PoseGraphCallback,
        this);
    ros::Subscriber artifact_base_sub =
        nl.subscribe("artifact_global_sub",
                      10,
                      &BlamSlam::ArtifactBaseCallback,
                      this);
    ros::Subscriber pose_update_sub =
        nl.subscribe("localization_incremental_estimate_sub",
                      10,
                      &BlamSlam::PoseUpdateCallback,
                      this);
    Subscriber_posegraphList_.push_back(pose_graph_sub);
    Subscriber_poseList_.push_back(pose_update_sub);
    Subscriber_keyedscanList_.push_back(keyed_scan_sub);
    Subscriber_artifactList_.push_back(artifact_base_sub);
  }

  ROS_INFO("Creating message filters");

  this->filterPointSub_ = new message_filters::Subscriber<sensor_msgs::PointCloud2>(nl, "pcld", 10);
  this->filterPoseSub_ = new message_filters::Subscriber<geometry_msgs::PoseStamped>(nl, "fe_pose", 10);


  this->poseScanSync_ = new message_filters::Synchronizer
          <
              message_filters::sync_policies::ApproximateTime
              <
                sensor_msgs::PointCloud2,
                geometry_msgs::PoseStamped
              >
          >(
          message_filters::sync_policies::ApproximateTime
          <
             sensor_msgs::PointCloud2,
             geometry_msgs::PoseStamped
          >(10),
          *this->filterPointSub_,
          *this->filterPoseSub_
  );

  this->poseScanSync_->registerCallback(&BlamSlam::PoseAndScanFilterCB, this);

  return CreatePublishers(n);
}

bool BlamSlam::CreatePublishers(const ros::NodeHandle& n) {
  // Create a local nodehandle to manage callback subscriptions.
  ros::NodeHandle nl(n);

  base_frame_pcld_pub_ =
      nl.advertise<PointCloud>("base_frame_point_cloud", 10, false);

  return true;
}

bool BlamSlam::AddFactorService(blam_slam::AddFactorRequest &request,
                                blam_slam::AddFactorResponse &response) {
 
  //Convert from string and int to gtsam::Symbol 
  unsigned char prefix_from = request.prefix_from[0];
  unsigned int key_from = request.key_from;
  gtsam::Symbol id_from (prefix_from,key_from);

  unsigned char prefix_to = request.prefix_to[0]; 
  unsigned int key_to = request.key_to;
  gtsam::Symbol id_to (prefix_to,key_to);
  
  // TODO - bring the service creation into this node?
  if (!request.confirmed) {
    ROS_WARN("Cannot add factor because the request is not confirmed.");
    response.success = false;
    return true;
  }

  // Get last node pose before doing loop closure
  gu::Transform3 last_key_pose;
  last_key_pose = loop_closure_.GetLastPose();

  const gtsam::Pose3 pose_from_to 
      = gtsam::Pose3(gtsam::Rot3(request.qw, request.qx, request.qy, request.qz), gtsam::Point3());
  pose_from_to.print("Between pose is ");

  response.success = loop_closure_.AddManualLoopClosure(
    static_cast<gtsam::Symbol>(id_from),
    static_cast<gtsam::Symbol>(id_to),
    pose_from_to);
  response.confirm = false;
  if (response.success){
    std::cout << "adding factor for loop closure succeeded" << std::endl;
  } else {
    std::cout << "adding factor for loop closure failed" << std::endl;
  }

  // Update the map from the loop closures
  std::cout << "Updating the map" << std::endl;
  PointCloud::Ptr regenerated_map(new PointCloud);
  loop_closure_.GetMaximumLikelihoodPoints(regenerated_map.get());

  mapper_.Reset();
  PointCloud::Ptr unused(new PointCloud);
  mapper_.InsertPoints(regenerated_map, unused.get());

  // Get new pose
  // New key pose of last pose key
  gu::Transform3 new_key_pose = loop_closure_.GetLastPose();
  // Update to the pose of the last key
  // Current estimate
  gu::Transform3 new_pose = be_current_pose_;
  // Delta translation
  new_pose.translation = new_pose.translation + (new_key_pose.translation - last_key_pose.translation);
  // Delta rotation
  new_pose.rotation = new_pose.rotation*(new_key_pose.rotation*last_key_pose.rotation.Trans());

  // Also reset the robot's estimated position.
  be_current_pose_ = new_pose;

  // Sends pose graph to visualizer node, if graph has changed.
  loop_closure_.PublishPoseGraph();

  // Publish artifacts - should be updated from the pose-graph 
  loop_closure_.PublishArtifacts();

  // Publish updated map
  mapper_.PublishMap();

  std::cout << "Updated the map" << std::endl;

  return true;
}

bool BlamSlam::RemoveFactorService(blam_slam::RemoveFactorRequest &request,
                                   blam_slam::RemoveFactorResponse &response) {
    
  //Convert from string and int to gtsam::Symbol 
  unsigned char prefix_from = request.prefix_from[0];
  unsigned int key_from = request.key_from;
  gtsam::Symbol id_from (prefix_from,key_from);

  unsigned char prefix_to = request.prefix_to[0]; 
  unsigned int key_to = request.key_to;
  gtsam::Symbol id_to (prefix_to,key_to);


  // TODO - bring the service creation into this node?
  if (!request.confirmed) {
    ROS_WARN("Cannot remove factor because the request is not confirmed.");
    response.success = false;
    return true;
  }
  bool is_batch_loop_closure = false; // TODO check if we need this
  response.success = loop_closure_.RemoveFactor(
    static_cast<gtsam::Symbol>(id_from),
    static_cast<gtsam::Symbol>(id_to),
    is_batch_loop_closure);
  if (response.success){
    std::cout << "removing factor from pose graph succeeded" << std::endl;
  }else{
    std::cout << "removing factor from pose graph failed" << std::endl;
  }

  // Update the map from the loop closures
  std::cout << "Updating the map" << std::endl;
  PointCloud::Ptr regenerated_map(new PointCloud);
  loop_closure_.GetMaximumLikelihoodPoints(regenerated_map.get());

  mapper_.Reset();
  PointCloud::Ptr unused(new PointCloud);
  mapper_.InsertPoints(regenerated_map, unused.get());

  // Also reset the robot's estimated position.
  be_current_pose_ = loop_closure_.GetLastPose();

  // Visualize the pose graph and current loop closure radius.
  loop_closure_.PublishPoseGraph();

  // Publish artifacts - should be updated from the pose-graph 
  loop_closure_.PublishArtifacts();

  // Publish updated map
  mapper_.PublishMap(); // TODO publish elsewhere?

  std::cout << "Updated the map" << std::endl;

  return true;
}

bool BlamSlam::SaveGraphService(blam_slam::SaveGraphRequest &request,
                                blam_slam::SaveGraphResponse &response) {
  std::cout << "Saving graph..." << std::endl;
  response.success = loop_closure_.Save(request.filename);
  return true;
}

bool BlamSlam::LoadGraphService(blam_slam::LoadGraphRequest &request,
                                blam_slam::LoadGraphResponse &response) {
  std::cout << "Loading graph..." << std::endl;
  // TODO: If robot namespace is same as loaded, then erase
  loop_closure_.ErasePosegraph();

  response.success = loop_closure_.Load(request.filename);

  // change the key number for the second robot
  // This also resets key_ in loop_closure_
  loop_closure_.ChangeKeyNumber();

  // Regenerate the 3D map from the loaded posegraph
  PointCloud::Ptr regenerated_map(new PointCloud);
  loop_closure_.GetMaximumLikelihoodPoints(regenerated_map.get());

  mapper_.Reset();
  PointCloud::Ptr unused(new PointCloud);
  mapper_.InsertPoints(regenerated_map, unused.get());

  // TODO: Double check this
  // TODO: Do we need initial_key_ here?
  initial_key_ = loop_closure_.GetInitialKey();
  gu::MatrixNxNBase<double, 6> covariance;
  covariance.Zeros();
  for (int i = 0; i < 3; ++i)
    covariance(i, i) = attitude_sigma_*attitude_sigma_; //0.4, 0.004; 0.2 m sd
  for (int i = 3; i < 6; ++i)
    covariance(i, i) = position_sigma_*position_sigma_; //0.1, 0.01; sqrt(0.01) rad sd
  
<<<<<<< HEAD
  gu::Transform3 init_pose = loop_closure_.GetInitialPose();
  gu::Transform3 current_pose = loop_closure_.GetCurrentPose();
=======
  gu::Transform3 init_pose = loop_closure_.GetInitialLoadedPose();
  gu::Transform3 current_pose = localization_.GetIntegratedEstimate(); // loop_closure_.GetCurrentPose();
>>>>>>> d412e632
  const gu::Transform3 pose_delta = gu::PoseDelta(init_pose, current_pose);
  loop_closure_.AddFactorAtLoad(pose_delta, covariance);

  // Also reset the robot's estimated position.
  be_current_pose_ = loop_closure_.GetLastPose();
  return true;
}

bool BlamSlam::BatchLoopClosureService(blam_slam::BatchLoopClosureRequest &request,
                                blam_slam::BatchLoopClosureResponse &response) {
 
  std::cout << "BATCH LOOP CLOSURE. Looking for any loop closures..." << std::endl;

  response.success = loop_closure_.BatchLoopClosure();
  // We found one - regenerate the 3D map.
  PointCloud::Ptr regenerated_map(new PointCloud);
  loop_closure_.GetMaximumLikelihoodPoints(regenerated_map.get());

  if (response.success){
    ROS_INFO("Found Loop Closures in batch loop closure");
  
    // We found one - regenerate the 3D map.
    PointCloud::Ptr regenerated_map(new PointCloud);
    loop_closure_.GetMaximumLikelihoodPoints(regenerated_map.get());

    mapper_.Reset();
    PointCloud::Ptr unused(new PointCloud);
    mapper_.InsertPoints(regenerated_map, unused.get());

    // Also reset the robot's estimated position.
    be_current_pose_ = loop_closure_.GetLastPose();

    // Visualize the pose graph updates
    loop_closure_.PublishPoseGraph();

    // Publish artifacts - from pose-graph positions
    loop_closure_.PublishArtifacts();

  }else {
    ROS_INFO("No loop closures in batch loop closure");
  }
  return true; 
}


bool BlamSlam::DropUwbService(mesh_msgs::ProcessCommNodeRequest &request,
                              mesh_msgs::ProcessCommNodeResponse &response) {
  ROS_INFO_STREAM("Dropped UWB anchor is " + request.node.AnchorID);

  Eigen::Vector3d aug_robot_position = be_current_pose_.translation.Eigen();

  loop_closure_.DropUwbAnchor(request.node.AnchorID, request.node.DropTime, aug_robot_position);

  uwb_id2data_hash_[request.node.AnchorID].drop_status = true;
  
  return true;
}

<<<<<<< HEAD
//void BlamSlam::PoseScanCallback(const core_msgs::PoseAndScanConstPtr& msg) {
  
//  ROS_INFO("Inside PoseScanCallback");

//  // Get the pose
//  geometry_utils::Transform3 fe_pose = geometry_utils::ros::FromROS(msg->pose.pose);// Change name to include pose

//  PointCloud::Ptr received_cloud_ptr;
//  received_cloud_ptr.reset(new PointCloud);
//  // sensor_msgs::PointCloud2ConstPtr pointcloud_msg;
  
//  pcl::fromROSMsg( msg->scan, *received_cloud_ptr.get());

//  // Process pose and scan
//  ProcessPoseScanMessage(fe_pose, received_cloud_ptr);

//  return;
//}
=======
void BlamSlam::TwoPointCloudCallback(const sensor_msgs::PointCloud2::ConstPtr& pcld1,
                                     const sensor_msgs::PointCloud2::ConstPtr& pcld2) {

  // Merge point clouds
  PointCloud p1, p2;
  pcl::fromROSMsg(*pcld1, p1);
  pcl::fromROSMsg(*pcld2, p2);
  PointCloud::ConstPtr sum(new PointCloud(p1 + p2));
  PointCloudCallback(sum);
}
>>>>>>> d412e632

void BlamSlam::PointCloudCallback(const PointCloud::ConstPtr& msg) {
  // TODO - for other front-ends
  // ROS_WARN("Point Cloud Callback Not yet implemented");
  // use filtering etc/ to sync with odome messages, then use
  // ProcessPoseScanMessage(fe_pose, msg.scan);
  return;
}

void BlamSlam::EstimateTimerCallback(const ros::TimerEvent& ev) {
  // Sort all messages accumulated since the last estimate update.
  synchronizer_.SortMessages();

  // NOT IMPLEMENTED OR USED CURRENTLY
  return;

  // // Not currently used, but consider using when using a different odom source 
  // // Sort all messages accumulated since the last estimate update.
  // synchronizer_.SortMessages();

  // // Iterate through sensor messages, passing to update functions.
  // MeasurementSynchronizer::sensor_type type;
  // unsigned int index = 0;
  // while (synchronizer_.GetNextMessage(&type, &index)) {
  //   switch(type) {

  //     // Point cloud messages.
  //     case MeasurementSynchronizer::PCL_POINTCLOUD: {
  //       const MeasurementSynchronizer::Message<PointCloud>::ConstPtr& m =
  //           synchronizer_.GetPCLPointCloudMessage(index);

  //       ProcessPointCloudMessage(m->msg);
  //       break;
  //     }

  //     // Unhandled sensor messages.
  //     default: {
  //       ROS_WARN("%s: Unhandled measurement type (%s).", name_.c_str(),
  //                MeasurementSynchronizer::GetTypeString(type).c_str());
  //       break;
  //     }
  //   }
  // }

  // // Remove processed messages from the synchronizer.
  // synchronizer_.ClearMessages();
}

void BlamSlam::ArtifactCallback(const core_msgs::Artifact& msg) {
  // Subscribe to artifact messages, include in pose graph, publish global position 

  std::cout << "Artifact message received is for id " << msg.id << std::endl;
  std::cout << "\t Parent id: " << msg.parent_id << std::endl;
  std::cout << "\t Confidence: " << msg.confidence << std::endl;
  std::cout << "\t Position:\n[" << msg.point.point.x << ", "
            << msg.point.point.y << ", " << msg.point.point.z << "]"
            << std::endl;
  std::cout << "\t Label: " << msg.label << std::endl;

  // Check for NaNs and reject 
  if (std::isnan(msg.point.point.x) || std::isnan(msg.point.point.y) || std::isnan(msg.point.point.z)){
    ROS_WARN("NAN positions input from artifact message - ignoring");
    return;
  }

  // Get artifact position 
  Eigen::Vector3d artifact_position;
  artifact_position << msg.point.point.x, msg.point.point.y, msg.point.point.z;

  Eigen::Vector3d R_artifact_position; // In robot frame

  gtsam::Key pose_key = loop_closure_.GetKeyAtTime(msg.point.header.stamp);

  // Chck if artifact is published in global frame 
  // And convert to local frame to include in pose graph 
  if (artifacts_in_global_) { // Already in fixed frame
    geometry_utils::Transform3 global_pose = loop_closure_.GetPoseAtKey(pose_key);

    // Transform artifact pose from global frame to body frame 
    Eigen::Matrix<double, 3, 3> R_global = global_pose.rotation.Eigen();
    Eigen::Matrix<double, 3, 1> T_global = global_pose.translation.Eigen();
    // std::cout << "Global robot position is: " << T_global[0] << ", " << T_global[1] << ", " << T_global[2] << std::endl;
    // std::cout << "Global robot rotation is: " << R_global << std::endl;

    R_artifact_position = R_global.transpose() * (artifact_position - T_global); // Apply transform
  } else {
    R_artifact_position = artifact_position;
  }

  std::cout << "Artifact position in robot frame is: " << R_artifact_position[0] << ", "
            << R_artifact_position[1] << ", " << R_artifact_position[2]
            << std::endl;

  std::string artifact_id = msg.parent_id; // Note that we are looking at the parent id here
  gtsam::Key cur_artifact_key; 
  bool b_is_new_artifact = false;
  gu::Transform3 last_key_pose;
  // get artifact id / key -----------------------------------------------
  // Check if the ID of the object already exists in the object hash
  if (use_artifact_loop_closure_ && artifact_id2key_hash.find(artifact_id) != artifact_id2key_hash.end() && 
      msg.label != "cellphone") {
    // Take the ID for that object - no reconciliation in the pose-graph of a cell phone (for now)
    cur_artifact_key = artifact_id2key_hash[artifact_id];
    std::cout << "artifact previously observed, artifact id " << artifact_id 
              << " with key in pose graph " 
              << gtsam::DefaultKeyFormatter(cur_artifact_key) << std::endl;
    // Get last node pose before doing artifact loop closure 
    last_key_pose = loop_closure_.GetLastPose();
  } else {
    // New artifact - increment the id counters
    b_is_new_artifact = true;
    cur_artifact_key = gtsam::Symbol(artifact_prefix_, largest_artifact_id_);
    ++largest_artifact_id_;
    std::cout << "new artifact observed, artifact id " << artifact_id 
              << " with key in pose graph " 
              << gtsam::DefaultKeyFormatter(cur_artifact_key) << std::endl;
    // update hash
    artifact_id2key_hash[artifact_id] = cur_artifact_key;
  }

  // add to pose graph and optimize --------------------------------------
  const gtsam::Pose3 R_pose_A 
      = gtsam::Pose3(gtsam::Rot3(), gtsam::Point3(R_artifact_position[0], 
                                                  R_artifact_position[1],
                                                  R_artifact_position[2]));
  // R_pose_A.print("Between pose is \n");

  ArtifactInfo artifactinfo(msg.parent_id);
  artifactinfo.msg = msg;

  bool result = loop_closure_.AddArtifact(
    pose_key,
    cur_artifact_key,
    R_pose_A, 
    artifactinfo);

  if (result){
    std::cout << "adding artifact observation succeeded" << std::endl;
  } else {
    std::cout << "adding artifact observation failed" << std::endl;
  }

  if (b_is_new_artifact){
    // Don't need to update the map at all - just publish artifacts
    // Publish artifacts - from pose-graph positions
    ROS_INFO_STREAM("Publishing new artifact key: " << gtsam::DefaultKeyFormatter(cur_artifact_key));
    loop_closure_.PublishArtifacts(cur_artifact_key);
  }else{
    // Loop closure has been performed - update the graph
    // Update the map from the loop closures
    std::cout << "Updating the map" << std::endl;
    PointCloud::Ptr regenerated_map(new PointCloud);
    loop_closure_.GetMaximumLikelihoodPoints(regenerated_map.get());

    mapper_.Reset();
    PointCloud::Ptr unused(new PointCloud);
    mapper_.InsertPoints(regenerated_map, unused.get());

    // Get new pose
    // New key pose of last pose key
    gu::Transform3 new_key_pose = loop_closure_.GetLastPose();
    // Update to the pose of the last key
    // Current estimate
    gu::Transform3 new_pose = be_current_pose_;
    // Delta translation from the loop closure change to the last pose node
    new_pose.translation = new_pose.translation + (new_key_pose.translation - last_key_pose.translation);
    // Delta rotation
    new_pose.rotation = new_pose.rotation*(new_key_pose.rotation*last_key_pose.rotation.Trans());

    // Update localization
    // Also reset the robot's estimated position.
    be_current_pose_ = new_pose;

    // Visualize the pose graph updates
    loop_closure_.PublishPoseGraph();

    // Publish artifacts - from pose-graph positions
    loop_closure_.PublishArtifacts();

    // Publish updated map // TODO have criteria of change for when to publish the map?
    mapper_.PublishMap();
  }
}

void BlamSlam::UwbTimerCallback(const ros::TimerEvent& ev) {
  if (!b_use_uwb_) {
    return;
  }

  for (auto itr = uwb_id2data_hash_.begin(); itr != uwb_id2data_hash_.end(); itr++) {
    std::string uwb_id = itr->first;
    UwbMeasurementInfo data = itr->second;

    if (data.range.size() > uwb_skip_measurement_number_) {

      // Calculate the pose key number difference between the latest pose key and the pose key linked with UWB
      auto latest_pose_key = loop_closure_.GetKeyAtTime(ros::Time::now());
      auto latest_obs_key = loop_closure_.GetKeyAtTime(data.time_stamp.back());
      int key_diff = gtsam::symbolIndex(latest_pose_key) - gtsam::symbolIndex(latest_obs_key);

      // Check whether enough number of pose key is passed or not
      if (key_diff >= uwb_update_key_number_) {
        
        // Count the number of pose keys linked with UWB
        // If it's the first time observation, at least three keys are necessary to localize the UWB anchor
        unsigned int required_key_number;
        if (uwb_id2data_hash_[uwb_id].in_pose_graph == false) {
          required_key_number = uwb_required_key_number_first_;
        }
        else {
          required_key_number = uwb_required_key_number_not_first_;
        }

        auto pose_key_list = data.nearest_pose_key;
        pose_key_list.erase(std::unique(pose_key_list.begin(), pose_key_list.end()), pose_key_list.end());
        if (pose_key_list.size() >= required_key_number) {
          ProcessUwbRangeData(uwb_id);
          UwbClearBuffer(uwb_id);
        }
        else {
          ROS_INFO("Number of range measurement is NOT enough");
        }
      }
    }
  }
  return;
}

void BlamSlam::UwbClearBuffer(const std::string uwb_id) {
  // Clear the UWB data buffer after processing the data and adding RangeFactor
  uwb_id2data_hash_[uwb_id].range.clear();
  uwb_id2data_hash_[uwb_id].time_stamp.clear();
  uwb_id2data_hash_[uwb_id].robot_position.clear();
  uwb_id2data_hash_[uwb_id].dist_posekey.clear();
  uwb_id2data_hash_[uwb_id].nearest_pose_key.clear();
}


void BlamSlam::ProcessUwbRangeData(const std::string uwb_id) {
  ROS_INFO_STREAM("Start to process UWB range measurement data of " << uwb_id);

  if (loop_closure_.AddUwbFactor(uwb_id, uwb_id2data_hash_[uwb_id])) {  
    ROS_INFO("Updating the map by UWB data");
    PointCloud::Ptr regenerated_map(new PointCloud);
    loop_closure_.GetMaximumLikelihoodPoints(regenerated_map.get());

    mapper_.Reset();
    PointCloud::Ptr unused(new PointCloud);
    mapper_.InsertPoints(regenerated_map, unused.get());

    // Also reset the robot's estimated position.
    be_current_pose_ = loop_closure_.GetLastPose();

    // Visualize the pose graph and current loop closure radius.
    loop_closure_.PublishPoseGraph();

    // Publish updated map
    mapper_.PublishMap();

    ROS_INFO("Updated the map by UWB Range Factors");

    uwb_id2data_hash_[uwb_id].in_pose_graph = true;
  }
  return;
}

void BlamSlam::UwbSignalCallback(const uwb_msgs::Anchor& msg) {
  if (!b_use_uwb_) {
    return;
  }

  if (loop_closure_.GetNumberStampsKeyed() > uwb_first_key_threshold_) {
    
    // Store the UWB-related data into the buffer "uwb_id2data_hash_"
    auto itr = uwb_id2data_hash_.find(msg.id);
    if (itr != end(uwb_id2data_hash_)) {
      if (uwb_id2data_hash_[msg.id].drop_status == true) {
        uwb_id2data_hash_[msg.id].range.push_back(msg.range);
        uwb_id2data_hash_[msg.id].time_stamp.push_back(msg.header.stamp);
        uwb_id2data_hash_[msg.id].robot_position.push_back(localization_.GetIntegratedEstimate().translation.Eigen());
        uwb_id2data_hash_[msg.id].nearest_pose_key.push_back(loop_closure_.GetKeyAtTime(msg.header.stamp));

      }
    } 
    else {
      ROS_WARN("Not registered UWB ID");
    }
  }
  return;
}

void BlamSlam::VisualizationTimerCallback(const ros::TimerEvent& ev) {
  mapper_.PublishMap();
}

void BlamSlam::PoseAndScanFilterCB(const sensor_msgs::PointCloud2ConstPtr &pointCloud, const geometry_msgs::PoseStamped pose) {

    // ROS_INFO("In message filter callback");

    geometry_utils::Transform3 fePose = geometry_utils::ros::FromROS(pose.pose);

    PointCloud::Ptr rxCloudPtr;
    rxCloudPtr.reset(new PointCloud);

    pcl::fromROSMsg(*pointCloud, *rxCloudPtr.get());

    this->ProcessPoseScanMessage(fePose, rxCloudPtr);

    // Publish pose 
    geometry_msgs::PoseStamped ros_pose;
    ros_pose.pose = geometry_utils::ros::ToRosPose(be_current_pose_);
    ros_pose.header.frame_id = fixed_frame_id_;
    ros_pose.header.stamp = pointCloud->header.stamp;
    pose_pub_.publish(ros_pose);

    // Publish transform between fixed frame and localization frame.
    geometry_msgs::TransformStamped tf;
    tf.transform = geometry_utils::ros::ToRosTransform(be_current_pose_);
    tf.header.stamp = pointCloud->header.stamp;
    tf.header.frame_id = fixed_frame_id_;
    tf.child_frame_id = base_frame_id_;
    tfbr_.sendTransform(tf);

    return;
}

void BlamSlam::ProcessPoseScanMessage(geometry_utils::Transform3& fe_pose, const PointCloud::Ptr& scan) {
  // ROS_INFO("Inside processPoseScanMessage");
  
  PointCloud::Ptr scan_filtered(new PointCloud);
  filter_.Filter(scan, scan_filtered);

  PointCloud::Ptr scan_transformed(new PointCloud);
  PointCloud::Ptr scan_fixed(new PointCloud);

<<<<<<< HEAD
  if (!b_first_pose_scan_revieved_){
    ROS_INFO("Frist processPoseScanMessage");
=======
  // Update odometry by performing ICP.
  if (!odometry_.UpdateEstimate(*msg_filtered)) {
    b_add_first_scan_to_key_ = true;
  }

  if (b_add_first_scan_to_key_) {
>>>>>>> d412e632
    // First update ever.

    // Update what the last pose added to pose graph
    fe_last_pose_ = fe_pose;

    // Init current pose in back-end
    be_current_pose_ = fe_pose;

    // Transform if not starting at 0, 0, 0,
    TransformPointsToFixedFrame(*scan_filtered,
                                            scan_transformed.get());


    // Transform point cloud 
    PointCloud::Ptr unused(new PointCloud);
    mapper_.InsertPoints(scan_filtered, unused.get());
    loop_closure_.AddKeyScanPair(initial_key_, scan, true);
    // TODO: check how initial key is set

    // Publish
    loop_closure_.PublishPoseGraph();

<<<<<<< HEAD
    // have first scan now
    b_first_pose_scan_revieved_ = true;

=======
    // Revert the first scan to key
    b_add_first_scan_to_key_ = false;
>>>>>>> d412e632
    return;
  }

  // Update delta 
  geometry_utils::Transform3 pose_delta = geometry_utils::PoseDelta(fe_last_pose_, fe_pose);

  // reset fe_last_pose_
  fe_last_pose_ = fe_pose;

  bool new_keyframe = false;
  if (HandleLoopClosures(scan, pose_delta, &new_keyframe)) {
    // We found one - regenerate the 3D map.
    PointCloud::Ptr regenerated_map(new PointCloud);
    loop_closure_.GetMaximumLikelihoodPoints(regenerated_map.get());

    mapper_.Reset();
    PointCloud::Ptr unused(new PointCloud);
    mapper_.InsertPoints(regenerated_map, unused.get());

    // Update current pose
    be_current_pose_ = loop_closure_.GetLastPose();
    
    // Publish artifacts - should be updated from the pose-graph 
    loop_closure_.PublishArtifacts();

  } else {
    // ROS_INFO("No new loop closures");
    // No new loop closures - but was there a new key frame? If so, add new
    // points to the map.
    if (new_keyframe) {
      // Update current pose
      be_current_pose_ = loop_closure_.GetLastPose();

      // Update the map
      TransformPointsToFixedFrame(*scan, scan_fixed.get());
      PointCloud::Ptr unused(new PointCloud);
      mapper_.InsertPoints(scan_fixed, unused.get());

    } else{
      // Update current pose with input delta
      be_current_pose_ = geometry_utils::PoseUpdate(be_current_pose_, pose_delta);

    }
  }

  // Only publish the pose-graph if there is a new keyframe TODO consider changing to publishing for each new node 
  if (new_keyframe){
    // Visualize the pose graph and current loop closure radius.
    loop_closure_.PublishPoseGraph();

    // Publish the map
    mapper_.PublishMap();
  }   
  
<<<<<<< HEAD
=======

  // Publish the incoming point cloud message from the base frame.
  if (base_frame_pcld_pub_.getNumSubscribers() != 0) {
    PointCloud base_frame_pcld = *msg;
    base_frame_pcld.header.frame_id = base_frame_id_;
    base_frame_pcld_pub_.publish(base_frame_pcld);
  }
>>>>>>> d412e632
}

bool BlamSlam::RestartService(blam_slam::RestartRequest &request,
                              blam_slam::RestartResponse &response) {    
  ROS_INFO_STREAM(request.filename);
  // Erase the current posegraph to make space for the backup
  loop_closure_.ErasePosegraph();

  // Run the load function to retrieve the posegraph
  response.success = loop_closure_.Load(request.filename);

  // Regenerate the 3D map from the loaded posegraph
  PointCloud::Ptr regenerated_map(new PointCloud);
  loop_closure_.GetMaximumLikelihoodPoints(regenerated_map.get());

  mapper_.Reset();
  PointCloud::Ptr unused(new PointCloud);
  mapper_.InsertPoints(regenerated_map, unused.get());

  initial_key_ = loop_closure_.GetKey();
  gu::MatrixNxNBase<double, 6> covariance;
  covariance.Zeros();
  for (int i = 0; i < 3; ++i)
    covariance(i, i) = attitude_sigma_*attitude_sigma_; //0.4, 0.004; 0.2 m sd
  for (int i = 3; i < 6; ++i)
    covariance(i, i) = position_sigma_*position_sigma_; //0.1, 0.01; sqrt(0.01) rad sd


  // This will add a between factor after obtaining the delta between poses.
  delta_after_restart_.translation = gu::Vec3(restart_x_, restart_y_, restart_z_);
  delta_after_restart_.rotation = gu::Rot3(restart_roll_, restart_pitch_, restart_yaw_);
  loop_closure_.AddFactorAtRestart(delta_after_restart_, covariance);

  // Bool for adding scan to key the pose added at restart
  b_add_first_scan_to_key_ = true;

  // Also reset the robot's estimated position.
  be_current_pose_ = loop_closure_.GetLastPose();
  return true;
}

bool BlamSlam::HandleLoopClosures(const PointCloud::ConstPtr& scan, geometry_utils::Transform3 pose_delta,
                                  bool* new_keyframe) {
  if (new_keyframe == NULL) {
    ROS_ERROR("%s: Output boolean for new keyframe is null.", name_.c_str());
    return false;
  }

  gtsam::Symbol pose_key;
  // Add the new pose to the pose graph (BetweenFactor)
  // TODO rename to attitude and position sigma
  gu::MatrixNxNBase<double, 6> covariance;
  covariance.Zeros();
  for (int i = 0; i < 3; ++i)
    covariance(i, i) = attitude_sigma_ * attitude_sigma_; // 0.4, 0.004; 0.2 m
                                                          // sd
  for (int i = 3; i < 6; ++i)
    covariance(i, i) =
        position_sigma_ * position_sigma_; // 0.1, 0.01; sqrt(0.01) rad sd

  const ros::Time stamp = pcl_conversions::fromPCL(scan->header.stamp);

  // TODO: compose covariances as well

  // Add between factor
  if (!loop_closure_.AddBetweenFactor(pose_delta,
                                      covariance,
                                      stamp,
                                      &pose_key)) {
    return false;
  }

  *new_keyframe = true;

  if (!loop_closure_.AddKeyScanPair(pose_key, scan, false)) {
    return false;
  }

  std::vector<gtsam::Symbol> closure_keys;
  if (!loop_closure_.FindLoopClosures(pose_key, &closure_keys)) {
    return false;
  }

  for (const auto& closure_key : closure_keys) {
    ROS_INFO("%s: Closed loop between poses %u and %u.", name_.c_str(),
             pose_key, closure_key);
  }
  return true;
}

bool BlamSlam::TransformPointsToFixedFrame(
    const PointCloud& points, PointCloud* points_transformed) const {
  if (points_transformed == NULL) {
    ROS_ERROR("%s: Output is null.", name_.c_str());
    return false;
  }
}

bool BlamSlam::getTransformEigenFromTF(
    const std::string& parent_frame,
    const std::string& child_frame,
    const ros::Time& time,
    Eigen::Affine3d& T) {
  ros::Duration timeout(3.0);
  tf::StampedTransform tf_tfm;
  try {
    tf_listener_.waitForTransform(parent_frame, child_frame, time, timeout);
    tf_listener_.lookupTransform(parent_frame, child_frame, time, tf_tfm);
  } catch (tf::TransformException& ex) {
    ROS_FATAL("%s", ex.what());
  }
  tf::transformTFToEigen(tf_tfm, T);
<<<<<<< HEAD
=======
}

// BASE STATION
void BlamSlam::KeyedScanCallback(
    const pose_graph_msgs::KeyedScan::ConstPtr &msg) {
  ROS_INFO_STREAM("Keyed scan message recieved");

  // Access loop closure callback
  loop_closure_.KeyedScanBaseHandler(msg);
}

void BlamSlam::PoseGraphCallback(
    const pose_graph_msgs::PoseGraph::ConstPtr &msg) {
  ROS_INFO_STREAM("Pose Graph message recieved");

  // Access loop closure callback
  loop_closure_.PoseGraphBaseHandler(msg);

  // Update map
  // We found one - regenerate the 3D map.
  PointCloud::Ptr regenerated_map(new PointCloud);
  loop_closure_.GetMaximumLikelihoodPoints(regenerated_map.get());

  mapper_.Reset();
  PointCloud::Ptr unused(new PointCloud);
  mapper_.InsertPoints(regenerated_map, unused.get());

  // Also reset the robot's estimated position.
  localization_.SetIntegratedEstimate(loop_closure_.GetLastPose());
  ros::Time stamp = msg->header.stamp;
  localization_.UpdateTimestamp(stamp);
  localization_.PublishPoseNoUpdate();
  b_new_pose_available_ = true;
  // Publish Graph
  // loop_closure_.PublishPoseGraph();
  // loop_closure_.PublishArtifacts();

  // Publish map
  mapper_.PublishMap();
}



void BlamSlam::ArtifactBaseCallback(const core_msgs::Artifact::ConstPtr& msg) {
  ROS_INFO_STREAM("Artifact message recieved");
  core_msgs::Artifact artifact;
  artifact.header = msg->header;
  artifact.name = msg->name;
  artifact.parent_id = msg->parent_id;
  artifact.seq = msg->seq;
  artifact.hotspot_name = msg->hotspot_name;
  artifact.point = msg->point;
  artifact.covariance = msg->covariance;
  artifact.confidence = msg->confidence;
  artifact.label = msg->label;
  artifact.thumbnail = msg->thumbnail;

  ArtifactInfo artifactinfo(msg->parent_id);
  artifactinfo.msg = artifact;

  std::cout << "Artifact position in world is: " << artifact.point.point.x
            << ", " << artifact.point.point.y << ", " << artifact.point.point.z
            << std::endl;
  std::cout << "Frame ID is: " << artifact.point.header.frame_id << std::endl;

  std::cout << "\t Parent id: " << artifact.parent_id << std::endl;
  std::cout << "\t Confidence: " << artifact.confidence << std::endl;
  std::cout << "\t Position:\n[" << artifact.point.point.x << ", "
            << artifact.point.point.y << ", " << artifact.point.point.z << "]"
            << std::endl;
  std::cout << "\t Label: " << artifact.label << std::endl;

  // Publish artifacts - should be updated from the pose-graph
  loop_closure_.PublishArtifacts();
}

void BlamSlam::PoseUpdateCallback(const geometry_msgs::PoseStamped::ConstPtr& msg) {

  // ROS_INFO("new pose update received from frontend");

  // Set the pose estimate to the latest pose graph node if there is a new one
  if (b_new_pose_available_) {
    current_pose_est_ = loop_closure_.GetLastPose();
    b_new_pose_available_ = false;
  }

  // update with the pose delta
  current_pose_est_ = gu::PoseUpdate(current_pose_est_, gu::ros::FromROS(msg->pose));
  localization_.SetIntegratedEstimate(current_pose_est_);

  // Update the timestamp
  ros::Time stamp = msg->header.stamp;
  localization_.UpdateTimestamp(stamp);

  // Publish the updated pose
  localization_.PublishPoseNoUpdate();
}

size_t LaserLoopClosure::GetNumberStampsKeyed() const {
  return stamps_keyed_.size();
>>>>>>> d412e632
}<|MERGE_RESOLUTION|>--- conflicted
+++ resolved
@@ -53,14 +53,10 @@
     attitude_sigma_(0.04),
     marker_id_(0),
     largest_artifact_id_(0),
-<<<<<<< HEAD
     b_first_pose_scan_revieved_(false),
-    use_artifact_loop_closure_(false) {}
-=======
     use_artifact_loop_closure_(false), 
     use_two_vlps_(false),
     b_is_front_end_(false) {}
->>>>>>> d412e632
 
 BlamSlam::~BlamSlam() {}
 
@@ -245,11 +241,6 @@
   // Create a local nodehandle to manage callback subscriptions.
   ros::NodeHandle nl(n);
 
-<<<<<<< HEAD
-//  pose_scan_sub_ = nl.subscribe("pose_and_scan", 100000, &BlamSlam::PoseScanCallback, this);
-
-  uwb_update_timer_ = nl.createTimer(uwb_update_rate_, &BlamSlam::UwbTimerCallback, this);
-=======
   if (!b_is_basestation_){
     if (b_is_front_end_){
       estimate_update_timer_ = nl.createTimer(
@@ -266,7 +257,6 @@
         pcld_sub_ = nl.subscribe("pcld", 100000, &BlamSlam::PointCloudCallback, this);
       }
     }
->>>>>>> d412e632
 
     uwb_update_timer_ = nl.createTimer(uwb_update_rate_, &BlamSlam::UwbTimerCallback, this);
 
@@ -544,13 +534,8 @@
   for (int i = 3; i < 6; ++i)
     covariance(i, i) = position_sigma_*position_sigma_; //0.1, 0.01; sqrt(0.01) rad sd
   
-<<<<<<< HEAD
-  gu::Transform3 init_pose = loop_closure_.GetInitialPose();
-  gu::Transform3 current_pose = loop_closure_.GetCurrentPose();
-=======
   gu::Transform3 init_pose = loop_closure_.GetInitialLoadedPose();
   gu::Transform3 current_pose = localization_.GetIntegratedEstimate(); // loop_closure_.GetCurrentPose();
->>>>>>> d412e632
   const gu::Transform3 pose_delta = gu::PoseDelta(init_pose, current_pose);
   loop_closure_.AddFactorAtLoad(pose_delta, covariance);
 
@@ -609,26 +594,6 @@
   return true;
 }
 
-<<<<<<< HEAD
-//void BlamSlam::PoseScanCallback(const core_msgs::PoseAndScanConstPtr& msg) {
-  
-//  ROS_INFO("Inside PoseScanCallback");
-
-//  // Get the pose
-//  geometry_utils::Transform3 fe_pose = geometry_utils::ros::FromROS(msg->pose.pose);// Change name to include pose
-
-//  PointCloud::Ptr received_cloud_ptr;
-//  received_cloud_ptr.reset(new PointCloud);
-//  // sensor_msgs::PointCloud2ConstPtr pointcloud_msg;
-  
-//  pcl::fromROSMsg( msg->scan, *received_cloud_ptr.get());
-
-//  // Process pose and scan
-//  ProcessPoseScanMessage(fe_pose, received_cloud_ptr);
-
-//  return;
-//}
-=======
 void BlamSlam::TwoPointCloudCallback(const sensor_msgs::PointCloud2::ConstPtr& pcld1,
                                      const sensor_msgs::PointCloud2::ConstPtr& pcld2) {
 
@@ -639,7 +604,6 @@
   PointCloud::ConstPtr sum(new PointCloud(p1 + p2));
   PointCloudCallback(sum);
 }
->>>>>>> d412e632
 
 void BlamSlam::PointCloudCallback(const PointCloud::ConstPtr& msg) {
   // TODO - for other front-ends
@@ -975,17 +939,8 @@
   PointCloud::Ptr scan_transformed(new PointCloud);
   PointCloud::Ptr scan_fixed(new PointCloud);
 
-<<<<<<< HEAD
   if (!b_first_pose_scan_revieved_){
     ROS_INFO("Frist processPoseScanMessage");
-=======
-  // Update odometry by performing ICP.
-  if (!odometry_.UpdateEstimate(*msg_filtered)) {
-    b_add_first_scan_to_key_ = true;
-  }
-
-  if (b_add_first_scan_to_key_) {
->>>>>>> d412e632
     // First update ever.
 
     // Update what the last pose added to pose graph
@@ -1008,14 +963,9 @@
     // Publish
     loop_closure_.PublishPoseGraph();
 
-<<<<<<< HEAD
     // have first scan now
     b_first_pose_scan_revieved_ = true;
 
-=======
-    // Revert the first scan to key
-    b_add_first_scan_to_key_ = false;
->>>>>>> d412e632
     return;
   }
 
@@ -1070,16 +1020,6 @@
     mapper_.PublishMap();
   }   
   
-<<<<<<< HEAD
-=======
-
-  // Publish the incoming point cloud message from the base frame.
-  if (base_frame_pcld_pub_.getNumSubscribers() != 0) {
-    PointCloud base_frame_pcld = *msg;
-    base_frame_pcld.header.frame_id = base_frame_id_;
-    base_frame_pcld_pub_.publish(base_frame_pcld);
-  }
->>>>>>> d412e632
 }
 
 bool BlamSlam::RestartService(blam_slam::RestartRequest &request,
@@ -1192,8 +1132,6 @@
     ROS_FATAL("%s", ex.what());
   }
   tf::transformTFToEigen(tf_tfm, T);
-<<<<<<< HEAD
-=======
 }
 
 // BASE STATION
@@ -1294,5 +1232,4 @@
 
 size_t LaserLoopClosure::GetNumberStampsKeyed() const {
   return stamps_keyed_.size();
->>>>>>> d412e632
 }