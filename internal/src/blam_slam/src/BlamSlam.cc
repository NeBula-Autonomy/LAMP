/*
 * Copyright (c) 2016, The Regents of the University of California (Regents).
 * All rights reserved.
 *
 * Redistribution and use in source and binary forms, with or without
 * modification, are permitted provided that the following conditions are
 * met:
 *
 *    1. Redistributions of source code must retain the above copyright
 *       notice, this list of conditions and the following disclaimer.
 *
 *    2. Redistributions in binary form must reproduce the above
 *       copyright notice, this list of conditions and the following
 *       disclaimer in the documentation and/or other materials provided
 *       with the distribution.
 *
 *    3. Neither the name of the copyright holder nor the names of its
 *       contributors may be used to endorse or promote products derived
 *       from this software without specific prior written permission.
 *
 * THIS SOFTWARE IS PROVIDED BY THE COPYRIGHT HOLDERS AND CONTRIBUTORS AS IS
 * AND ANY EXPRESS OR IMPLIED WARRANTIES, INCLUDING, BUT NOT LIMITED TO, THE
 * IMPLIED WARRANTIES OF MERCHANTABILITY AND FITNESS FOR A PARTICULAR PURPOSE
 * ARE DISCLAIMED. IN NO EVENT SHALL THE COPYRIGHT HOLDER OR CONTRIBUTORS BE
 * LIABLE FOR ANY DIRECT, INDIRECT, INCIDENTAL, SPECIAL, EXEMPLARY, OR
 * CONSEQUENTIAL DAMAGES (INCLUDING, BUT NOT LIMITED TO, PROCUREMENT OF
 * SUBSTITUTE GOODS OR SERVICES; LOSS OF USE, DATA, OR PROFITS; OR BUSINESS
 * INTERRUPTION) HOWEVER CAUSED AND ON ANY THEORY OF LIABILITY, WHETHER IN
 * CONTRACT, STRICT LIABILITY, OR TORT (INCLUDING NEGLIGENCE OR OTHERWISE)
 * ARISING IN ANY WAY OUT OF THE USE OF THIS SOFTWARE, EVEN IF ADVISED OF THE
 * POSSIBILITY OF SUCH DAMAGE.
 *
 * Please contact the author(s) of this library if you have any questions.
 * Authors: Erik Nelson            ( eanelson@eecs.berkeley.edu )
 */

#include <blam_slam/BlamSlam.h>
#include <geometry_utils/Transform3.h>
#include <parameter_utils/ParameterUtils.h>
#include <pcl_conversions/pcl_conversions.h>
#include <visualization_msgs/Marker.h>

namespace pu = parameter_utils;
namespace gu = geometry_utils;

BlamSlam::BlamSlam()
  : estimate_update_rate_(0.0),
    visualization_update_rate_(0.0),
    position_sigma_(0.01),
    attitude_sigma_(0.04),
    marker_id_(0),
    largest_artifact_id_(0) {}

BlamSlam::~BlamSlam() {}

bool BlamSlam::Initialize(const ros::NodeHandle& n, bool from_log) {
  name_ = ros::names::append(n.getNamespace(), "BlamSlam");

  if (!filter_.Initialize(n)) {
    ROS_ERROR("%s: Failed to initialize point cloud filter.", name_.c_str());
    return false;
  }

  if (!odometry_.Initialize(n)) {
    ROS_ERROR("%s: Failed to initialize point cloud odometry.", name_.c_str());
    return false;
  }

  if (!loop_closure_.Initialize(n)) {
    ROS_ERROR("%s: Failed to initialize laser loop closure.", name_.c_str());
    return false;
  }

  if (!localization_.Initialize(n)) {
    ROS_ERROR("%s: Failed to initialize localization.", name_.c_str());
    return false;
  }

  if (!mapper_.Initialize(n)) {
    ROS_ERROR("%s: Failed to initialize mapper.", name_.c_str());
    return false;
  }

  if (!LoadParameters(n)) {
    ROS_ERROR("%s: Failed to load parameters.", name_.c_str());
    return false;
  }

  if (!RegisterCallbacks(n, from_log)) {
    ROS_ERROR("%s: Failed to register callbacks.", name_.c_str());
    return false;
  }

  return true;
}

bool BlamSlam::LoadParameters(const ros::NodeHandle& n) {
  // Load update rates.
  if (!pu::Get("rate/estimate", estimate_update_rate_)) return false;
  if (!pu::Get("rate/visualization", visualization_update_rate_)) return false;

  // Load frame ids.
  if (!pu::Get("frame_id/fixed", fixed_frame_id_)) return false;
  if (!pu::Get("frame_id/base", base_frame_id_)) return false;
  if (!pu::Get("frame_id/artifacts_in_global", artifacts_in_global_))
    return false;

  // Covariance for odom factors
  if (!pu::Get("noise/odom_position_sigma", position_sigma_)) return false;
  if (!pu::Get("noise/odom_attitude_sigma", attitude_sigma_)) return false;

  if (!pu::Get("use_chordal_factor", use_chordal_factor_))
    return false;

  std::string graph_filename;
  if (pu::Get("load_graph", graph_filename) && !graph_filename.empty()) {
    if (loop_closure_.Load(graph_filename)) {
      PointCloud::Ptr regenerated_map(new PointCloud);
      loop_closure_.GetMaximumLikelihoodPoints(regenerated_map.get());
      mapper_.Reset();
      PointCloud::Ptr unused(new PointCloud);
      mapper_.InsertPoints(regenerated_map, unused.get());

      // Also reset the robot's estimated position.
      localization_.SetIntegratedEstimate(loop_closure_.GetLastPose());

      // Publish updated map
      mapper_.PublishMap();
    } else {
      ROS_ERROR_STREAM("Failed to load graph from " << graph_filename);
    }
  }

  return true;
}

bool BlamSlam::RegisterCallbacks(const ros::NodeHandle& n, bool from_log) {
  // Create a local nodehandle to manage callback subscriptions.
  ros::NodeHandle nl(n);

  visualization_update_timer_ = nl.createTimer(
      visualization_update_rate_, &BlamSlam::VisualizationTimerCallback, this);
      
  add_factor_srv_ = nl.advertiseService("add_factor", &BlamSlam::AddFactorService, this);
  remove_factor_srv_ = nl.advertiseService("remove_factor", &BlamSlam::RemoveFactorService, this);
  save_graph_srv_ = nl.advertiseService("save_graph", &BlamSlam::SaveGraphService, this);

  if (from_log)
    return RegisterLogCallbacks(n);
  else
    return RegisterOnlineCallbacks(n);
}

bool BlamSlam::RegisterLogCallbacks(const ros::NodeHandle& n) {
  ROS_INFO("%s: Registering log callbacks.", name_.c_str());
  return CreatePublishers(n);
}

bool BlamSlam::RegisterOnlineCallbacks(const ros::NodeHandle& n) {
  ROS_INFO("%s: Registering online callbacks.", name_.c_str());

  // Create a local nodehandle to manage callback subscriptions.
  ros::NodeHandle nl(n);

  estimate_update_timer_ = nl.createTimer(
      estimate_update_rate_, &BlamSlam::EstimateTimerCallback, this);

  pcld_sub_ = nl.subscribe("pcld", 100000, &BlamSlam::PointCloudCallback, this);

  artifact_sub_ = nl.subscribe("/object_localizer/artifact_relative", 10, &BlamSlam::ArtifactCallback, this);

  return CreatePublishers(n);
}

bool BlamSlam::CreatePublishers(const ros::NodeHandle& n) {
  // Create a local nodehandle to manage callback subscriptions.
  ros::NodeHandle nl(n);

  base_frame_pcld_pub_ =
      nl.advertise<PointCloud>("base_frame_point_cloud", 10, false);

  return true;
}

bool BlamSlam::AddFactorService(blam_slam::AddFactorRequest &request,
                                blam_slam::AddFactorResponse &response) {
  // TODO - bring the service creation into this node?
  if (!request.confirmed) {
    if (request.key_from == request.key_to) {
      loop_closure_.RemoveConfirmFactorVisualization();
      return true;
    } else {
      response.confirm = true;
      response.success = loop_closure_.VisualizeConfirmFactor(
        static_cast<unsigned int>(request.key_from),
        static_cast<unsigned int>(request.key_to));
      return true;
    }
  }

  const gtsam::Pose3 pose_from_to 
      = gtsam::Pose3(gtsam::Rot3(request.qw, request.qx, request.qy, request.qz), gtsam::Point3());
  pose_from_to.print("Between pose is ");

  response.success = loop_closure_.AddManualLoopClosure(
    static_cast<unsigned int>(request.key_from),
    static_cast<unsigned int>(request.key_to),
    pose_from_to);
  response.confirm = false;
  if (response.success){
    std::cout << "adding factor for loop closure succeeded" << std::endl;
  } else {
    std::cout << "adding factor for loop closure failed" << std::endl;
  }

  // Update the map from the loop closures
  std::cout << "Updating the map" << std::endl;
  PointCloud::Ptr regenerated_map(new PointCloud);
  loop_closure_.GetMaximumLikelihoodPoints(regenerated_map.get());

  mapper_.Reset();
  PointCloud::Ptr unused(new PointCloud);
  mapper_.InsertPoints(regenerated_map, unused.get());

  // Also reset the robot's estimated position.
  localization_.SetIntegratedEstimate(loop_closure_.GetLastPose());

  // Visualize the pose graph and current loop closure radius.
  loop_closure_.PublishPoseGraph();

  // Publish updated map
  mapper_.PublishMap();

  std::cout << "Updated the map" << std::endl;

  return true;
}

bool BlamSlam::RemoveFactorService(blam_slam::RemoveFactorRequest &request,
                                   blam_slam::RemoveFactorResponse &response) {
  // TODO - bring the service creation into this node?
  response.success = loop_closure_.RemoveFactor(
    static_cast<unsigned int>(request.key_from),
    static_cast<unsigned int>(request.key_to));
  if (response.success){
    std::cout << "removing factor from pose graph succeeded" << std::endl;
  }else{
    std::cout << "removing factor from pose graph failed" << std::endl;
  }

  // Update the map from the loop closures
  std::cout << "Updating the map" << std::endl;
  PointCloud::Ptr regenerated_map(new PointCloud);
  loop_closure_.GetMaximumLikelihoodPoints(regenerated_map.get());

  mapper_.Reset();
  PointCloud::Ptr unused(new PointCloud);
  mapper_.InsertPoints(regenerated_map, unused.get());

  // Also reset the robot's estimated position.
  localization_.SetIntegratedEstimate(loop_closure_.GetLastPose());

  // Visualize the pose graph and current loop closure radius.
  loop_closure_.PublishPoseGraph();

  // Publish updated map
  mapper_.PublishMap();

  std::cout << "Updated the map" << std::endl;

  return true;
}

bool BlamSlam::SaveGraphService(blam_slam::SaveGraphRequest &request,
                                blam_slam::SaveGraphResponse &response) {
  std::cout << "Saving graph..." << std::endl;
  response.success = loop_closure_.Save(request.filename);
  return true;
}

void BlamSlam::PointCloudCallback(const PointCloud::ConstPtr& msg) {
  // ROS_INFO_STREAM("Received Point Cloud " << msg->header.seq);
  synchronizer_.AddPCLPointCloudMessage(msg);
}

void BlamSlam::EstimateTimerCallback(const ros::TimerEvent& ev) {
  // Sort all messages accumulated since the last estimate update.
  synchronizer_.SortMessages();
  

  // Iterate through sensor messages, passing to update functions.
  MeasurementSynchronizer::sensor_type type;
  unsigned int index = 0;
  while (synchronizer_.GetNextMessage(&type, &index)) {
    switch(type) {

      // Point cloud messages.
      case MeasurementSynchronizer::PCL_POINTCLOUD: {
        const MeasurementSynchronizer::Message<PointCloud>::ConstPtr& m =
            synchronizer_.GetPCLPointCloudMessage(index);

        // ROS_INFO_STREAM("Processing Point Cloud " << m->msg->header.seq);
        ProcessPointCloudMessage(m->msg);
        break;
      }

      // Unhandled sensor messages.
      default: {
        ROS_WARN("%s: Unhandled measurement type (%s).", name_.c_str(),
                 MeasurementSynchronizer::GetTypeString(type).c_str());
        break;
      }
    }
  }

  // Remove processed messages from the synchronizer.
  synchronizer_.ClearMessages();
}

void BlamSlam::ArtifactCallback(const core_msgs::Artifact& msg) {
  // Subscribe to artifact messages, include in pose graph, publish global position 

  // TODO: don't accept if confidence too low
  // TODO: if we have seen object before within the past n seconds, don't add?

  std::cout << "Artifact message received is for id " << msg.id << std::endl;
  std::cout << "\t Confidence: " << msg.confidence << std::endl;
  std::cout << "\t Position:\n[" << msg.point.point.x << ", "
            << msg.point.point.y << ", " << msg.point.point.z << "]"
            << std::endl;
  std::cout << "\t Label: " << msg.label << std::endl;

  // Get artifact position 
  Eigen::Vector3d artifact_position;
  artifact_position << msg.point.point.x, msg.point.point.y, msg.point.point.z;

<<<<<<< HEAD
  // Global position
  Eigen::Vector3d W_artifact_position;

  if (artifacts_in_global_) {
    // Already in fixed frame
    W_artifact_position = artifact_position;
  } else {
    // Get global pose
    // geometry_utils::Transform3 global_pose =
    // localization_.GetIntegratedEstimate();
    geometry_utils::Transform3 global_pose =
        loop_closure_.GetPoseAtTime(msg.point.header.stamp);

    // tf::StampedTransform odom_T_base_link_tf;
    // std::string robot_name_ = "husky";
    // listener.lookupTransform(tf::resolve(robot_name_, "map"),
    // tf::resolve(robot_name_, "base_link"), msg.header.stamp,
    //                              odom_T_base_link_tf);
    // Eigen::Vector3d T_global =
    //         Eigen::Vector3d(odom_T_base_link_tf.getOrigin().getX(),
    //         odom_T_base_link_tf.getOrigin().getY(),
    //                         odom_T_base_link_tf.getOrigin().getZ());
    // Eigen::Matrix3d R_global =
    //         Eigen::Quaterniond(odom_T_base_link_tf.getRotation().w(),
    //         odom_T_base_link_tf.getRotation().x(),
    //                            odom_T_base_link_tf.getRotation().y(),
    //                            odom_T_base_link_tf.getRotation().z())
    //             .toRotationMatrix();

    // todo - check the order
    // Assum transform from body to global
    Eigen::Matrix<double, 3, 3> R_global = global_pose.rotation.Eigen();
    Eigen::Matrix<double, 3, 1> T_global = global_pose.translation.Eigen();
    std::cout << "Global robot position is: " << T_global[0] << ", "
              << T_global[1] << ", " << T_global[2] << std::endl;
    std::cout << "Global robot rotation is: " << R_global << std::endl;

    // Apply transform
    W_artifact_position = R_global * artifact_position + T_global;
  }

  std::cout << "Artifact position in map is: " << W_artifact_position[0] << ", "
            << W_artifact_position[1] << ", " << W_artifact_position[2]
=======
  // Get global pose (of robot)
  // geometry_utils::Transform3 global_pose = localization_.GetIntegratedEstimate();

  Eigen::Vector3d R_artifact_position; // In robot frame

  gtsam::Key pose_key = loop_closure_.GetKeyAtTime(msg.point.header.stamp);

  // Chck if artifact is published in global frame 
  // And convert to local frame to include in pose graph 
  if (artifacts_in_global_) { // Already in fixed frame
    geometry_utils::Transform3 global_pose = loop_closure_.GetPoseAtKey(pose_key);

    // Transform artifact pose from global frame to body frame 
    Eigen::Matrix<double, 3, 3> R_global = global_pose.rotation.Eigen();
    Eigen::Matrix<double, 3, 1> T_global = global_pose.translation.Eigen();
    // std::cout << "Global robot position is: " << T_global[0] << ", " << T_global[1] << ", " << T_global[2] << std::endl;
    // std::cout << "Global robot rotation is: " << R_global << std::endl;

    R_artifact_position = R_global.transpose() * (artifact_position - T_global); // Apply transform
  } else {
    R_artifact_position = artifact_position;
  }

  std::cout << "Artifact position in robot frame is: " << R_artifact_position[0] << ", "
            << R_artifact_position[1] << ", " << R_artifact_position[2]
>>>>>>> 0ae4ffbe
            << std::endl;

  std::string artifact_id = msg.id; 
  gtsam::Key cur_artifact_key; 
  // get artifact id / key -----------------------------------------------
  // Check if the ID of the object already exists in the object hash
  if (artifact_id2key_hash.find(artifact_id) != artifact_id2key_hash.end()) {
    // Take the ID for that object
    cur_artifact_key = artifact_id2key_hash[artifact_id];
    std::cout << "artifact previously observed, artifact id " << artifact_id 
              << " with key in pose graph " 
              << gtsam::DefaultKeyFormatter(cur_artifact_key) << std::endl;
  } else {
    // New artifact - increment the id counters
    ++largest_artifact_id_;
    cur_artifact_key = gtsam::Symbol('l', largest_artifact_id_);
    std::cout << "new artifact observed, artifact id " << artifact_id 
              << " with key in pose graph " 
              << gtsam::DefaultKeyFormatter(cur_artifact_key) << std::endl;
    // update hash
    artifact_id2key_hash[artifact_id] = cur_artifact_key;
  }

  // add to pose graph and optimize --------------------------------------
  const gtsam::Pose3 R_pose_A 
      = gtsam::Pose3(gtsam::Rot3(), gtsam::Point3(R_artifact_position[0], 
                                                  R_artifact_position[1],
                                                  R_artifact_position[2]));
  R_pose_A.print("Between pose is ");

  loop_closure_.AddArtifact(
    pose_key,
    cur_artifact_key,
    R_pose_A, 
    msg.label); 

  loop_closure_.PublishPoseGraph();
}

void BlamSlam::VisualizationTimerCallback(const ros::TimerEvent& ev) {
  mapper_.PublishMap();
}

void BlamSlam::ProcessPointCloudMessage(const PointCloud::ConstPtr& msg) {
  // Filter the incoming point cloud message.
  PointCloud::Ptr msg_filtered(new PointCloud);
  filter_.Filter(msg, msg_filtered);

  // Update odometry by performing ICP.
  if (!odometry_.UpdateEstimate(*msg_filtered)) {
    // First update ever.
    PointCloud::Ptr unused(new PointCloud);
    mapper_.InsertPoints(msg_filtered, unused.get());
    loop_closure_.AddKeyScanPair(0, msg);
    return;
  }

  // Containers.
  PointCloud::Ptr msg_transformed(new PointCloud);
  PointCloud::Ptr msg_neighbors(new PointCloud);
  PointCloud::Ptr msg_base(new PointCloud);
  PointCloud::Ptr msg_fixed(new PointCloud);

  // Transform the incoming point cloud to the best estimate of the base frame.
  localization_.MotionUpdate(odometry_.GetIncrementalEstimate());
  localization_.TransformPointsToFixedFrame(*msg_filtered,
                                            msg_transformed.get());

  // Get approximate nearest neighbors from the map.
  mapper_.ApproxNearestNeighbors(*msg_transformed, msg_neighbors.get());

  // Transform those nearest neighbors back into sensor frame to perform ICP.
  localization_.TransformPointsToSensorFrame(*msg_neighbors, msg_neighbors.get());

  // Localize to the map. Localization will output a pointcloud aligned in the
  // sensor frame.
  localization_.MeasurementUpdate(msg_filtered, msg_neighbors, msg_base.get());

  // Check for new loop closures.
  bool new_keyframe;
  if (HandleLoopClosures(msg, &new_keyframe)) {
    // We found one - regenerate the 3D map.
    PointCloud::Ptr regenerated_map(new PointCloud);
    loop_closure_.GetMaximumLikelihoodPoints(regenerated_map.get());

    mapper_.Reset();
    PointCloud::Ptr unused(new PointCloud);
    mapper_.InsertPoints(regenerated_map, unused.get());

    // Also reset the robot's estimated position.
    localization_.SetIntegratedEstimate(loop_closure_.GetLastPose());
  } else {
    // No new loop closures - but was there a new key frame? If so, add new
    // points to the map.
    if (new_keyframe) {
      localization_.MotionUpdate(gu::Transform3::Identity());
      localization_.TransformPointsToFixedFrame(*msg, msg_fixed.get());
      PointCloud::Ptr unused(new PointCloud);
      mapper_.InsertPoints(msg_fixed, unused.get());
    }
  }

  // Visualize the pose graph and current loop closure radius.
  loop_closure_.PublishPoseGraph();

  // Publish the incoming point cloud message from the base frame.
  if (base_frame_pcld_pub_.getNumSubscribers() != 0) {
    PointCloud base_frame_pcld = *msg;
    base_frame_pcld.header.frame_id = base_frame_id_;
    base_frame_pcld_pub_.publish(base_frame_pcld);
  }
}

bool BlamSlam::HandleLoopClosures(const PointCloud::ConstPtr& scan,
                                  bool* new_keyframe) {
  if (new_keyframe == NULL) {
    ROS_ERROR("%s: Output boolean for new keyframe is null.", name_.c_str());
    return false;
  }

  unsigned int pose_key;
  if (!use_chordal_factor_) {
    // Add the new pose to the pose graph (BetweenFactor)
    // TODO rename to attitude and position sigma 
    gu::MatrixNxNBase<double, 6> covariance;
    covariance.Zeros();
    for (int i = 0; i < 3; ++i)
      covariance(i, i) = attitude_sigma_*attitude_sigma_; //0.4, 0.004; 0.2 m sd
    for (int i = 3; i < 6; ++i)
      covariance(i, i) = position_sigma_*position_sigma_; //0.1, 0.01; sqrt(0.01) rad sd

    const ros::Time stamp = pcl_conversions::fromPCL(scan->header.stamp);
    if (!loop_closure_.AddBetweenFactor(localization_.GetIncrementalEstimate(),
                                        covariance, stamp, &pose_key)) {
      return false;
    }

  } else {
    // Add the new pose to the pose graph (BetweenChordalFactor)
    gu::MatrixNxNBase<double, 12> covariance;
    covariance.Zeros();
    for (int i = 0; i < 9; ++i)
      covariance(i, i) = attitude_sigma_*attitude_sigma_; //0.1, 0.01; sqrt(0.01) rad sd
    for (int i = 9; i < 12; ++i)
      covariance(i, i) = position_sigma_*position_sigma_; //0.4, 0.004; 0.2 m sd

    const ros::Time stamp = pcl_conversions::fromPCL(scan->header.stamp);
    if (!loop_closure_.AddBetweenChordalFactor(localization_.GetIncrementalEstimate(),
                                               covariance, stamp, &pose_key)) {
      return false;
    }
  }
  *new_keyframe = true;

  if (!loop_closure_.AddKeyScanPair(pose_key, scan)) {
    return false;
  }

  std::vector<unsigned int> closure_keys;
  if (!loop_closure_.FindLoopClosures(pose_key, &closure_keys)) {
    return false;
  }

  for (const auto& closure_key : closure_keys) {
    ROS_INFO("%s: Closed loop between poses %u and %u.", name_.c_str(),
             pose_key, closure_key);
  }
  return true;
}

<<<<<<< HEAD
void BlamSlam::PublishArtifact(const Eigen::Vector3d& W_artifact_position,
                               const core_msgs::Artifact& msg) {
  // Publish the message with the updated position
  core_msgs::Artifact new_msg =
      msg;              // This copying may be expensive with the thumbnail
  new_msg.header.seq++; // Change the sequence so it is not completely
                        // duplicating the message
  new_msg.point.point.x = W_artifact_position[0];
  new_msg.point.point.y = W_artifact_position[1];
  new_msg.point.point.z = W_artifact_position[2];
  new_msg.point.header.frame_id = fixed_frame_id_;

  // Transform to world frame from map frame
  new_msg.point = tf_buffer_.transform(
      new_msg.point, "world", new_msg.point.header.stamp, "world");
  // Transform at time of message

  std::cout << "Artifact position in world is: " << new_msg.point.point.x
            << ", " << new_msg.point.point.y << ", " << new_msg.point.point.z
            << std::endl;
  std::cout << "Frame ID is: " << new_msg.point.header.frame_id << std::endl;

  artifact_pub_.publish(new_msg);

  // Publish Marker with new position
  visualization_msgs::Marker marker;
  // Set the frame ID and timestamp.  See the TF tutorials for information on these.
  marker.header.frame_id = "world";
  // std::cout << "Get marker fixed frame id: " << fixed_frame_id_ << std::endl;
  marker.header.stamp = ros::Time::now();

  // Set the namespace and id for this marker.  This serves to create a unique ID
  // Any marker sent with the same namespace and id will overwrite the old one
  marker.ns = "artifact";
  marker.id = marker_id_++;
  marker.action = visualization_msgs::Marker::ADD;
  marker.pose.position = new_msg.point.point;
  // marker.pose.position.x = W_artifact_position[0];
  // marker.pose.position.y = W_artifact_position[1];
  // marker.pose.position.z = W_artifact_position[2];
  std::cout << "Marker xyz: " << marker.pose.position.x << " "
            << marker.pose.position.y << " " << marker.pose.position.z << std::endl;
  marker.pose.orientation.x = 0.0;
  marker.pose.orientation.y = 0.0;
  marker.pose.orientation.z = 0.0;
  marker.pose.orientation.w = 1.0;
  marker.scale.x = 0.35f;
  marker.scale.y = 0.35f;
  marker.scale.z = 0.35f;
  marker.color.a = 1.0f;

  if (msg.label == "backpack")
  {
    std::cout << "backpack marker" << std::endl;
    marker.color.r = 1.0f;
    marker.color.g = 0.0f;
    marker.color.b = 0.0f;
    marker.type = visualization_msgs::Marker::CUBE;
  }
  if (msg.label == "fire extinguisher")
  {
    std::cout << "fire extinguisher marker" << std::endl;
    marker.color.r = 1.0f;
    marker.color.g = 0.5f;
    marker.color.b = 0.75f;
    marker.type = visualization_msgs::Marker::SPHERE;
  }
  if (msg.label == "drill")
  {
    std::cout << "drill marker" << std::endl;
    marker.color.r = 0.0f;
    marker.color.g = 1.0f;
    marker.color.b = 0.0f;
    marker.type = visualization_msgs::Marker::CYLINDER;
  }
  if (msg.label == "survivor")
  {
    std::cout << "survivor marker" << std::endl;
    return;
    marker.color.r = 1.0f;
    marker.color.g = 1.0f;
    marker.color.b = 1.0f;
    marker.scale.x = 2.0f;
    marker.scale.y = 2.0f;
    marker.scale.z = 2.0f;
    marker.type = visualization_msgs::Marker::CYLINDER;
  }
  marker.lifetime = ros::Duration();

  marker_pub_.publish(marker);
}

=======
>>>>>>> 0ae4ffbe
<|MERGE_RESOLUTION|>--- conflicted
+++ resolved
@@ -167,7 +167,7 @@
 
   pcld_sub_ = nl.subscribe("pcld", 100000, &BlamSlam::PointCloudCallback, this);
 
-  artifact_sub_ = nl.subscribe("/object_localizer/artifact_relative", 10, &BlamSlam::ArtifactCallback, this);
+  artifact_sub_ = nl.subscribe("artifact_relative", 10, &BlamSlam::ArtifactCallback, this);
 
   return CreatePublishers(n);
 }
@@ -279,14 +279,12 @@
 }
 
 void BlamSlam::PointCloudCallback(const PointCloud::ConstPtr& msg) {
-  // ROS_INFO_STREAM("Received Point Cloud " << msg->header.seq);
   synchronizer_.AddPCLPointCloudMessage(msg);
 }
 
 void BlamSlam::EstimateTimerCallback(const ros::TimerEvent& ev) {
   // Sort all messages accumulated since the last estimate update.
   synchronizer_.SortMessages();
-  
 
   // Iterate through sensor messages, passing to update functions.
   MeasurementSynchronizer::sensor_type type;
@@ -299,7 +297,6 @@
         const MeasurementSynchronizer::Message<PointCloud>::ConstPtr& m =
             synchronizer_.GetPCLPointCloudMessage(index);
 
-        // ROS_INFO_STREAM("Processing Point Cloud " << m->msg->header.seq);
         ProcessPointCloudMessage(m->msg);
         break;
       }
@@ -334,51 +331,6 @@
   Eigen::Vector3d artifact_position;
   artifact_position << msg.point.point.x, msg.point.point.y, msg.point.point.z;
 
-<<<<<<< HEAD
-  // Global position
-  Eigen::Vector3d W_artifact_position;
-
-  if (artifacts_in_global_) {
-    // Already in fixed frame
-    W_artifact_position = artifact_position;
-  } else {
-    // Get global pose
-    // geometry_utils::Transform3 global_pose =
-    // localization_.GetIntegratedEstimate();
-    geometry_utils::Transform3 global_pose =
-        loop_closure_.GetPoseAtTime(msg.point.header.stamp);
-
-    // tf::StampedTransform odom_T_base_link_tf;
-    // std::string robot_name_ = "husky";
-    // listener.lookupTransform(tf::resolve(robot_name_, "map"),
-    // tf::resolve(robot_name_, "base_link"), msg.header.stamp,
-    //                              odom_T_base_link_tf);
-    // Eigen::Vector3d T_global =
-    //         Eigen::Vector3d(odom_T_base_link_tf.getOrigin().getX(),
-    //         odom_T_base_link_tf.getOrigin().getY(),
-    //                         odom_T_base_link_tf.getOrigin().getZ());
-    // Eigen::Matrix3d R_global =
-    //         Eigen::Quaterniond(odom_T_base_link_tf.getRotation().w(),
-    //         odom_T_base_link_tf.getRotation().x(),
-    //                            odom_T_base_link_tf.getRotation().y(),
-    //                            odom_T_base_link_tf.getRotation().z())
-    //             .toRotationMatrix();
-
-    // todo - check the order
-    // Assum transform from body to global
-    Eigen::Matrix<double, 3, 3> R_global = global_pose.rotation.Eigen();
-    Eigen::Matrix<double, 3, 1> T_global = global_pose.translation.Eigen();
-    std::cout << "Global robot position is: " << T_global[0] << ", "
-              << T_global[1] << ", " << T_global[2] << std::endl;
-    std::cout << "Global robot rotation is: " << R_global << std::endl;
-
-    // Apply transform
-    W_artifact_position = R_global * artifact_position + T_global;
-  }
-
-  std::cout << "Artifact position in map is: " << W_artifact_position[0] << ", "
-            << W_artifact_position[1] << ", " << W_artifact_position[2]
-=======
   // Get global pose (of robot)
   // geometry_utils::Transform3 global_pose = localization_.GetIntegratedEstimate();
 
@@ -404,7 +356,6 @@
 
   std::cout << "Artifact position in robot frame is: " << R_artifact_position[0] << ", "
             << R_artifact_position[1] << ", " << R_artifact_position[2]
->>>>>>> 0ae4ffbe
             << std::endl;
 
   std::string artifact_id = msg.id; 
@@ -575,98 +526,3 @@
   return true;
 }
 
-<<<<<<< HEAD
-void BlamSlam::PublishArtifact(const Eigen::Vector3d& W_artifact_position,
-                               const core_msgs::Artifact& msg) {
-  // Publish the message with the updated position
-  core_msgs::Artifact new_msg =
-      msg;              // This copying may be expensive with the thumbnail
-  new_msg.header.seq++; // Change the sequence so it is not completely
-                        // duplicating the message
-  new_msg.point.point.x = W_artifact_position[0];
-  new_msg.point.point.y = W_artifact_position[1];
-  new_msg.point.point.z = W_artifact_position[2];
-  new_msg.point.header.frame_id = fixed_frame_id_;
-
-  // Transform to world frame from map frame
-  new_msg.point = tf_buffer_.transform(
-      new_msg.point, "world", new_msg.point.header.stamp, "world");
-  // Transform at time of message
-
-  std::cout << "Artifact position in world is: " << new_msg.point.point.x
-            << ", " << new_msg.point.point.y << ", " << new_msg.point.point.z
-            << std::endl;
-  std::cout << "Frame ID is: " << new_msg.point.header.frame_id << std::endl;
-
-  artifact_pub_.publish(new_msg);
-
-  // Publish Marker with new position
-  visualization_msgs::Marker marker;
-  // Set the frame ID and timestamp.  See the TF tutorials for information on these.
-  marker.header.frame_id = "world";
-  // std::cout << "Get marker fixed frame id: " << fixed_frame_id_ << std::endl;
-  marker.header.stamp = ros::Time::now();
-
-  // Set the namespace and id for this marker.  This serves to create a unique ID
-  // Any marker sent with the same namespace and id will overwrite the old one
-  marker.ns = "artifact";
-  marker.id = marker_id_++;
-  marker.action = visualization_msgs::Marker::ADD;
-  marker.pose.position = new_msg.point.point;
-  // marker.pose.position.x = W_artifact_position[0];
-  // marker.pose.position.y = W_artifact_position[1];
-  // marker.pose.position.z = W_artifact_position[2];
-  std::cout << "Marker xyz: " << marker.pose.position.x << " "
-            << marker.pose.position.y << " " << marker.pose.position.z << std::endl;
-  marker.pose.orientation.x = 0.0;
-  marker.pose.orientation.y = 0.0;
-  marker.pose.orientation.z = 0.0;
-  marker.pose.orientation.w = 1.0;
-  marker.scale.x = 0.35f;
-  marker.scale.y = 0.35f;
-  marker.scale.z = 0.35f;
-  marker.color.a = 1.0f;
-
-  if (msg.label == "backpack")
-  {
-    std::cout << "backpack marker" << std::endl;
-    marker.color.r = 1.0f;
-    marker.color.g = 0.0f;
-    marker.color.b = 0.0f;
-    marker.type = visualization_msgs::Marker::CUBE;
-  }
-  if (msg.label == "fire extinguisher")
-  {
-    std::cout << "fire extinguisher marker" << std::endl;
-    marker.color.r = 1.0f;
-    marker.color.g = 0.5f;
-    marker.color.b = 0.75f;
-    marker.type = visualization_msgs::Marker::SPHERE;
-  }
-  if (msg.label == "drill")
-  {
-    std::cout << "drill marker" << std::endl;
-    marker.color.r = 0.0f;
-    marker.color.g = 1.0f;
-    marker.color.b = 0.0f;
-    marker.type = visualization_msgs::Marker::CYLINDER;
-  }
-  if (msg.label == "survivor")
-  {
-    std::cout << "survivor marker" << std::endl;
-    return;
-    marker.color.r = 1.0f;
-    marker.color.g = 1.0f;
-    marker.color.b = 1.0f;
-    marker.scale.x = 2.0f;
-    marker.scale.y = 2.0f;
-    marker.scale.z = 2.0f;
-    marker.type = visualization_msgs::Marker::CYLINDER;
-  }
-  marker.lifetime = ros::Duration();
-
-  marker_pub_.publish(marker);
-}
-
-=======
->>>>>>> 0ae4ffbe
