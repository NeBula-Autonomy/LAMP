/*
 * Copyright (c) 2016, The Regents of the University of California (Regents).
 * All rights reserved.
 *
 * Redistribution and use in source and binary forms, with or without
 * modification, are permitted provided that the following conditions are
 * met:
 *
 *    1. Redistributions of source code must retain the above copyright
 *       notice, this list of conditions and the following disclaimer.
 *
 *    2. Redistributions in binary form must reproduce the above
 *       copyright notice, this list of conditions and the following
 *       disclaimer in the documentation and/or other materials provided
 *       with the distribution.
 *
 *    3. Neither the name of the copyright holder nor the names of its
 *       contributors may be used to endorse or promote products derived
 *       from this software without specific prior written permission.
 *
 * THIS SOFTWARE IS PROVIDED BY THE COPYRIGHT HOLDERS AND CONTRIBUTORS AS IS
 * AND ANY EXPRESS OR IMPLIED WARRANTIES, INCLUDING, BUT NOT LIMITED TO, THE
 * IMPLIED WARRANTIES OF MERCHANTABILITY AND FITNESS FOR A PARTICULAR PURPOSE
 * ARE DISCLAIMED. IN NO EVENT SHALL THE COPYRIGHT HOLDER OR CONTRIBUTORS BE
 * LIABLE FOR ANY DIRECT, INDIRECT, INCIDENTAL, SPECIAL, EXEMPLARY, OR
 * CONSEQUENTIAL DAMAGES (INCLUDING, BUT NOT LIMITED TO, PROCUREMENT OF
 * SUBSTITUTE GOODS OR SERVICES; LOSS OF USE, DATA, OR PROFITS; OR BUSINESS
 * INTERRUPTION) HOWEVER CAUSED AND ON ANY THEORY OF LIABILITY, WHETHER IN
 * CONTRACT, STRICT LIABILITY, OR TORT (INCLUDING NEGLIGENCE OR OTHERWISE)
 * ARISING IN ANY WAY OUT OF THE USE OF THIS SOFTWARE, EVEN IF ADVISED OF THE
 * POSSIBILITY OF SUCH DAMAGE.
 *
 * Please contact the author(s) of this library if you have any questions.
 * Authors: Erik Nelson            ( eanelson@eecs.berkeley.edu )
 */

#include <blam_slam/BlamSlam.h>
#include <geometry_utils/Transform3.h>
#include <parameter_utils/ParameterUtils.h>
#include <pcl_conversions/pcl_conversions.h>
#include <visualization_msgs/Marker.h>
#include <math.h>

namespace pu = parameter_utils;
namespace gu = geometry_utils;

BlamSlam::BlamSlam()
  : estimate_update_rate_(0.0),
    visualization_update_rate_(0.0),
    uwb_update_rate_(0.0),
    position_sigma_(0.01),
    attitude_sigma_(0.04),
    marker_id_(0),
    largest_artifact_id_(0),
    b_first_pose_scan_revieved_(false),
    use_artifact_loop_closure_(false) {}

BlamSlam::~BlamSlam() {}

bool BlamSlam::Initialize(const ros::NodeHandle& n, bool from_log) {
  name_ = ros::names::append(n.getNamespace(), "BlamSlam");

  initial_key_ = 0;

  if (!filter_.Initialize(n)) {
    ROS_ERROR("%s: Failed to initialize point cloud filter.", name_.c_str());
    return false;
  }

  if (!loop_closure_.Initialize(n)) {
    ROS_ERROR("%s: Failed to initialize laser loop closure.", name_.c_str());
    return false;
  }

  if (!mapper_.Initialize(n)) {
    ROS_ERROR("%s: Failed to initialize mapper.", name_.c_str());
    return false;
  }

  if (!LoadParameters(n)) {
    ROS_ERROR("%s: Failed to load parameters.", name_.c_str());
    return false;
  }

  if (!RegisterCallbacks(n, from_log)) {
    ROS_ERROR("%s: Failed to register callbacks.", name_.c_str());
    return false;
  }

  return true;
}

bool BlamSlam::LoadParameters(const ros::NodeHandle& n) {
  // Load update rates.
  if (!pu::Get("rate/estimate", estimate_update_rate_)) return false;
  if (!pu::Get("rate/visualization", visualization_update_rate_)) return false;
  if (!pu::Get("rate/uwb_update", uwb_update_rate_)) return false;

  // Load frame ids.
  if (!pu::Get("frame_id/fixed", fixed_frame_id_)) return false;
  if (!pu::Get("frame_id/base", base_frame_id_)) return false;
  if (!pu::Get("frame_id/artifacts_in_global", artifacts_in_global_))
    return false;

  // Covariance for odom factors
  if (!pu::Get("noise/odom_position_sigma", position_sigma_)) return false;
  if (!pu::Get("noise/odom_attitude_sigma", attitude_sigma_)) return false;

  //Load and restart deltas
  if (!pu::Get("restart_x", restart_x_)) return false;
  if (!pu::Get("restart_y", restart_y_)) return false;
  if (!pu::Get("restart_z", restart_z_)) return false;
  if (!pu::Get("restart_roll", restart_roll_)) return false;
  if (!pu::Get("restart_pitch", restart_pitch_)) return false;
  if (!pu::Get("restart_yaw", restart_yaw_)) return false;

  // Load uwb information
  if (!pu::Get("uwb/all", uwb_id_list_all_)) return false;
  if (!pu::Get("uwb/drop", uwb_id_list_drop_)) return false;
  for (auto itr = uwb_id_list_all_.begin(); itr != uwb_id_list_all_.end(); itr++) {
    UwbMeasurementInfo uwb_data;
    uwb_data.id = *itr;
    uwb_data.drop_status = true;  // This should be false. (after the enhancement of UWB firmware)
    uwb_id2data_hash_[*itr] = uwb_data;
    uwb_id2data_hash_[*itr].in_pose_graph = false;
  }
  for (auto itr = uwb_id_list_drop_.begin(); itr != uwb_id_list_drop_.end(); itr++) {
    uwb_id2data_hash_[*itr].holder = name_.c_str();
    uwb_id2data_hash_[*itr].drop_status = false;  // This sentence will be removed.
  }

  if (!pu::Get("use_artifact_loop_closure", use_artifact_loop_closure_)) return false;

  if (!pu::Get("b_use_uwb", b_use_uwb_)) return false;
  if (!pu::Get("uwb_skip_measurement_number", uwb_skip_measurement_number_)) return false;
  if (!pu::Get("uwb_update_key_number", uwb_update_key_number_)) return false;
  if (!pu::Get("uwb_required_key_number_first", uwb_required_key_number_first_)) return false;
  if (!pu::Get("uwb_required_key_number_not_first", uwb_required_key_number_not_first_)) return false;

  std::string graph_filename;
  if (pu::Get("load_graph", graph_filename) && !graph_filename.empty()) {
    if (loop_closure_.Load(graph_filename)) {
      PointCloud::Ptr regenerated_map(new PointCloud);
      loop_closure_.GetMaximumLikelihoodPoints(regenerated_map.get());
      mapper_.Reset();
      PointCloud::Ptr unused(new PointCloud);
      mapper_.InsertPoints(regenerated_map, unused.get());

      // Also reset the robot's estimated position.
      be_current_pose_ = loop_closure_.GetLastPose();

      // Publish updated map
      mapper_.PublishMap();
    } else {
      ROS_ERROR_STREAM("Failed to load graph from " << graph_filename);
    }
  }

  return true;
}

bool BlamSlam::RegisterCallbacks(const ros::NodeHandle& n, bool from_log) {
  // Create a local nodehandle to manage callback subscriptions.
  ros::NodeHandle nl(n);

  visualization_update_timer_ = nl.createTimer(
      visualization_update_rate_, &BlamSlam::VisualizationTimerCallback, this);
      
  add_factor_srv_ = nl.advertiseService("add_factor", &BlamSlam::AddFactorService, this);
  remove_factor_srv_ = nl.advertiseService("remove_factor", &BlamSlam::RemoveFactorService, this);
  save_graph_srv_ = nl.advertiseService("save_graph", &BlamSlam::SaveGraphService, this);
  restart_srv_ = nl.advertiseService("restart", &BlamSlam::RestartService, this);
  load_graph_srv_ = nl.advertiseService("load_graph", &BlamSlam::LoadGraphService, this);
  batch_loop_closure_srv_ = nl.advertiseService("batch_loop_closure", &BlamSlam::BatchLoopClosureService, this);
  drop_uwb_srv_ = nl.advertiseService("drop_uwb_anchor", &BlamSlam::DropUwbService, this);
  if (from_log)
    return RegisterLogCallbacks(n);
  else
    return RegisterOnlineCallbacks(n);
}

bool BlamSlam::RegisterLogCallbacks(const ros::NodeHandle& n) {
  ROS_INFO("%s: Registering log callbacks.", name_.c_str());
  return CreatePublishers(n);
}

bool BlamSlam::RegisterOnlineCallbacks(const ros::NodeHandle& n) {
  ROS_INFO("%s: Registering online callbacks.", name_.c_str());

  // Create a local nodehandle to manage callback subscriptions.
  ros::NodeHandle nl(n);

//  pose_scan_sub_ = nl.subscribe("pose_and_scan", 100000, &BlamSlam::PoseScanCallback, this);

  uwb_update_timer_ = nl.createTimer(uwb_update_rate_, &BlamSlam::UwbTimerCallback, this);

  pcld_sub_ = nl.subscribe("pcld", 100000, &BlamSlam::PointCloudCallback, this);

  artifact_sub_ = nl.subscribe("artifact_relative", 10, &BlamSlam::ArtifactCallback, this);

  uwb_sub_ =
      nl.subscribe("uwb_signal", 1000, &BlamSlam::UwbSignalCallback, this);

  ROS_INFO("Creating message filters");

  this->filterPointSub_ = new message_filters::Subscriber<sensor_msgs::PointCloud2>(nl, "pcld", 10);
  this->filterPoseSub_ = new message_filters::Subscriber<geometry_msgs::PoseStamped>(nl, "fe_pose", 10);


  this->poseScanSync_ = new message_filters::Synchronizer
          <
              message_filters::sync_policies::ApproximateTime
              <
                sensor_msgs::PointCloud2,
                geometry_msgs::PoseStamped
              >
          >(
          message_filters::sync_policies::ApproximateTime
          <
             sensor_msgs::PointCloud2,
             geometry_msgs::PoseStamped
          >(10),
          *this->filterPointSub_,
          *this->filterPoseSub_
  );

  this->poseScanSync_->registerCallback(&BlamSlam::PoseAndScanFilterCB, this);

  return CreatePublishers(n);
}

bool BlamSlam::CreatePublishers(const ros::NodeHandle& n) {
  // Create a local nodehandle to manage callback subscriptions.
  ros::NodeHandle nl(n);

  base_frame_pcld_pub_ =
      nl.advertise<PointCloud>("base_frame_point_cloud", 10, false);

  return true;
}

bool BlamSlam::AddFactorService(blam_slam::AddFactorRequest &request,
                                blam_slam::AddFactorResponse &response) {
  // TODO - bring the service creation into this node?
  if (!request.confirmed) {
    ROS_WARN("Cannot add factor because the request is not confirmed.");
    response.success = false;
    return true;
  }

  // Get last node pose before doing loop closure
  gu::Transform3 last_key_pose;
  last_key_pose = loop_closure_.GetLastPose();

  const gtsam::Pose3 pose_from_to 
      = gtsam::Pose3(gtsam::Rot3(request.qw, request.qx, request.qy, request.qz), gtsam::Point3());
  pose_from_to.print("Between pose is ");

  response.success = loop_closure_.AddManualLoopClosure(
    static_cast<unsigned int>(request.key_from),
    static_cast<unsigned int>(request.key_to),
    pose_from_to);
  response.confirm = false;
  if (response.success){
    std::cout << "adding factor for loop closure succeeded" << std::endl;
  } else {
    std::cout << "adding factor for loop closure failed" << std::endl;
  }

  // Update the map from the loop closures
  std::cout << "Updating the map" << std::endl;
  PointCloud::Ptr regenerated_map(new PointCloud);
  loop_closure_.GetMaximumLikelihoodPoints(regenerated_map.get());

  mapper_.Reset();
  PointCloud::Ptr unused(new PointCloud);
  mapper_.InsertPoints(regenerated_map, unused.get());

  // Get new pose
  // New key pose of last pose key
  gu::Transform3 new_key_pose = loop_closure_.GetLastPose();
  // Update to the pose of the last key
  // Current estimate
  gu::Transform3 new_pose = be_current_pose_;
  // Delta translation
  new_pose.translation = new_pose.translation + (new_key_pose.translation - last_key_pose.translation);
  // Delta rotation
  new_pose.rotation = new_pose.rotation*(new_key_pose.rotation*last_key_pose.rotation.Trans());

  // Also reset the robot's estimated position.
  be_current_pose_ = new_pose;

  // Sends pose graph to visualizer node, if graph has changed.
  loop_closure_.PublishPoseGraph();

  // Publish artifacts - should be updated from the pose-graph 
  loop_closure_.PublishArtifacts();

  // Publish updated map
  mapper_.PublishMap();

  std::cout << "Updated the map" << std::endl;

  return true;
}

bool BlamSlam::RemoveFactorService(blam_slam::RemoveFactorRequest &request,
                                   blam_slam::RemoveFactorResponse &response) {
  // TODO - bring the service creation into this node?
  if (!request.confirmed) {
    ROS_WARN("Cannot remove factor because the request is not confirmed.");
    response.success = false;
    return true;
  }
  response.success =
      loop_closure_.RemoveFactor(static_cast<unsigned int>(request.key_from),
                                 static_cast<unsigned int>(request.key_to));
  if (response.success){
    std::cout << "removing factor from pose graph succeeded" << std::endl;
  }else{
    std::cout << "removing factor from pose graph failed" << std::endl;
  }

  // Update the map from the loop closures
  std::cout << "Updating the map" << std::endl;
  PointCloud::Ptr regenerated_map(new PointCloud);
  loop_closure_.GetMaximumLikelihoodPoints(regenerated_map.get());

  mapper_.Reset();
  PointCloud::Ptr unused(new PointCloud);
  mapper_.InsertPoints(regenerated_map, unused.get());

  // Also reset the robot's estimated position.
  be_current_pose_ = loop_closure_.GetLastPose();

  // Visualize the pose graph and current loop closure radius.
  loop_closure_.PublishPoseGraph();

  // Publish artifacts - should be updated from the pose-graph 
  loop_closure_.PublishArtifacts();

  // Publish updated map
  mapper_.PublishMap(); // TODO publish elsewhere?

  std::cout << "Updated the map" << std::endl;

  return true;
}

bool BlamSlam::SaveGraphService(blam_slam::SaveGraphRequest &request,
                                blam_slam::SaveGraphResponse &response) {
  std::cout << "Saving graph..." << std::endl;
  response.success = loop_closure_.Save(request.filename);
  return true;
}

bool BlamSlam::LoadGraphService(blam_slam::LoadGraphRequest &request,
                                blam_slam::LoadGraphResponse &response) {
  std::cout << "Loading graph..." << std::endl;
  loop_closure_.ErasePosegraph();
  response.success = loop_closure_.Load(request.filename);

  // Regenerate the 3D map from the loaded posegraph
  PointCloud::Ptr regenerated_map(new PointCloud);
  loop_closure_.GetMaximumLikelihoodPoints(regenerated_map.get());

  mapper_.Reset();
  PointCloud::Ptr unused(new PointCloud);
  mapper_.InsertPoints(regenerated_map, unused.get());
  // change the key number for the second robot to 10000
  loop_closure_.ChangeKeyNumber();

  initial_key_ = loop_closure_.GetKey();
  gu::MatrixNxNBase<double, 6> covariance;
  covariance.Zeros();
  for (int i = 0; i < 3; ++i)
    covariance(i, i) = attitude_sigma_*attitude_sigma_; //0.4, 0.004; 0.2 m sd
  for (int i = 3; i < 6; ++i)
    covariance(i, i) = position_sigma_*position_sigma_; //0.1, 0.01; sqrt(0.01) rad sd
  
  gu::Transform3 init_pose = loop_closure_.GetInitialPose();
  gu::Transform3 current_pose = localization_.GetIntegratedEstimate(); // loop_closure_.GetCurrentPose();
  const gu::Transform3 pose_delta = gu::PoseDelta(init_pose, current_pose);
  loop_closure_.AddFactorAtLoad(pose_delta, covariance);

  // Also reset the robot's estimated position.
  be_current_pose_ = loop_closure_.GetLastPose();
  return true;
}

bool BlamSlam::BatchLoopClosureService(blam_slam::BatchLoopClosureRequest &request,
                                blam_slam::BatchLoopClosureResponse &response) {
 
  std::cout << "BATCH LOOP CLOSURE. Looking for any loop closures..." << std::endl;

  response.success = loop_closure_.BatchLoopClosure();

  if (response.success){
    ROS_INFO("Found Loop Closures in batch loop closure");
  
    // We found one - regenerate the 3D map.
    PointCloud::Ptr regenerated_map(new PointCloud);
    loop_closure_.GetMaximumLikelihoodPoints(regenerated_map.get());

    mapper_.Reset();
    PointCloud::Ptr unused(new PointCloud);
    mapper_.InsertPoints(regenerated_map, unused.get());

    // Also reset the robot's estimated position.
<<<<<<< HEAD
    be_current_pose_ = loop_closure_.GetLastPose();
=======
    localization_.SetIntegratedEstimate(loop_closure_.GetLastPose());

    // Visualize the pose graph updates
    loop_closure_.PublishPoseGraph();

    // Publish artifacts - from pose-graph positions
    loop_closure_.PublishArtifacts();


>>>>>>> 86137511
  }else {
    ROS_INFO("No loop closures in batch loop closure");
  }
  return true; 
}


bool BlamSlam::DropUwbService(mesh_msgs::ProcessCommNodeRequest &request,
                              mesh_msgs::ProcessCommNodeResponse &response) {
  ROS_INFO_STREAM("Dropped UWB anchor is " + request.node.AnchorID);

  Eigen::Vector3d aug_robot_position = be_current_pose_.translation.Eigen();

  loop_closure_.DropUwbAnchor(request.node.AnchorID, request.node.DropTime, aug_robot_position);

  uwb_id2data_hash_[request.node.AnchorID].drop_status = true;
  
  return true;
}

//void BlamSlam::PoseScanCallback(const core_msgs::PoseAndScanConstPtr& msg) {
  
//  ROS_INFO("Inside PoseScanCallback");

//  // Get the pose
//  geometry_utils::Transform3 fe_pose = geometry_utils::ros::FromROS(msg->pose.pose);// Change name to include pose

//  PointCloud::Ptr received_cloud_ptr;
//  received_cloud_ptr.reset(new PointCloud);
//  // sensor_msgs::PointCloud2ConstPtr pointcloud_msg;
  
//  pcl::fromROSMsg( msg->scan, *received_cloud_ptr.get());

//  // Process pose and scan
//  ProcessPoseScanMessage(fe_pose, received_cloud_ptr);

//  return;
//}

void BlamSlam::PointCloudCallback(const PointCloud::ConstPtr& msg) {
  // TODO - for other front-ends
  ROS_WARN("Point Cloud Callback Not yet implemented");
  // use filtering etc/ to sync with odome messages, then use
  // ProcessPoseScanMessage(fe_pose, msg.scan);
  return;
}

void BlamSlam::EstimateTimerCallback(const ros::TimerEvent& ev) {
  // Sort all messages accumulated since the last estimate update.
  synchronizer_.SortMessages();

  // NOT IMPLEMENTED OR USED CURRENTLY
  return;

  // // Not currently used, but consider using when using a different odom source 
  // // Sort all messages accumulated since the last estimate update.
  // synchronizer_.SortMessages();

  // // Iterate through sensor messages, passing to update functions.
  // MeasurementSynchronizer::sensor_type type;
  // unsigned int index = 0;
  // while (synchronizer_.GetNextMessage(&type, &index)) {
  //   switch(type) {

  //     // Point cloud messages.
  //     case MeasurementSynchronizer::PCL_POINTCLOUD: {
  //       const MeasurementSynchronizer::Message<PointCloud>::ConstPtr& m =
  //           synchronizer_.GetPCLPointCloudMessage(index);

  //       ProcessPointCloudMessage(m->msg);
  //       break;
  //     }

  //     // Unhandled sensor messages.
  //     default: {
  //       ROS_WARN("%s: Unhandled measurement type (%s).", name_.c_str(),
  //                MeasurementSynchronizer::GetTypeString(type).c_str());
  //       break;
  //     }
  //   }
  // }

  // // Remove processed messages from the synchronizer.
  // synchronizer_.ClearMessages();
}

void BlamSlam::ArtifactCallback(const core_msgs::Artifact& msg) {
  // Subscribe to artifact messages, include in pose graph, publish global position 

  std::cout << "Artifact message received is for id " << msg.id << std::endl;
  std::cout << "\t Parent id: " << msg.parent_id << std::endl;
  std::cout << "\t Confidence: " << msg.confidence << std::endl;
  std::cout << "\t Position:\n[" << msg.point.point.x << ", "
            << msg.point.point.y << ", " << msg.point.point.z << "]"
            << std::endl;
  std::cout << "\t Label: " << msg.label << std::endl;

  // Check for NaNs and reject 
  if (std::isnan(msg.point.point.x) || std::isnan(msg.point.point.y) || std::isnan(msg.point.point.z)){
    ROS_WARN("NAN positions input from artifact message - ignoring");
    return;
  }

  // Get artifact position 
  Eigen::Vector3d artifact_position;
  artifact_position << msg.point.point.x, msg.point.point.y, msg.point.point.z;

  Eigen::Vector3d R_artifact_position; // In robot frame

  gtsam::Key pose_key = loop_closure_.GetKeyAtTime(msg.point.header.stamp);

  // Chck if artifact is published in global frame 
  // And convert to local frame to include in pose graph 
  if (artifacts_in_global_) { // Already in fixed frame
    geometry_utils::Transform3 global_pose = loop_closure_.GetPoseAtKey(pose_key);

    // Transform artifact pose from global frame to body frame 
    Eigen::Matrix<double, 3, 3> R_global = global_pose.rotation.Eigen();
    Eigen::Matrix<double, 3, 1> T_global = global_pose.translation.Eigen();
    // std::cout << "Global robot position is: " << T_global[0] << ", " << T_global[1] << ", " << T_global[2] << std::endl;
    // std::cout << "Global robot rotation is: " << R_global << std::endl;

    R_artifact_position = R_global.transpose() * (artifact_position - T_global); // Apply transform
  } else {
    R_artifact_position = artifact_position;
  }

  std::cout << "Artifact position in robot frame is: " << R_artifact_position[0] << ", "
            << R_artifact_position[1] << ", " << R_artifact_position[2]
            << std::endl;

  std::string artifact_id = msg.parent_id; // Note that we are looking at the parent id here
  gtsam::Key cur_artifact_key; 
  bool b_is_new_artifact = false;
  gu::Transform3 last_key_pose;
  // get artifact id / key -----------------------------------------------
  // Check if the ID of the object already exists in the object hash
  if (use_artifact_loop_closure_ && artifact_id2key_hash.find(artifact_id) != artifact_id2key_hash.end() && 
      msg.label != "cellphone") {
    // Take the ID for that object - no reconciliation in the pose-graph of a cell phone (for now)
    cur_artifact_key = artifact_id2key_hash[artifact_id];
    std::cout << "artifact previously observed, artifact id " << artifact_id 
              << " with key in pose graph " 
              << gtsam::DefaultKeyFormatter(cur_artifact_key) << std::endl;
    // Get last node pose before doing artifact loop closure 
    last_key_pose = loop_closure_.GetLastPose();
  } else {
    // New artifact - increment the id counters
    b_is_new_artifact = true;
    ++largest_artifact_id_;
    cur_artifact_key = gtsam::Symbol('l', largest_artifact_id_);
    std::cout << "new artifact observed, artifact id " << artifact_id 
              << " with key in pose graph " 
              << gtsam::DefaultKeyFormatter(cur_artifact_key) << std::endl;
    // update hash
    artifact_id2key_hash[artifact_id] = cur_artifact_key;
  }

  // add to pose graph and optimize --------------------------------------
  const gtsam::Pose3 R_pose_A 
      = gtsam::Pose3(gtsam::Rot3(), gtsam::Point3(R_artifact_position[0], 
                                                  R_artifact_position[1],
                                                  R_artifact_position[2]));
  R_pose_A.print("Between pose is ");

  ArtifactInfo artifactinfo(msg.parent_id);
  artifactinfo.msg = msg;

  bool result = loop_closure_.AddArtifact(
    pose_key,
    cur_artifact_key,
    R_pose_A, 
    artifactinfo);

  if (result){
    std::cout << "adding artifact observation succeeded" << std::endl;
  } else {
    std::cout << "adding artifact observation failed" << std::endl;
  }

  if (b_is_new_artifact){
    // Don't need to update the map at all - just publish artifacts
    // Publish artifacts - from pose-graph positions
    ROS_INFO_STREAM("Publishing new artifact key: " << gtsam::DefaultKeyFormatter(cur_artifact_key));
    loop_closure_.PublishArtifacts(cur_artifact_key);
  }else{
    // Loop closure has been performed - update the graph
    // Update the map from the loop closures
    std::cout << "Updating the map" << std::endl;
    PointCloud::Ptr regenerated_map(new PointCloud);
    loop_closure_.GetMaximumLikelihoodPoints(regenerated_map.get());

    mapper_.Reset();
    PointCloud::Ptr unused(new PointCloud);
    mapper_.InsertPoints(regenerated_map, unused.get());

    // Get new pose
    // New key pose of last pose key
    gu::Transform3 new_key_pose = loop_closure_.GetLastPose();
    // Update to the pose of the last key
    // Current estimate
    gu::Transform3 new_pose = be_current_pose_;
    // Delta translation from the loop closure change to the last pose node
    new_pose.translation = new_pose.translation + (new_key_pose.translation - last_key_pose.translation);
    // Delta rotation
    new_pose.rotation = new_pose.rotation*(new_key_pose.rotation*last_key_pose.rotation.Trans());

    // Update localization
    // Also reset the robot's estimated position.
    be_current_pose_ = new_pose;

    // Visualize the pose graph updates
    loop_closure_.PublishPoseGraph();

    // Publish artifacts - from pose-graph positions
    loop_closure_.PublishArtifacts();

    // Publish updated map // TODO have criteria of change for when to publish the map?
    mapper_.PublishMap();
  }
}

void BlamSlam::UwbTimerCallback(const ros::TimerEvent& ev) {
  if (!b_use_uwb_) {
    return;
  }

  for (auto itr = uwb_id2data_hash_.begin(); itr != uwb_id2data_hash_.end(); itr++) {
    std::string uwb_id = itr->first;
    UwbMeasurementInfo data = itr->second;

    if (data.range.size() > uwb_skip_measurement_number_) {

      // Calculate the pose key number difference between the latest pose key and the pose key linked with UWB
      auto latest_pose_key = loop_closure_.GetKeyAtTime(ros::Time::now());
      auto latest_obs_key = loop_closure_.GetKeyAtTime(data.time_stamp.back());
      int key_diff = gtsam::symbolIndex(latest_pose_key) - gtsam::symbolIndex(latest_obs_key);

      // Check whether enough number of pose key is passed or not
      if (key_diff >= uwb_update_key_number_) {
        
        // Count the number of pose keys linked with UWB
        // If it's the first time observation, at least three keys are necessary to localize the UWB anchor
        unsigned int required_key_number;
        if (uwb_id2data_hash_[uwb_id].in_pose_graph == false) {
          required_key_number = uwb_required_key_number_first_;
        }
        else {
          required_key_number = uwb_required_key_number_not_first_;
        }

        auto pose_key_list = data.nearest_pose_key;
        pose_key_list.erase(std::unique(pose_key_list.begin(), pose_key_list.end()), pose_key_list.end());
        if (pose_key_list.size() >= required_key_number) {
          ProcessUwbRangeData(uwb_id);
          UwbClearBuffer(uwb_id);
        }
        else {
          ROS_INFO("Number of range measurement is NOT enough");
        }
      }
    }
  }
  return;
}

void BlamSlam::UwbClearBuffer(const std::string uwb_id) {
  // Clear the UWB data buffer after processing the data and adding RangeFactor
  uwb_id2data_hash_[uwb_id].range.clear();
  uwb_id2data_hash_[uwb_id].time_stamp.clear();
  uwb_id2data_hash_[uwb_id].robot_position.clear();
  uwb_id2data_hash_[uwb_id].dist_posekey.clear();
  uwb_id2data_hash_[uwb_id].nearest_pose_key.clear();
}


void BlamSlam::ProcessUwbRangeData(const std::string uwb_id) {
  ROS_INFO_STREAM("Start to process UWB range measurement data of " << uwb_id);

  if (loop_closure_.AddUwbFactor(uwb_id, uwb_id2data_hash_[uwb_id])) {  
    ROS_INFO("Updating the map by UWB data");
    PointCloud::Ptr regenerated_map(new PointCloud);
    loop_closure_.GetMaximumLikelihoodPoints(regenerated_map.get());

    mapper_.Reset();
    PointCloud::Ptr unused(new PointCloud);
    mapper_.InsertPoints(regenerated_map, unused.get());

    // Also reset the robot's estimated position.
    be_current_pose_ = loop_closure_.GetLastPose();

    // Visualize the pose graph and current loop closure radius.
    loop_closure_.PublishPoseGraph();

    // Publish updated map
    mapper_.PublishMap();

    ROS_INFO("Updated the map by UWB Range Factors");

    uwb_id2data_hash_[uwb_id].in_pose_graph = true;
  }
  return;
}

void BlamSlam::UwbSignalCallback(const uwb_msgs::Anchor& msg) {
  if (!b_use_uwb_) {
    return;
  }
  
  // Store the UWB-related data into the buffer "uwb_id2data_hash_"
  auto itr = uwb_id2data_hash_.find(msg.id);
  if (itr != end(uwb_id2data_hash_)) {
    if (uwb_id2data_hash_[msg.id].drop_status == true) {
      uwb_id2data_hash_[msg.id].range.push_back(msg.range);
      uwb_id2data_hash_[msg.id].time_stamp.push_back(msg.header.stamp);
      uwb_id2data_hash_[msg.id].robot_position.push_back(localization_.GetIntegratedEstimate().translation.Eigen());
      uwb_id2data_hash_[msg.id].nearest_pose_key.push_back(loop_closure_.GetKeyAtTime(msg.header.stamp));
    }
  } 
  else {
    ROS_WARN("Not registered UWB ID");
  }
  return;
}

void BlamSlam::VisualizationTimerCallback(const ros::TimerEvent& ev) {
  mapper_.PublishMap();
}

void BlamSlam::PoseAndScanFilterCB(const sensor_msgs::PointCloud2ConstPtr &pointCloud, const geometry_msgs::PoseStamped pose) {

    ROS_INFO("In message filter callback");

    geometry_utils::Transform3 fePose = geometry_utils::ros::FromROS(pose.pose);

    PointCloud::Ptr rxCloudPtr;
    rxCloudPtr.reset(new PointCloud);

    pcl::fromROSMsg(*pointCloud, *rxCloudPtr.get());

    this->ProcessPoseScanMessage(fePose, rxCloudPtr);

    return;
}

void BlamSlam::ProcessPoseScanMessage(geometry_utils::Transform3& fe_pose, const PointCloud::Ptr& scan) {
  ROS_INFO("Inside processPoseScanMessage");
  
  PointCloud::Ptr scan_filtered(new PointCloud);
  filter_.Filter(scan, scan_filtered);

  PointCloud::Ptr scan_transformed(new PointCloud);
  PointCloud::Ptr scan_fixed(new PointCloud);

  if (!b_first_pose_scan_revieved_){
    ROS_INFO("Frist processPoseScanMessage");
    // First update ever.

    // Update what the last pose added to pose graph
    fe_last_pose_ = fe_pose;

    // Init current pose in back-end
    be_current_pose_ = fe_pose;

    // Transform if not starting at 0, 0, 0,
    TransformPointsToFixedFrame(*scan_filtered,
                                            scan_transformed.get());


    // Transform point cloud 
    PointCloud::Ptr unused(new PointCloud);
    mapper_.InsertPoints(scan_filtered, unused.get());
    loop_closure_.AddKeyScanPair(initial_key_, scan, true);
    // TODO: check how initial key is set

    // Publish
    loop_closure_.PublishPoseGraph();

    // have first scan now
    b_first_pose_scan_revieved_ = true;

    return;
  }

  // Containers.
  PointCloud::Ptr msg_neighbors(new PointCloud);
  PointCloud::Ptr msg_base(new PointCloud);
  PointCloud::Ptr msg_fixed(new PointCloud);

  // Update delta 
  geometry_utils::Transform3 pose_delta = geometry_utils::PoseDelta(fe_last_pose_, fe_pose);

  // reset fe_last_pose_
  fe_last_pose_ = fe_pose;

  bool new_keyframe = false;
  if (HandleLoopClosures(scan, pose_delta, &new_keyframe)) {
    // We found one - regenerate the 3D map.
    PointCloud::Ptr regenerated_map(new PointCloud);
    loop_closure_.GetMaximumLikelihoodPoints(regenerated_map.get());

    mapper_.Reset();
    PointCloud::Ptr unused(new PointCloud);
    mapper_.InsertPoints(regenerated_map, unused.get());

    // Update current pose
    be_current_pose_ = loop_closure_.GetLastPose();
    
    // Publish artifacts - should be updated from the pose-graph 
    loop_closure_.PublishArtifacts();

  } else {
    // ROS_INFO("No new loop closures");
    // No new loop closures - but was there a new key frame? If so, add new
    // points to the map.
    if (new_keyframe) {
      // Update current pose
      be_current_pose_ = loop_closure_.GetLastPose();

      // Update the map
      TransformPointsToFixedFrame(*scan, scan_fixed.get());
      PointCloud::Ptr unused(new PointCloud);
      mapper_.InsertPoints(scan_fixed, unused.get());

    } else{
      // Update current pose with input delta
      be_current_pose_ = geometry_utils::PoseUpdate(be_current_pose_, pose_delta);

    }
  }

  // Only publish the pose-graph if there is a new keyframe TODO consider changing to publishing for each new node 
  if (new_keyframe){
    // Visualize the pose graph and current loop closure radius.
    loop_closure_.PublishPoseGraph();
  }   
  

  // // Publish the incoming point cloud message from the base frame.
  // if (base_frame_pcld_pub_.getNumSubscribers() != 0) {
  //   PointCloud base_frame_pcld = *msg;
  //   base_frame_pcld.header.frame_id = base_frame_id_;
  //   base_frame_pcld_pub_.publish(base_frame_pcld);
  // }

}

bool BlamSlam::RestartService(blam_slam::RestartRequest &request,
                                blam_slam::RestartResponse &response) {    
  ROS_INFO_STREAM(request.filename);
  // Erase the current posegraph to make space for the backup
  loop_closure_.ErasePosegraph();  
  // Run the load function to retrieve the posegraph
  response.success = loop_closure_.Load(request.filename);

  // Regenerate the 3D map from the loaded posegraph
  PointCloud::Ptr regenerated_map(new PointCloud);
  loop_closure_.GetMaximumLikelihoodPoints(regenerated_map.get());

  mapper_.Reset();
  PointCloud::Ptr unused(new PointCloud);
  mapper_.InsertPoints(regenerated_map, unused.get());

  initial_key_ = loop_closure_.GetKey();
  gu::MatrixNxNBase<double, 6> covariance;
  covariance.Zeros();
  for (int i = 0; i < 3; ++i)
    covariance(i, i) = attitude_sigma_*attitude_sigma_; //0.4, 0.004; 0.2 m sd
  for (int i = 3; i < 6; ++i)
    covariance(i, i) = position_sigma_*position_sigma_; //0.1, 0.01; sqrt(0.01) rad sd

  // This will add a between factor after obtaining the delta between poses.
  delta_after_restart_.translation = gu::Vec3(restart_x_, restart_y_, restart_z_);
  delta_after_restart_.rotation = gu::Rot3(restart_roll_, restart_pitch_, restart_yaw_);
  loop_closure_.AddFactorAtRestart(delta_after_restart_, covariance);

  // Also reset the robot's estimated position.
  be_current_pose_ = loop_closure_.GetLastPose();
  return true;
}

bool BlamSlam::HandleLoopClosures(const PointCloud::ConstPtr& scan, geometry_utils::Transform3 pose_delta,
                                  bool* new_keyframe) {
  if (new_keyframe == NULL) {
    ROS_ERROR("%s: Output boolean for new keyframe is null.", name_.c_str());
    return false;
  }

  unsigned int pose_key;
  // Add the new pose to the pose graph (BetweenFactor)
  // TODO rename to attitude and position sigma
  gu::MatrixNxNBase<double, 6> covariance;
  covariance.Zeros();
  for (int i = 0; i < 3; ++i)
    covariance(i, i) = attitude_sigma_ * attitude_sigma_; // 0.4, 0.004; 0.2 m
                                                          // sd
  for (int i = 3; i < 6; ++i)
    covariance(i, i) =
        position_sigma_ * position_sigma_; // 0.1, 0.01; sqrt(0.01) rad sd

  const ros::Time stamp = pcl_conversions::fromPCL(scan->header.stamp);

  // TODO: compose covariances as well

  // Add between factor
  if (!loop_closure_.AddBetweenFactor(pose_delta,
                                      covariance,
                                      stamp,
                                      &pose_key)) {
    return false;
  }

  *new_keyframe = true;

  if (!loop_closure_.AddKeyScanPair(pose_key, scan, false)) {
    return false;
  }

  std::vector<unsigned int> closure_keys;
  if (!loop_closure_.FindLoopClosures(pose_key, &closure_keys)) {
    return false;
  }

  for (const auto& closure_key : closure_keys) {
    ROS_INFO("%s: Closed loop between poses %u and %u.", name_.c_str(),
             pose_key, closure_key);
  }
  return true;
}

bool BlamSlam::TransformPointsToFixedFrame(
    const PointCloud& points, PointCloud* points_transformed) const {
  if (points_transformed == NULL) {
    ROS_ERROR("%s: Output is null.", name_.c_str());
    return false;
  }
}

bool BlamSlam::getTransformEigenFromTF(
    const std::string& parent_frame,
    const std::string& child_frame,
    const ros::Time& time,
    Eigen::Affine3d& T) {
  ros::Duration timeout(3.0);
  tf::StampedTransform tf_tfm;
  try {
    tf_listener_.waitForTransform(parent_frame, child_frame, time, timeout);
    tf_listener_.lookupTransform(parent_frame, child_frame, time, tf_tfm);
  } catch (tf::TransformException& ex) {
    ROS_FATAL("%s", ex.what());
  }
  tf::transformTFToEigen(tf_tfm, T);
}<|MERGE_RESOLUTION|>--- conflicted
+++ resolved
@@ -379,7 +379,7 @@
     covariance(i, i) = position_sigma_*position_sigma_; //0.1, 0.01; sqrt(0.01) rad sd
   
   gu::Transform3 init_pose = loop_closure_.GetInitialPose();
-  gu::Transform3 current_pose = localization_.GetIntegratedEstimate(); // loop_closure_.GetCurrentPose();
+  gu::Transform3 current_pose = loop_closure_.GetCurrentPose();
   const gu::Transform3 pose_delta = gu::PoseDelta(init_pose, current_pose);
   loop_closure_.AddFactorAtLoad(pose_delta, covariance);
 
@@ -407,10 +407,7 @@
     mapper_.InsertPoints(regenerated_map, unused.get());
 
     // Also reset the robot's estimated position.
-<<<<<<< HEAD
     be_current_pose_ = loop_closure_.GetLastPose();
-=======
-    localization_.SetIntegratedEstimate(loop_closure_.GetLastPose());
 
     // Visualize the pose graph updates
     loop_closure_.PublishPoseGraph();
@@ -418,8 +415,6 @@
     // Publish artifacts - from pose-graph positions
     loop_closure_.PublishArtifacts();
 
-
->>>>>>> 86137511
   }else {
     ROS_INFO("No loop closures in batch loop closure");
   }
