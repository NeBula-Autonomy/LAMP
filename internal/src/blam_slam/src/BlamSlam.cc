/*
 * Copyright (c) 2016, The Regents of the University of California (Regents).
 * All rights reserved.
 *
 * Redistribution and use in source and binary forms, with or without
 * modification, are permitted provided that the following conditions are
 * met:
 *
 *    1. Redistributions of source code must retain the above copyright
 *       notice, this list of conditions and the following disclaimer.
 *
 *    2. Redistributions in binary form must reproduce the above
 *       copyright notice, this list of conditions and the following
 *       disclaimer in the documentation and/or other materials provided
 *       with the distribution.
 *
 *    3. Neither the name of the copyright holder nor the names of its
 *       contributors may be used to endorse or promote products derived
 *       from this software without specific prior written permission.
 *
 * THIS SOFTWARE IS PROVIDED BY THE COPYRIGHT HOLDERS AND CONTRIBUTORS AS IS
 * AND ANY EXPRESS OR IMPLIED WARRANTIES, INCLUDING, BUT NOT LIMITED TO, THE
 * IMPLIED WARRANTIES OF MERCHANTABILITY AND FITNESS FOR A PARTICULAR PURPOSE
 * ARE DISCLAIMED. IN NO EVENT SHALL THE COPYRIGHT HOLDER OR CONTRIBUTORS BE
 * LIABLE FOR ANY DIRECT, INDIRECT, INCIDENTAL, SPECIAL, EXEMPLARY, OR
 * CONSEQUENTIAL DAMAGES (INCLUDING, BUT NOT LIMITED TO, PROCUREMENT OF
 * SUBSTITUTE GOODS OR SERVICES; LOSS OF USE, DATA, OR PROFITS; OR BUSINESS
 * INTERRUPTION) HOWEVER CAUSED AND ON ANY THEORY OF LIABILITY, WHETHER IN
 * CONTRACT, STRICT LIABILITY, OR TORT (INCLUDING NEGLIGENCE OR OTHERWISE)
 * ARISING IN ANY WAY OUT OF THE USE OF THIS SOFTWARE, EVEN IF ADVISED OF THE
 * POSSIBILITY OF SUCH DAMAGE.
 *
 * Please contact the author(s) of this library if you have any questions.
 * Authors: Erik Nelson            ( eanelson@eecs.berkeley.edu )
 */

#include <blam_slam/BlamSlam.h>
#include <geometry_utils/Transform3.h>
#include <parameter_utils/ParameterUtils.h>
#include <pcl_conversions/pcl_conversions.h>
#include <visualization_msgs/Marker.h>
#include <math.h>

namespace pu = parameter_utils;
namespace gu = geometry_utils;

BlamSlam::BlamSlam()
  : estimate_update_rate_(0.0),
    visualization_update_rate_(0.0),
    uwb_update_rate_(0.0),
    position_sigma_(0.01),
    attitude_sigma_(0.04),
    marker_id_(0),
    largest_artifact_id_(0),
    b_first_pose_scan_revieved_(false),
    use_artifact_loop_closure_(false) {}

BlamSlam::~BlamSlam() {}

bool BlamSlam::Initialize(const ros::NodeHandle& n, bool from_log) {
  name_ = ros::names::append(n.getNamespace(), "BlamSlam");

  initial_key_ = 0;

  if (!filter_.Initialize(n)) {
    ROS_ERROR("%s: Failed to initialize point cloud filter.", name_.c_str());
    return false;
  }

  if (!loop_closure_.Initialize(n)) {
    ROS_ERROR("%s: Failed to initialize laser loop closure.", name_.c_str());
    return false;
  }

  if (!mapper_.Initialize(n)) {
    ROS_ERROR("%s: Failed to initialize mapper.", name_.c_str());
    return false;
  }

  if (!LoadParameters(n)) {
    ROS_ERROR("%s: Failed to load parameters.", name_.c_str());
    return false;
  }

  if (!RegisterCallbacks(n, from_log)) {
    ROS_ERROR("%s: Failed to register callbacks.", name_.c_str());
    return false;
  }

  return true;
}

bool BlamSlam::LoadParameters(const ros::NodeHandle& n) {
  // Load update rates.
  if (!pu::Get("rate/estimate", estimate_update_rate_)) return false;
  if (!pu::Get("rate/visualization", visualization_update_rate_)) return false;
  if (!pu::Get("rate/uwb_update", uwb_update_rate_)) return false;

  // Load frame ids.
  if (!pu::Get("frame_id/fixed", fixed_frame_id_)) return false;
  if (!pu::Get("frame_id/base", base_frame_id_)) return false;
  if (!pu::Get("frame_id/artifacts_in_global", artifacts_in_global_))
    return false;

  // Covariance for odom factors
  if (!pu::Get("noise/odom_position_sigma", position_sigma_)) return false;
  if (!pu::Get("noise/odom_attitude_sigma", attitude_sigma_)) return false;

  //Load and restart deltas
  if (!pu::Get("restart_x", restart_x_)) return false;
  if (!pu::Get("restart_y", restart_y_)) return false;
  if (!pu::Get("restart_z", restart_z_)) return false;
  if (!pu::Get("restart_roll", restart_roll_)) return false;
  if (!pu::Get("restart_pitch", restart_pitch_)) return false;
  if (!pu::Get("restart_yaw", restart_yaw_)) return false;

  // Load uwb information
  if (!pu::Get("uwb/all", uwb_id_list_all_)) return false;
  if (!pu::Get("uwb/drop", uwb_id_list_drop_)) return false;
  for (auto itr = uwb_id_list_all_.begin(); itr != uwb_id_list_all_.end(); itr++) {
    UwbMeasurementInfo uwb_data;
    uwb_data.id = *itr;
    uwb_data.drop_status = true;  // This should be false. (after the enhancement of UWB firmware)
    uwb_id2data_hash_[*itr] = uwb_data;
    uwb_id2data_hash_[*itr].in_pose_graph = false;
  }
  for (auto itr = uwb_id_list_drop_.begin(); itr != uwb_id_list_drop_.end(); itr++) {
    uwb_id2data_hash_[*itr].holder = name_.c_str();
    uwb_id2data_hash_[*itr].drop_status = false;  // This sentence will be removed.
  }

  if (!pu::Get("use_artifact_loop_closure", use_artifact_loop_closure_)) return false;

  if (!pu::Get("b_use_uwb", b_use_uwb_)) return false;
  if (!pu::Get("uwb_skip_measurement_number", uwb_skip_measurement_number_)) return false;
  if (!pu::Get("uwb_update_key_number", uwb_update_key_number_)) return false;
  if (!pu::Get("uwb_required_key_number_first", uwb_required_key_number_first_)) return false;
  if (!pu::Get("uwb_required_key_number_not_first", uwb_required_key_number_not_first_)) return false;

  std::string graph_filename;
  if (pu::Get("load_graph", graph_filename) && !graph_filename.empty()) {
    if (loop_closure_.Load(graph_filename)) {
      PointCloud::Ptr regenerated_map(new PointCloud);
      loop_closure_.GetMaximumLikelihoodPoints(regenerated_map.get());
      mapper_.Reset();
      PointCloud::Ptr unused(new PointCloud);
      mapper_.InsertPoints(regenerated_map, unused.get());

      // Also reset the robot's estimated position.
      be_current_pose_ = loop_closure_.GetLastPose();

      // Publish updated map
      mapper_.PublishMap();
    } else {
      ROS_ERROR_STREAM("Failed to load graph from " << graph_filename);
    }
  }

  return true;
}

bool BlamSlam::RegisterCallbacks(const ros::NodeHandle& n, bool from_log) {
  // Create a local nodehandle to manage callback subscriptions.
  ros::NodeHandle nl(n);

  visualization_update_timer_ = nl.createTimer(
      visualization_update_rate_, &BlamSlam::VisualizationTimerCallback, this);
      
  add_factor_srv_ = nl.advertiseService("add_factor", &BlamSlam::AddFactorService, this);
  remove_factor_srv_ = nl.advertiseService("remove_factor", &BlamSlam::RemoveFactorService, this);
  save_graph_srv_ = nl.advertiseService("save_graph", &BlamSlam::SaveGraphService, this);
  restart_srv_ = nl.advertiseService("restart", &BlamSlam::RestartService, this);
  load_graph_srv_ = nl.advertiseService("load_graph", &BlamSlam::LoadGraphService, this);
  batch_loop_closure_srv_ = nl.advertiseService("batch_loop_closure", &BlamSlam::BatchLoopClosureService, this);
  drop_uwb_srv_ = nl.advertiseService("drop_uwb_anchor", &BlamSlam::DropUwbService, this);
  if (from_log)
    return RegisterLogCallbacks(n);
  else
    return RegisterOnlineCallbacks(n);
}

bool BlamSlam::RegisterLogCallbacks(const ros::NodeHandle& n) {
  ROS_INFO("%s: Registering log callbacks.", name_.c_str());
  return CreatePublishers(n);
}

bool BlamSlam::RegisterOnlineCallbacks(const ros::NodeHandle& n) {
  ROS_INFO("%s: Registering online callbacks.", name_.c_str());

  // Create a local nodehandle to manage callback subscriptions.
  ros::NodeHandle nl(n);

  pose_scan_sub_ = nl.subscribe("pose_and_scan", 100000, &BlamSlam::PoseScanCallback, this);

  uwb_update_timer_ = nl.createTimer(uwb_update_rate_, &BlamSlam::UwbTimerCallback, this);

  pcld_sub_ = nl.subscribe("pcld", 100000, &BlamSlam::PointCloudCallback, this);

  artifact_sub_ = nl.subscribe("artifact_relative", 10, &BlamSlam::ArtifactCallback, this);

  uwb_sub_ =
      nl.subscribe("uwb_signal", 1000, &BlamSlam::UwbSignalCallback, this);

  return CreatePublishers(n);
}

bool BlamSlam::CreatePublishers(const ros::NodeHandle& n) {
  // Create a local nodehandle to manage callback subscriptions.
  ros::NodeHandle nl(n);

  base_frame_pcld_pub_ =
      nl.advertise<PointCloud>("base_frame_point_cloud", 10, false);

  return true;
}

bool BlamSlam::AddFactorService(blam_slam::AddFactorRequest &request,
                                blam_slam::AddFactorResponse &response) {
  // TODO - bring the service creation into this node?
  if (!request.confirmed) {
    ROS_WARN("Cannot add factor because the request is not confirmed.");
    response.success = false;
    return true;
  }

  // Get last node pose before doing loop closure
  gu::Transform3 last_key_pose;
  last_key_pose = loop_closure_.GetLastPose();

  const gtsam::Pose3 pose_from_to 
      = gtsam::Pose3(gtsam::Rot3(request.qw, request.qx, request.qy, request.qz), gtsam::Point3());
  pose_from_to.print("Between pose is ");

  response.success = loop_closure_.AddManualLoopClosure(
    static_cast<unsigned int>(request.key_from),
    static_cast<unsigned int>(request.key_to),
    pose_from_to);
  response.confirm = false;
  if (response.success){
    std::cout << "adding factor for loop closure succeeded" << std::endl;
  } else {
    std::cout << "adding factor for loop closure failed" << std::endl;
  }

  // Update the map from the loop closures
  std::cout << "Updating the map" << std::endl;
  PointCloud::Ptr regenerated_map(new PointCloud);
  loop_closure_.GetMaximumLikelihoodPoints(regenerated_map.get());

  mapper_.Reset();
  PointCloud::Ptr unused(new PointCloud);
  mapper_.InsertPoints(regenerated_map, unused.get());

  // Get new pose
  // New key pose of last pose key
  gu::Transform3 new_key_pose = loop_closure_.GetLastPose();
  // Update to the pose of the last key
  // Current estimate
  gu::Transform3 new_pose = be_current_pose_;
  // Delta translation
  new_pose.translation = new_pose.translation + (new_key_pose.translation - last_key_pose.translation);
  // Delta rotation
  new_pose.rotation = new_pose.rotation*(new_key_pose.rotation*last_key_pose.rotation.Trans());

  // Also reset the robot's estimated position.
  be_current_pose_ = new_pose;

  // Sends pose graph to visualizer node, if graph has changed.
  loop_closure_.PublishPoseGraph();

  // Publish artifacts - should be updated from the pose-graph 
  loop_closure_.PublishArtifacts();

  // Publish updated map
  mapper_.PublishMap();

  std::cout << "Updated the map" << std::endl;

  return true;
}

bool BlamSlam::RemoveFactorService(blam_slam::RemoveFactorRequest &request,
                                   blam_slam::RemoveFactorResponse &response) {
  // TODO - bring the service creation into this node?
  if (!request.confirmed) {
    ROS_WARN("Cannot remove factor because the request is not confirmed.");
    response.success = false;
    return true;
  }
  response.success =
      loop_closure_.RemoveFactor(static_cast<unsigned int>(request.key_from),
                                 static_cast<unsigned int>(request.key_to));
  if (response.success){
    std::cout << "removing factor from pose graph succeeded" << std::endl;
  }else{
    std::cout << "removing factor from pose graph failed" << std::endl;
  }

  // Update the map from the loop closures
  std::cout << "Updating the map" << std::endl;
  PointCloud::Ptr regenerated_map(new PointCloud);
  loop_closure_.GetMaximumLikelihoodPoints(regenerated_map.get());

  mapper_.Reset();
  PointCloud::Ptr unused(new PointCloud);
  mapper_.InsertPoints(regenerated_map, unused.get());

  // Also reset the robot's estimated position.
  be_current_pose_ = loop_closure_.GetLastPose();

  // Visualize the pose graph and current loop closure radius.
  loop_closure_.PublishPoseGraph();

  // Publish artifacts - should be updated from the pose-graph 
  loop_closure_.PublishArtifacts();

  // Publish updated map
  mapper_.PublishMap(); // TODO publish elsewhere?

  std::cout << "Updated the map" << std::endl;

  return true;
}

bool BlamSlam::SaveGraphService(blam_slam::SaveGraphRequest &request,
                                blam_slam::SaveGraphResponse &response) {
  std::cout << "Saving graph..." << std::endl;
  response.success = loop_closure_.Save(request.filename);
  return true;
}

bool BlamSlam::LoadGraphService(blam_slam::LoadGraphRequest &request,
                                blam_slam::LoadGraphResponse &response) {
  std::cout << "Loading graph..." << std::endl;
  loop_closure_.ErasePosegraph();
  response.success = loop_closure_.Load(request.filename);

  // Regenerate the 3D map from the loaded posegraph
  PointCloud::Ptr regenerated_map(new PointCloud);
  loop_closure_.GetMaximumLikelihoodPoints(regenerated_map.get());

  mapper_.Reset();
  PointCloud::Ptr unused(new PointCloud);
  mapper_.InsertPoints(regenerated_map, unused.get());
  // change the key number for the second robot to 10000
  loop_closure_.ChangeKeyNumber();

  initial_key_ = loop_closure_.GetKey();
  gu::MatrixNxNBase<double, 6> covariance;
  covariance.Zeros();
  for (int i = 0; i < 3; ++i)
    covariance(i, i) = attitude_sigma_*attitude_sigma_; //0.4, 0.004; 0.2 m sd
  for (int i = 3; i < 6; ++i)
    covariance(i, i) = position_sigma_*position_sigma_; //0.1, 0.01; sqrt(0.01) rad sd
  
  gu::Transform3 init_pose = loop_closure_.GetInitialPose();
  gu::Transform3 current_pose = loop_closure_.GetCurrentPose();
  const gu::Transform3 pose_delta = gu::PoseDelta(init_pose, current_pose);
  loop_closure_.AddFactorAtLoad(pose_delta, covariance);

  // Also reset the robot's estimated position.
  be_current_pose_ = loop_closure_.GetLastPose();
  return true;
}

bool BlamSlam::BatchLoopClosureService(blam_slam::BatchLoopClosureRequest &request,
                                blam_slam::BatchLoopClosureResponse &response) {
 
  std::cout << "BATCH LOOP CLOSURE. Looking for any loop closures..." << std::endl;

  response.success = loop_closure_.BatchLoopClosure();

  if (response.success){
    ROS_INFO("Found Loop Closures in batch loop closure");
  
    // We found one - regenerate the 3D map.
    PointCloud::Ptr regenerated_map(new PointCloud);
    loop_closure_.GetMaximumLikelihoodPoints(regenerated_map.get());

<<<<<<< HEAD
    mapper_.Reset();
    PointCloud::Ptr unused(new PointCloud);
    mapper_.InsertPoints(regenerated_map, unused.get());

    // Also reset the robot's estimated position.
    localization_.SetIntegratedEstimate(loop_closure_.GetLastPose());
  }else {
    ROS_INFO("No loop closures in batch loop closure");
  }
=======
  // Also reset the robot's estimated position.
  be_current_pose_ = loop_closure_.GetLastPose();
>>>>>>> e147b0b3
  return true; 
}

bool BlamSlam::DropUwbService(mesh_msgs::ProcessCommNodeRequest &request,
                              mesh_msgs::ProcessCommNodeResponse &response) {
  ROS_INFO_STREAM("Dropped UWB anchor is " + request.node.AnchorID);

  Eigen::Vector3d aug_robot_position = be_current_pose_.translation.Eigen();

  loop_closure_.DropUwbAnchor(request.node.AnchorID, request.node.DropTime, aug_robot_position);

  uwb_id2data_hash_[request.node.AnchorID].drop_status = true;
  
  return true;
}

void BlamSlam::PoseScanCallback(const core_msgs::PoseAndScanConstPtr& msg) {
  
  ROS_INFO("Inside PoseScanCallback");

  // Get the pose
  geometry_utils::Transform3 fe_pose = geometry_utils::ros::FromROS(msg->pose.pose);// Change name to include pose

  PointCloud::Ptr received_cloud_ptr;
  received_cloud_ptr.reset(new PointCloud);
  // sensor_msgs::PointCloud2ConstPtr pointcloud_msg;
  
  pcl::fromROSMsg( msg->scan, *received_cloud_ptr.get());

  // Process pose and scan
  ProcessPoseScanMessage(fe_pose, received_cloud_ptr);

  return;
}

void BlamSlam::PointCloudCallback(const PointCloud::ConstPtr& msg) {
  // TODO - for other front-ends
  ROS_WARN("Not yet implemented");
  // use filtering etc/ to sync with odome messages, then use
  // ProcessPoseScanMessage(fe_pose, msg.scan);
  return;
}

void BlamSlam::EstimateTimerCallback(const ros::TimerEvent& ev) {

  // NOT IMPLEMENTED OR USED CURRENTLY
  return;

  // // Not currently used, but consider using when using a different odom source 
  // // Sort all messages accumulated since the last estimate update.
  // synchronizer_.SortMessages();

  // // Iterate through sensor messages, passing to update functions.
  // MeasurementSynchronizer::sensor_type type;
  // unsigned int index = 0;
  // while (synchronizer_.GetNextMessage(&type, &index)) {
  //   switch(type) {

  //     // Point cloud messages.
  //     case MeasurementSynchronizer::PCL_POINTCLOUD: {
  //       const MeasurementSynchronizer::Message<PointCloud>::ConstPtr& m =
  //           synchronizer_.GetPCLPointCloudMessage(index);

  //       ProcessPointCloudMessage(m->msg);
  //       break;
  //     }

  //     // Unhandled sensor messages.
  //     default: {
  //       ROS_WARN("%s: Unhandled measurement type (%s).", name_.c_str(),
  //                MeasurementSynchronizer::GetTypeString(type).c_str());
  //       break;
  //     }
  //   }
  // }

  // // Remove processed messages from the synchronizer.
  // synchronizer_.ClearMessages();
}

void BlamSlam::ArtifactCallback(const core_msgs::Artifact& msg) {
  // Subscribe to artifact messages, include in pose graph, publish global position 

  std::cout << "Artifact message received is for id " << msg.id << std::endl;
  std::cout << "\t Parent id: " << msg.parent_id << std::endl;
  std::cout << "\t Confidence: " << msg.confidence << std::endl;
  std::cout << "\t Position:\n[" << msg.point.point.x << ", "
            << msg.point.point.y << ", " << msg.point.point.z << "]"
            << std::endl;
  std::cout << "\t Label: " << msg.label << std::endl;

  // Check for NaNs and reject 
  if (std::isnan(msg.point.point.x) || std::isnan(msg.point.point.y) || std::isnan(msg.point.point.z)){
    ROS_WARN("NAN positions input from artifact message - ignoring");
    return;
  }

  // Get artifact position 
  Eigen::Vector3d artifact_position;
  artifact_position << msg.point.point.x, msg.point.point.y, msg.point.point.z;

  Eigen::Vector3d R_artifact_position; // In robot frame

  gtsam::Key pose_key = loop_closure_.GetKeyAtTime(msg.point.header.stamp);

  // Chck if artifact is published in global frame 
  // And convert to local frame to include in pose graph 
  if (artifacts_in_global_) { // Already in fixed frame
    geometry_utils::Transform3 global_pose = loop_closure_.GetPoseAtKey(pose_key);

    // Transform artifact pose from global frame to body frame 
    Eigen::Matrix<double, 3, 3> R_global = global_pose.rotation.Eigen();
    Eigen::Matrix<double, 3, 1> T_global = global_pose.translation.Eigen();
    // std::cout << "Global robot position is: " << T_global[0] << ", " << T_global[1] << ", " << T_global[2] << std::endl;
    // std::cout << "Global robot rotation is: " << R_global << std::endl;

    R_artifact_position = R_global.transpose() * (artifact_position - T_global); // Apply transform
  } else {
    R_artifact_position = artifact_position;
  }

  std::cout << "Artifact position in robot frame is: " << R_artifact_position[0] << ", "
            << R_artifact_position[1] << ", " << R_artifact_position[2]
            << std::endl;

  std::string artifact_id = msg.parent_id; // Note that we are looking at the parent id here
  gtsam::Key cur_artifact_key; 
  bool b_is_new_artifact = false;
  gu::Transform3 last_key_pose;
  // get artifact id / key -----------------------------------------------
  // Check if the ID of the object already exists in the object hash
  if (use_artifact_loop_closure_ && artifact_id2key_hash.find(artifact_id) != artifact_id2key_hash.end() && 
      msg.label != "cellphone") {
    // Take the ID for that object - no reconciliation in the pose-graph if a cell phone (for now)
    cur_artifact_key = artifact_id2key_hash[artifact_id];
    std::cout << "artifact previously observed, artifact id " << artifact_id 
              << " with key in pose graph " 
              << gtsam::DefaultKeyFormatter(cur_artifact_key) << std::endl;
    // Get last node pose before doing artifact loop closure 
    last_key_pose = loop_closure_.GetLastPose();
  } else {
    // New artifact - increment the id counters
    b_is_new_artifact = true;
    ++largest_artifact_id_;
    cur_artifact_key = gtsam::Symbol('l', largest_artifact_id_);
    std::cout << "new artifact observed, artifact id " << artifact_id 
              << " with key in pose graph " 
              << gtsam::DefaultKeyFormatter(cur_artifact_key) << std::endl;
    // update hash
    artifact_id2key_hash[artifact_id] = cur_artifact_key;
  }

  // add to pose graph and optimize --------------------------------------
  const gtsam::Pose3 R_pose_A 
      = gtsam::Pose3(gtsam::Rot3(), gtsam::Point3(R_artifact_position[0], 
                                                  R_artifact_position[1],
                                                  R_artifact_position[2]));
  R_pose_A.print("Between pose is ");

  ArtifactInfo artifactinfo(msg.parent_id);
  artifactinfo.msg = msg;

  bool result = loop_closure_.AddArtifact(
    pose_key,
    cur_artifact_key,
    R_pose_A, 
    artifactinfo);

  if (result){
    std::cout << "adding artifact observation succeeded" << std::endl;
  } else {
    std::cout << "adding artifact observation failed" << std::endl;
  }

  if (b_is_new_artifact){
    // Don't need to update the map at all - just publish artifacts
    // Publish artifacts - from pose-graph positions
    ROS_INFO_STREAM("Publishing new artifact key: " << gtsam::DefaultKeyFormatter(cur_artifact_key));
    loop_closure_.PublishArtifacts(cur_artifact_key);
  }else{
    // Loop closure has been performed - update the graph
    // Update the map from the loop closures
    std::cout << "Updating the map" << std::endl;
    PointCloud::Ptr regenerated_map(new PointCloud);
    loop_closure_.GetMaximumLikelihoodPoints(regenerated_map.get());

    mapper_.Reset();
    PointCloud::Ptr unused(new PointCloud);
    mapper_.InsertPoints(regenerated_map, unused.get());

    // Get new pose
    // New key pose of last pose key
    gu::Transform3 new_key_pose = loop_closure_.GetLastPose();
    // Update to the pose of the last key
    // Current estimate
    gu::Transform3 new_pose = be_current_pose_;
    // Delta translation from the loop closure change to the last pose node
    new_pose.translation = new_pose.translation + (new_key_pose.translation - last_key_pose.translation);
    // Delta rotation
    new_pose.rotation = new_pose.rotation*(new_key_pose.rotation*last_key_pose.rotation.Trans());

    // Update localization
    // Also reset the robot's estimated position.
    be_current_pose_ = new_pose;

    // Visualize the pose graph updates
    loop_closure_.PublishPoseGraph();

    // Publish artifacts - from pose-graph positions
    loop_closure_.PublishArtifacts();

    // Publish updated map // TODO have criteria of change for when to publish the map?
    mapper_.PublishMap();
  }
}

void BlamSlam::UwbTimerCallback(const ros::TimerEvent& ev) {
  if (!b_use_uwb_) {
    return;
  }

  for (auto itr = uwb_id2data_hash_.begin(); itr != uwb_id2data_hash_.end(); itr++) {
    std::string uwb_id = itr->first;
    UwbMeasurementInfo data = itr->second;

    if (data.range.size() > uwb_skip_measurement_number_) {

      // Calculate the pose key number difference between the latest pose key and the pose key linked with UWB
      auto latest_pose_key = loop_closure_.GetKeyAtTime(ros::Time::now());
      auto latest_obs_key = loop_closure_.GetKeyAtTime(data.time_stamp.back());
      int key_diff = gtsam::symbolIndex(latest_pose_key) - gtsam::symbolIndex(latest_obs_key);

      // Check whether enough number of pose key is passed or not
      if (key_diff >= uwb_update_key_number_) {
        
        // Count the number of pose keys linked with UWB
        // If it's the first time observation, at least three keys are necessary to localize the UWB anchor
        unsigned int required_key_number;
        if (uwb_id2data_hash_[uwb_id].in_pose_graph == false) {
          required_key_number = uwb_required_key_number_first_;
        }
        else {
          required_key_number = uwb_required_key_number_not_first_;
        }

        auto pose_key_list = data.nearest_pose_key;
        pose_key_list.erase(std::unique(pose_key_list.begin(), pose_key_list.end()), pose_key_list.end());
        if (pose_key_list.size() >= required_key_number) {
          ProcessUwbRangeData(uwb_id);
          UwbClearBuffer(uwb_id);
        }
        else {
          ROS_INFO("Number of range measurement is NOT enough");
        }
      }
    }
  }
  return;
}

void BlamSlam::UwbClearBuffer(const std::string uwb_id) {
  // Clear the UWB data buffer after processing the data and adding RangeFactor
  uwb_id2data_hash_[uwb_id].range.clear();
  uwb_id2data_hash_[uwb_id].time_stamp.clear();
  uwb_id2data_hash_[uwb_id].robot_position.clear();
  uwb_id2data_hash_[uwb_id].dist_posekey.clear();
  uwb_id2data_hash_[uwb_id].nearest_pose_key.clear();
}


void BlamSlam::ProcessUwbRangeData(const std::string uwb_id) {
  ROS_INFO_STREAM("Start to process UWB range measurement data of " << uwb_id);

  if (loop_closure_.AddUwbFactor(uwb_id, uwb_id2data_hash_[uwb_id])) {  
    ROS_INFO("Updating the map by UWB data");
    PointCloud::Ptr regenerated_map(new PointCloud);
    loop_closure_.GetMaximumLikelihoodPoints(regenerated_map.get());

    mapper_.Reset();
    PointCloud::Ptr unused(new PointCloud);
    mapper_.InsertPoints(regenerated_map, unused.get());

    // Also reset the robot's estimated position.
    be_current_pose_ = loop_closure_.GetLastPose();

    // Visualize the pose graph and current loop closure radius.
    loop_closure_.PublishPoseGraph();

    // Publish updated map
    mapper_.PublishMap();

    ROS_INFO("Updated the map by UWB Range Factors");

    uwb_id2data_hash_[uwb_id].in_pose_graph = true;
  }
  return;
}

void BlamSlam::UwbSignalCallback(const uwb_msgs::Anchor& msg) {
  if (!b_use_uwb_) {
    return;
  }
<<<<<<< HEAD
  
  // Store the UWB-related data into the buffer "uwb_id2data_hash_"
  auto itr = uwb_id2data_hash_.find(msg.id);
  if (itr != end(uwb_id2data_hash_)) {
    if (uwb_id2data_hash_[msg.id].drop_status == true) {
      uwb_id2data_hash_[msg.id].range.push_back(msg.range);
      uwb_id2data_hash_[msg.id].time_stamp.push_back(msg.header.stamp);
      uwb_id2data_hash_[msg.id].robot_position.push_back(localization_.GetIntegratedEstimate().translation.Eigen());
      uwb_id2data_hash_[msg.id].nearest_pose_key.push_back(loop_closure_.GetKeyAtTime(msg.header.stamp));
=======

  // TODO: Screening before entering into this subscriber
  auto itr = uwb_drop_status_.find(msg.id);
  if (itr != end(uwb_drop_status_)) {
    if (itr->second == true) {
      map_uwbid_time_data_[msg.id][msg.header.stamp].first = msg.range;
      map_uwbid_time_data_[msg.id][msg.header.stamp].second
      = be_current_pose_.translation.Eigen();
>>>>>>> e147b0b3
    }
  } 
  else {
<<<<<<< HEAD
    ROS_WARN("Not registered UWB ID");
=======
    map_uwbid_time_data_[msg.id][msg.header.stamp].first = msg.range;
    map_uwbid_time_data_[msg.id][msg.header.stamp].second
    = be_current_pose_.translation.Eigen();
>>>>>>> e147b0b3
  }
  return;
}

void BlamSlam::VisualizationTimerCallback(const ros::TimerEvent& ev) {
  mapper_.PublishMap();
}

void BlamSlam::ProcessPoseScanMessage(geometry_utils::Transform3& fe_pose, const PointCloud::Ptr& scan) {
  ROS_INFO("Inside processPoseScanMessage");
  
  PointCloud::Ptr scan_filtered(new PointCloud);
  filter_.Filter(scan, scan_filtered);

  PointCloud::Ptr scan_transformed(new PointCloud);
  PointCloud::Ptr scan_fixed(new PointCloud);

<<<<<<< HEAD
  PointCloud::Ptr msg_transformed(new PointCloud);

  // Update odometry by performing ICP.
  if (!odometry_.UpdateEstimate(*msg_filtered)) {
    // First update ever.
    // Transforming msg to fixed frame for non-zero initial position
    localization_.TransformPointsToFixedFrame(*msg_filtered,
                                              msg_transformed.get());
    PointCloud::Ptr unused(new PointCloud);
    mapper_.InsertPoints(msg_transformed, unused.get());
    loop_closure_.AddKeyScanPair(initial_key_, msg, true);
=======
  if (!b_first_pose_scan_revieved_){
    ROS_INFO("Frist processPoseScanMessage");
    // First update ever.
>>>>>>> e147b0b3

    // Update what the last pose added to pose graph
    fe_last_pose_ = fe_pose;

    // Init current pose in back-end
    be_current_pose_ = fe_pose;

    // Transform if not starting at 0, 0, 0,
    TransformPointsToFixedFrame(*scan_filtered,
                                            scan_transformed.get());


    // Transform point cloud 
    PointCloud::Ptr unused(new PointCloud);
    mapper_.InsertPoints(scan_filtered, unused.get());
    loop_closure_.AddKeyScanPair(initial_key_, scan, true);
    // TODO: check how initial key is set

    // Publish
    loop_closure_.PublishPoseGraph();

    // have first scan now
    b_first_pose_scan_revieved_ = true;

    return;
  }

<<<<<<< HEAD
  // Containers.
  PointCloud::Ptr msg_neighbors(new PointCloud);
  PointCloud::Ptr msg_base(new PointCloud);
  PointCloud::Ptr msg_fixed(new PointCloud);
=======
  // Update delta 
  geometry_utils::Transform3 pose_delta = geometry_utils::PoseDelta(fe_last_pose_, fe_pose);
>>>>>>> e147b0b3

  // reset fe_last_pose_
  fe_last_pose_ = fe_pose;

  bool new_keyframe = false;
  if (HandleLoopClosures(scan, pose_delta, &new_keyframe)) {
    // We found one - regenerate the 3D map.
    PointCloud::Ptr regenerated_map(new PointCloud);
    loop_closure_.GetMaximumLikelihoodPoints(regenerated_map.get());

    mapper_.Reset();
    PointCloud::Ptr unused(new PointCloud);
    mapper_.InsertPoints(regenerated_map, unused.get());

    // Update current pose
    be_current_pose_ = loop_closure_.GetLastPose();
    
    // Publish artifacts - should be updated from the pose-graph 
    loop_closure_.PublishArtifacts();

  } else {
    // ROS_INFO("No new loop closures");
    // No new loop closures - but was there a new key frame? If so, add new
    // points to the map.
    if (new_keyframe) {
      // Update current pose
      be_current_pose_ = loop_closure_.GetLastPose();

      // Update the map
      TransformPointsToFixedFrame(*scan, scan_fixed.get());
      PointCloud::Ptr unused(new PointCloud);
      mapper_.InsertPoints(scan_fixed, unused.get());

    } else{
      // Update current pose with input delta
      be_current_pose_ = geometry_utils::PoseUpdate(be_current_pose_, pose_delta);

    }
  }

  // Only publish the pose-graph if there is a new keyframe TODO consider changing to publishing for each new node 
  if (new_keyframe){
    // Visualize the pose graph and current loop closure radius.
    loop_closure_.PublishPoseGraph();
  }   
  

<<<<<<< HEAD
  // Publish the incoming point cloud message from the base frame.
  if (base_frame_pcld_pub_.getNumSubscribers() != 0) {
    PointCloud base_frame_pcld = *msg;
    base_frame_pcld.header.frame_id = base_frame_id_;
    base_frame_pcld_pub_.publish(base_frame_pcld);
  }
=======
  // // Publish the incoming point cloud message from the base frame.
  // if (base_frame_pcld_pub_.getNumSubscribers() != 0) {
  //   PointCloud base_frame_pcld = *msg;
  //   base_frame_pcld.header.frame_id = base_frame_id_;
  //   base_frame_pcld_pub_.publish(base_frame_pcld);
  // }
>>>>>>> e147b0b3

}

bool BlamSlam::RestartService(blam_slam::RestartRequest &request,
                                blam_slam::RestartResponse &response) {    
  ROS_INFO_STREAM(request.filename);
  // Erase the current posegraph to make space for the backup
  loop_closure_.ErasePosegraph();  
  // Run the load function to retrieve the posegraph
  response.success = loop_closure_.Load(request.filename);

  // Regenerate the 3D map from the loaded posegraph
  PointCloud::Ptr regenerated_map(new PointCloud);
  loop_closure_.GetMaximumLikelihoodPoints(regenerated_map.get());

  mapper_.Reset();
  PointCloud::Ptr unused(new PointCloud);
  mapper_.InsertPoints(regenerated_map, unused.get());

  initial_key_ = loop_closure_.GetKey();
  gu::MatrixNxNBase<double, 6> covariance;
  covariance.Zeros();
  for (int i = 0; i < 3; ++i)
    covariance(i, i) = attitude_sigma_*attitude_sigma_; //0.4, 0.004; 0.2 m sd
  for (int i = 3; i < 6; ++i)
    covariance(i, i) = position_sigma_*position_sigma_; //0.1, 0.01; sqrt(0.01) rad sd

  // This will add a between factor after obtaining the delta between poses.
  delta_after_restart_.translation = gu::Vec3(restart_x_, restart_y_, restart_z_);
  delta_after_restart_.rotation = gu::Rot3(restart_roll_, restart_pitch_, restart_yaw_);
  loop_closure_.AddFactorAtRestart(delta_after_restart_, covariance);

  // Also reset the robot's estimated position.
  be_current_pose_ = loop_closure_.GetLastPose();
  return true;
}

bool BlamSlam::HandleLoopClosures(const PointCloud::ConstPtr& scan, geometry_utils::Transform3 pose_delta,
                                  bool* new_keyframe) {
  if (new_keyframe == NULL) {
    ROS_ERROR("%s: Output boolean for new keyframe is null.", name_.c_str());
    return false;
  }

  unsigned int pose_key;
  // Add the new pose to the pose graph (BetweenFactor)
  // TODO rename to attitude and position sigma
  gu::MatrixNxNBase<double, 6> covariance;
  covariance.Zeros();
  for (int i = 0; i < 3; ++i)
    covariance(i, i) = attitude_sigma_ * attitude_sigma_; // 0.4, 0.004; 0.2 m
                                                          // sd
  for (int i = 3; i < 6; ++i)
    covariance(i, i) =
        position_sigma_ * position_sigma_; // 0.1, 0.01; sqrt(0.01) rad sd

  const ros::Time stamp = pcl_conversions::fromPCL(scan->header.stamp);

  // TODO: compose covariances as well

  // Add between factor
  if (!loop_closure_.AddBetweenFactor(pose_delta,
                                      covariance,
                                      stamp,
                                      &pose_key)) {
    return false;
  }

  *new_keyframe = true;

  if (!loop_closure_.AddKeyScanPair(pose_key, scan, false)) {
    return false;
  }

  std::vector<unsigned int> closure_keys;
  if (!loop_closure_.FindLoopClosures(pose_key, &closure_keys)) {
    return false;
  }

  for (const auto& closure_key : closure_keys) {
    ROS_INFO("%s: Closed loop between poses %u and %u.", name_.c_str(),
             pose_key, closure_key);
  }
  return true;
}

<<<<<<< HEAD
bool BlamSlam::getTransformEigenFromTF(
    const std::string& parent_frame,
    const std::string& child_frame,
    const ros::Time& time,
    Eigen::Affine3d& T) {
  ros::Duration timeout(3.0);
  tf::StampedTransform tf_tfm;
  try {
    tf_listener_.waitForTransform(parent_frame, child_frame, time, timeout);
    tf_listener_.lookupTransform(parent_frame, child_frame, time, tf_tfm);
  } catch (tf::TransformException& ex) {
    ROS_FATAL("%s", ex.what());
  }
  tf::transformTFToEigen(tf_tfm, T);
}
=======
bool BlamSlam::TransformPointsToFixedFrame(
    const PointCloud& points, PointCloud* points_transformed) const {
  if (points_transformed == NULL) {
    ROS_ERROR("%s: Output is null.", name_.c_str());
    return false;
  }

  // Compose the current incremental estimate (from odometry) with the
  // integrated estimate, and transform the incoming point cloud.
  const gu::Transform3 estimate =
      be_current_pose_;
  const Eigen::Matrix<double, 3, 3> R = estimate.rotation.Eigen();
  const Eigen::Matrix<double, 3, 1> T = estimate.translation.Eigen();

  Eigen::Matrix4d tf;
  tf.block(0, 0, 3, 3) = R;
  tf.block(0, 3, 3, 1) = T;

  pcl::transformPointCloud(points, *points_transformed, tf);

  return true;
}
>>>>>>> e147b0b3
<|MERGE_RESOLUTION|>--- conflicted
+++ resolved
@@ -377,22 +377,18 @@
     PointCloud::Ptr regenerated_map(new PointCloud);
     loop_closure_.GetMaximumLikelihoodPoints(regenerated_map.get());
 
-<<<<<<< HEAD
     mapper_.Reset();
     PointCloud::Ptr unused(new PointCloud);
     mapper_.InsertPoints(regenerated_map, unused.get());
 
     // Also reset the robot's estimated position.
-    localization_.SetIntegratedEstimate(loop_closure_.GetLastPose());
+    be_current_pose_ = loop_closure_.GetLastPose();
   }else {
     ROS_INFO("No loop closures in batch loop closure");
   }
-=======
-  // Also reset the robot's estimated position.
-  be_current_pose_ = loop_closure_.GetLastPose();
->>>>>>> e147b0b3
   return true; 
 }
+
 
 bool BlamSlam::DropUwbService(mesh_msgs::ProcessCommNodeRequest &request,
                               mesh_msgs::ProcessCommNodeResponse &response) {
@@ -407,34 +403,17 @@
   return true;
 }
 
-void BlamSlam::PoseScanCallback(const core_msgs::PoseAndScanConstPtr& msg) {
-  
-  ROS_INFO("Inside PoseScanCallback");
-
-  // Get the pose
-  geometry_utils::Transform3 fe_pose = geometry_utils::ros::FromROS(msg->pose.pose);// Change name to include pose
-
-  PointCloud::Ptr received_cloud_ptr;
-  received_cloud_ptr.reset(new PointCloud);
-  // sensor_msgs::PointCloud2ConstPtr pointcloud_msg;
-  
-  pcl::fromROSMsg( msg->scan, *received_cloud_ptr.get());
-
-  // Process pose and scan
-  ProcessPoseScanMessage(fe_pose, received_cloud_ptr);
-
-  return;
-}
-
 void BlamSlam::PointCloudCallback(const PointCloud::ConstPtr& msg) {
   // TODO - for other front-ends
-  ROS_WARN("Not yet implemented");
+  ROS_WARN("Point Cloud Callback Not yet implemented");
   // use filtering etc/ to sync with odome messages, then use
   // ProcessPoseScanMessage(fe_pose, msg.scan);
   return;
 }
 
 void BlamSlam::EstimateTimerCallback(const ros::TimerEvent& ev) {
+  // Sort all messages accumulated since the last estimate update.
+  synchronizer_.SortMessages();
 
   // NOT IMPLEMENTED OR USED CURRENTLY
   return;
@@ -693,7 +672,6 @@
   if (!b_use_uwb_) {
     return;
   }
-<<<<<<< HEAD
   
   // Store the UWB-related data into the buffer "uwb_id2data_hash_"
   auto itr = uwb_id2data_hash_.find(msg.id);
@@ -703,26 +681,10 @@
       uwb_id2data_hash_[msg.id].time_stamp.push_back(msg.header.stamp);
       uwb_id2data_hash_[msg.id].robot_position.push_back(localization_.GetIntegratedEstimate().translation.Eigen());
       uwb_id2data_hash_[msg.id].nearest_pose_key.push_back(loop_closure_.GetKeyAtTime(msg.header.stamp));
-=======
-
-  // TODO: Screening before entering into this subscriber
-  auto itr = uwb_drop_status_.find(msg.id);
-  if (itr != end(uwb_drop_status_)) {
-    if (itr->second == true) {
-      map_uwbid_time_data_[msg.id][msg.header.stamp].first = msg.range;
-      map_uwbid_time_data_[msg.id][msg.header.stamp].second
-      = be_current_pose_.translation.Eigen();
->>>>>>> e147b0b3
     }
   } 
   else {
-<<<<<<< HEAD
     ROS_WARN("Not registered UWB ID");
-=======
-    map_uwbid_time_data_[msg.id][msg.header.stamp].first = msg.range;
-    map_uwbid_time_data_[msg.id][msg.header.stamp].second
-    = be_current_pose_.translation.Eigen();
->>>>>>> e147b0b3
   }
   return;
 }
@@ -740,23 +702,9 @@
   PointCloud::Ptr scan_transformed(new PointCloud);
   PointCloud::Ptr scan_fixed(new PointCloud);
 
-<<<<<<< HEAD
-  PointCloud::Ptr msg_transformed(new PointCloud);
-
-  // Update odometry by performing ICP.
-  if (!odometry_.UpdateEstimate(*msg_filtered)) {
-    // First update ever.
-    // Transforming msg to fixed frame for non-zero initial position
-    localization_.TransformPointsToFixedFrame(*msg_filtered,
-                                              msg_transformed.get());
-    PointCloud::Ptr unused(new PointCloud);
-    mapper_.InsertPoints(msg_transformed, unused.get());
-    loop_closure_.AddKeyScanPair(initial_key_, msg, true);
-=======
   if (!b_first_pose_scan_revieved_){
     ROS_INFO("Frist processPoseScanMessage");
     // First update ever.
->>>>>>> e147b0b3
 
     // Update what the last pose added to pose graph
     fe_last_pose_ = fe_pose;
@@ -784,15 +732,13 @@
     return;
   }
 
-<<<<<<< HEAD
   // Containers.
   PointCloud::Ptr msg_neighbors(new PointCloud);
   PointCloud::Ptr msg_base(new PointCloud);
   PointCloud::Ptr msg_fixed(new PointCloud);
-=======
+
   // Update delta 
   geometry_utils::Transform3 pose_delta = geometry_utils::PoseDelta(fe_last_pose_, fe_pose);
->>>>>>> e147b0b3
 
   // reset fe_last_pose_
   fe_last_pose_ = fe_pose;
@@ -840,21 +786,12 @@
   }   
   
 
-<<<<<<< HEAD
-  // Publish the incoming point cloud message from the base frame.
-  if (base_frame_pcld_pub_.getNumSubscribers() != 0) {
-    PointCloud base_frame_pcld = *msg;
-    base_frame_pcld.header.frame_id = base_frame_id_;
-    base_frame_pcld_pub_.publish(base_frame_pcld);
-  }
-=======
   // // Publish the incoming point cloud message from the base frame.
   // if (base_frame_pcld_pub_.getNumSubscribers() != 0) {
   //   PointCloud base_frame_pcld = *msg;
   //   base_frame_pcld.header.frame_id = base_frame_id_;
   //   base_frame_pcld_pub_.publish(base_frame_pcld);
   // }
->>>>>>> e147b0b3
 
 }
 
@@ -941,7 +878,14 @@
   return true;
 }
 
-<<<<<<< HEAD
+bool BlamSlam::TransformPointsToFixedFrame(
+    const PointCloud& points, PointCloud* points_transformed) const {
+  if (points_transformed == NULL) {
+    ROS_ERROR("%s: Output is null.", name_.c_str());
+    return false;
+  }
+}
+
 bool BlamSlam::getTransformEigenFromTF(
     const std::string& parent_frame,
     const std::string& child_frame,
@@ -956,28 +900,4 @@
     ROS_FATAL("%s", ex.what());
   }
   tf::transformTFToEigen(tf_tfm, T);
-}
-=======
-bool BlamSlam::TransformPointsToFixedFrame(
-    const PointCloud& points, PointCloud* points_transformed) const {
-  if (points_transformed == NULL) {
-    ROS_ERROR("%s: Output is null.", name_.c_str());
-    return false;
-  }
-
-  // Compose the current incremental estimate (from odometry) with the
-  // integrated estimate, and transform the incoming point cloud.
-  const gu::Transform3 estimate =
-      be_current_pose_;
-  const Eigen::Matrix<double, 3, 3> R = estimate.rotation.Eigen();
-  const Eigen::Matrix<double, 3, 1> T = estimate.translation.Eigen();
-
-  Eigen::Matrix4d tf;
-  tf.block(0, 0, 3, 3) = R;
-  tf.block(0, 3, 3, 1) = T;
-
-  pcl::transformPointCloud(points, *points_transformed, tf);
-
-  return true;
-}
->>>>>>> e147b0b3
+}