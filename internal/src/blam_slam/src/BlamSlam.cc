/*
 * Copyright (c) 2016, The Regents of the University of California (Regents).
 * All rights reserved.
 *
 * Redistribution and use in source and binary forms, with or without
 * modification, are permitted provided that the following conditions are
 * met:
 *
 *    1. Redistributions of source code must retain the above copyright
 *       notice, this list of conditions and the following disclaimer.
 *
 *    2. Redistributions in binary form must reproduce the above
 *       copyright notice, this list of conditions and the following
 *       disclaimer in the documentation and/or other materials provided
 *       with the distribution.
 *
 *    3. Neither the name of the copyright holder nor the names of its
 *       contributors may be used to endorse or promote products derived
 *       from this software without specific prior written permission.
 *
 * THIS SOFTWARE IS PROVIDED BY THE COPYRIGHT HOLDERS AND CONTRIBUTORS AS IS
 * AND ANY EXPRESS OR IMPLIED WARRANTIES, INCLUDING, BUT NOT LIMITED TO, THE
 * IMPLIED WARRANTIES OF MERCHANTABILITY AND FITNESS FOR A PARTICULAR PURPOSE
 * ARE DISCLAIMED. IN NO EVENT SHALL THE COPYRIGHT HOLDER OR CONTRIBUTORS BE
 * LIABLE FOR ANY DIRECT, INDIRECT, INCIDENTAL, SPECIAL, EXEMPLARY, OR
 * CONSEQUENTIAL DAMAGES (INCLUDING, BUT NOT LIMITED TO, PROCUREMENT OF
 * SUBSTITUTE GOODS OR SERVICES; LOSS OF USE, DATA, OR PROFITS; OR BUSINESS
 * INTERRUPTION) HOWEVER CAUSED AND ON ANY THEORY OF LIABILITY, WHETHER IN
 * CONTRACT, STRICT LIABILITY, OR TORT (INCLUDING NEGLIGENCE OR OTHERWISE)
 * ARISING IN ANY WAY OUT OF THE USE OF THIS SOFTWARE, EVEN IF ADVISED OF THE
 * POSSIBILITY OF SUCH DAMAGE.
 *
 * Please contact the author(s) of this library if you have any questions.
 * Authors: Erik Nelson            ( eanelson@eecs.berkeley.edu )
 */

#include <blam_slam/BlamSlam.h>
#include <geometry_utils/Transform3.h>
#include <parameter_utils/ParameterUtils.h>
#include <pcl_conversions/pcl_conversions.h>
#include <visualization_msgs/Marker.h>
#include <math.h>

namespace pu = parameter_utils;
namespace gu = geometry_utils;

BlamSlam::BlamSlam()
  : estimate_update_rate_(0.0),
    visualization_update_rate_(0.0),
    uwb_update_rate_(0.0),
    position_sigma_(0.01),
    attitude_sigma_(0.04),
    marker_id_(0),
    largest_artifact_id_(0),
    use_artifact_loop_closure_(false) {}

BlamSlam::~BlamSlam() {}

bool BlamSlam::Initialize(const ros::NodeHandle& n, bool from_log) {
  name_ = ros::names::append(n.getNamespace(), "BlamSlam");
  //TODO: Move this to a better location.
  map_loaded_ = false;

  initial_key_ = 0;

  if (!filter_.Initialize(n)) {
    ROS_ERROR("%s: Failed to initialize point cloud filter.", name_.c_str());
    return false;
  }

  if (!odometry_.Initialize(n)) {
    ROS_ERROR("%s: Failed to initialize point cloud odometry.", name_.c_str());
    return false;
  }

  if (!loop_closure_.Initialize(n)) {
    ROS_ERROR("%s: Failed to initialize laser loop closure.", name_.c_str());
    return false;
  }

  if (!localization_.Initialize(n)) {
    ROS_ERROR("%s: Failed to initialize localization.", name_.c_str());
    return false;
  }

  if (!mapper_.Initialize(n)) {
    ROS_ERROR("%s: Failed to initialize mapper.", name_.c_str());
    return false;
  }

  if (!LoadParameters(n)) {
    ROS_ERROR("%s: Failed to load parameters.", name_.c_str());
    return false;
  }

  if (!RegisterCallbacks(n, from_log)) {
    ROS_ERROR("%s: Failed to register callbacks.", name_.c_str());
    return false;
  }

  return true;
}

bool BlamSlam::LoadParameters(const ros::NodeHandle& n) {
  // Load update rates.
  if (!pu::Get("rate/estimate", estimate_update_rate_)) return false;
  if (!pu::Get("rate/visualization", visualization_update_rate_)) return false;
  if (!pu::Get("rate/uwb_update", uwb_update_rate_)) return false;

  // Load frame ids.
  if (!pu::Get("frame_id/fixed", fixed_frame_id_)) return false;
  if (!pu::Get("frame_id/base", base_frame_id_)) return false;
  if (!pu::Get("frame_id/artifacts_in_global", artifacts_in_global_))
    return false;

  // Covariance for odom factors
  if (!pu::Get("noise/odom_position_sigma", position_sigma_)) return false;
  if (!pu::Get("noise/odom_attitude_sigma", attitude_sigma_)) return false;

  //Load and restart deltas
  if (!pu::Get("load_graph_x", load_graph_x_)) return false;
  if (!pu::Get("load_graph_y", load_graph_y_)) return false;
  if (!pu::Get("load_graph_z", load_graph_z_)) return false;
  if (!pu::Get("load_graph_roll", load_graph_roll_)) return false;
  if (!pu::Get("load_graph_pitch", load_graph_pitch_)) return false;
  if (!pu::Get("load_graph_yaw", load_graph_yaw_)) return false;

  if (!pu::Get("restart_x", restart_x_)) return false;
  if (!pu::Get("restart_y", restart_y_)) return false;
  if (!pu::Get("restart_z", restart_z_)) return false;
  if (!pu::Get("restart_roll", restart_roll_)) return false;
  if (!pu::Get("restart_pitch", restart_pitch_)) return false;
  if (!pu::Get("restart_yaw", restart_yaw_)) return false;

  // Load dropped item ids
  if (!pu::Get("items/uwb_id", uwb_id_list_)) return false;
  for (int i = 0; i < uwb_id_list_.size(); i++) {
    uwb_drop_status_[uwb_id_list_[i]] = false;
  }

  if (!pu::Get("use_chordal_factor", use_chordal_factor_))
    return false;

  if (!pu::Get("use_artifact_loop_closure", use_artifact_loop_closure_)) return false;

  if (!pu::Get("b_use_uwb", b_use_uwb_))
    return false;

  std::string graph_filename;
  if (pu::Get("load_graph", graph_filename) && !graph_filename.empty()) {
    if (loop_closure_.Load(graph_filename)) {
      PointCloud::Ptr regenerated_map(new PointCloud);
      loop_closure_.GetMaximumLikelihoodPoints(regenerated_map.get());
      mapper_.Reset();
      PointCloud::Ptr unused(new PointCloud);
      mapper_.InsertPoints(regenerated_map, unused.get());

      // Also reset the robot's estimated position.
      localization_.SetIntegratedEstimate(loop_closure_.GetLastPose());

      // Publish updated map
      mapper_.PublishMap();
    } else {
      ROS_ERROR_STREAM("Failed to load graph from " << graph_filename);
    }
  }

  return true;
}

bool BlamSlam::RegisterCallbacks(const ros::NodeHandle& n, bool from_log) {
  // Create a local nodehandle to manage callback subscriptions.
  ros::NodeHandle nl(n);

  visualization_update_timer_ = nl.createTimer(
      visualization_update_rate_, &BlamSlam::VisualizationTimerCallback, this);
      
  add_factor_srv_ = nl.advertiseService("add_factor", &BlamSlam::AddFactorService, this);
  remove_factor_srv_ = nl.advertiseService("remove_factor", &BlamSlam::RemoveFactorService, this);
  save_graph_srv_ = nl.advertiseService("save_graph", &BlamSlam::SaveGraphService, this);
  restart_srv_ = nl.advertiseService("restart", &BlamSlam::RestartService, this);
  load_graph_srv_ = nl.advertiseService("load_graph", &BlamSlam::LoadGraphService, this);
  batch_loop_closure_srv_ = nl.advertiseService("batch_loop_closure", &BlamSlam::BatchLoopClosureService, this);
  drop_uwb_srv_ = nl.advertiseService("drop_uwb_anchor", &BlamSlam::DropUwbService, this);
  if (from_log)
    return RegisterLogCallbacks(n);
  else
    return RegisterOnlineCallbacks(n);
}

bool BlamSlam::RegisterLogCallbacks(const ros::NodeHandle& n) {
  ROS_INFO("%s: Registering log callbacks.", name_.c_str());
  return CreatePublishers(n);
}

bool BlamSlam::RegisterOnlineCallbacks(const ros::NodeHandle& n) {
  ROS_INFO("%s: Registering online callbacks.", name_.c_str());

  // Create a local nodehandle to manage callback subscriptions.
  ros::NodeHandle nl(n);

  estimate_update_timer_ = nl.createTimer(
      estimate_update_rate_, &BlamSlam::EstimateTimerCallback, this);
  
  uwb_update_timer_ = nl.createTimer(uwb_update_rate_, &BlamSlam::UwbTimerCallback, this);

  pcld_sub_ = nl.subscribe("pcld", 100000, &BlamSlam::PointCloudCallback, this);

  artifact_sub_ = nl.subscribe("artifact_relative", 10, &BlamSlam::ArtifactCallback, this);

  uwb_sub_ =
      nl.subscribe("uwb_signal", 1000, &BlamSlam::UwbSignalCallback, this);

  return CreatePublishers(n);
}

bool BlamSlam::CreatePublishers(const ros::NodeHandle& n) {
  // Create a local nodehandle to manage callback subscriptions.
  ros::NodeHandle nl(n);

  base_frame_pcld_pub_ =
      nl.advertise<PointCloud>("base_frame_point_cloud", 10, false);

  return true;
}

bool BlamSlam::AddFactorService(blam_slam::AddFactorRequest &request,
                                blam_slam::AddFactorResponse &response) {
  // TODO - bring the service creation into this node?
  if (!request.confirmed) {
    ROS_WARN("Cannot add factor because the request is not confirmed.");
    response.success = false;
    return true;
  }

  // Get last node pose before doing artifact loop closure 
  gu::Transform3 last_key_pose;
  last_key_pose = loop_closure_.GetLastPose();

  const gtsam::Pose3 pose_from_to 
      = gtsam::Pose3(gtsam::Rot3(request.qw, request.qx, request.qy, request.qz), gtsam::Point3());
  pose_from_to.print("Between pose is ");

  response.success = loop_closure_.AddManualLoopClosure(
    static_cast<unsigned int>(request.key_from),
    static_cast<unsigned int>(request.key_to),
    pose_from_to);
  response.confirm = false;
  if (response.success){
    std::cout << "adding factor for loop closure succeeded" << std::endl;
  } else {
    std::cout << "adding factor for loop closure failed" << std::endl;
  }

  // Update the map from the loop closures
  std::cout << "Updating the map" << std::endl;
  PointCloud::Ptr regenerated_map(new PointCloud);
  loop_closure_.GetMaximumLikelihoodPoints(regenerated_map.get());

  mapper_.Reset();
  PointCloud::Ptr unused(new PointCloud);
  mapper_.InsertPoints(regenerated_map, unused.get());

  // Get new pose
  // New key pose of last pose key
  gu::Transform3 new_key_pose = loop_closure_.GetLastPose();
  // Update to the pose of the last key
  // Current estimate
  gu::Transform3 new_pose = localization_.GetIntegratedEstimate();
  // Delta translation
  new_pose.translation = new_pose.translation + (new_key_pose.translation - last_key_pose.translation);
  // Delta rotation
  new_pose.rotation = new_pose.rotation*(new_key_pose.rotation*last_key_pose.rotation.Trans());

  // Also reset the robot's estimated position.
  localization_.SetIntegratedEstimate(new_pose);

  // Sends pose graph to visualizer node, if graph has changed.
  loop_closure_.PublishPoseGraph();

  // Publish artifacts - should be updated from the pose-graph 
  loop_closure_.PublishArtifacts();

  // Publish updated map
  mapper_.PublishMap();

  std::cout << "Updated the map" << std::endl;

  return true;
}

bool BlamSlam::RemoveFactorService(blam_slam::RemoveFactorRequest &request,
                                   blam_slam::RemoveFactorResponse &response) {
  // TODO - bring the service creation into this node?
  if (!request.confirmed) {
    ROS_WARN("Cannot remove factor because the request is not confirmed.");
    response.success = false;
    return true;
  }
  bool is_batch_loop_closure = false;
  response.success = loop_closure_.RemoveFactor(
    static_cast<unsigned int>(request.key_from),
    static_cast<unsigned int>(request.key_to),
    is_batch_loop_closure);
  if (response.success){
    std::cout << "removing factor from pose graph succeeded" << std::endl;
  }else{
    std::cout << "removing factor from pose graph failed" << std::endl;
  }

  // Update the map from the loop closures
  std::cout << "Updating the map" << std::endl;
  PointCloud::Ptr regenerated_map(new PointCloud);
  loop_closure_.GetMaximumLikelihoodPoints(regenerated_map.get());

  mapper_.Reset();
  PointCloud::Ptr unused(new PointCloud);
  mapper_.InsertPoints(regenerated_map, unused.get());

  // Also reset the robot's estimated position.
  localization_.SetIntegratedEstimate(loop_closure_.GetLastPose());

  // Visualize the pose graph and current loop closure radius.
  loop_closure_.PublishPoseGraph();

  // Publish artifacts - should be updated from the pose-graph 
  loop_closure_.PublishArtifacts();

  // Publish updated map
  mapper_.PublishMap();

  std::cout << "Updated the map" << std::endl;

  return true;
}

bool BlamSlam::SaveGraphService(blam_slam::SaveGraphRequest &request,
                                blam_slam::SaveGraphResponse &response) {
  std::cout << "Saving graph..." << std::endl;
  response.success = loop_closure_.Save(request.filename);
  return true;
}

bool BlamSlam::LoadGraphService(blam_slam::LoadGraphRequest &request,
                                blam_slam::LoadGraphResponse &response) {
  std::cout << "Loading graph..." << std::endl;
  response.success = loop_closure_.Load(request.filename);
  map_loaded_ = true;

  // Regenerate the 3D map from the loaded posegraph
  PointCloud::Ptr regenerated_map(new PointCloud);
  loop_closure_.GetMaximumLikelihoodPoints(regenerated_map.get());

  mapper_.Reset();
  PointCloud::Ptr unused(new PointCloud);
  mapper_.InsertPoints(regenerated_map, unused.get());
  // change the key number for the second robot to 10000
  loop_closure_.ChangeKeyNumber();

  initial_key_ = loop_closure_.GetKey();
  gu::MatrixNxNBase<double, 6> covariance;
  covariance.Zeros();
  for (int i = 0; i < 3; ++i)
    covariance(i, i) = attitude_sigma_*attitude_sigma_; //0.4, 0.004; 0.2 m sd
  for (int i = 3; i < 6; ++i)
    covariance(i, i) = position_sigma_*position_sigma_; //0.1, 0.01; sqrt(0.01) rad sd

  // Obtain the second robot's initial pose from the tf
  //TODO: Kamak: write a callback function to get the tf
  // compute the delta and put it in this format.
  delta_after_load_.translation = gu::Vec3(load_graph_x_, load_graph_y_, load_graph_z_);
  delta_after_load_.rotation = gu::Rot3(load_graph_roll_, load_graph_pitch_, load_graph_yaw_);
  loop_closure_.AddFactorAtLoad(delta_after_load_, covariance);

  // Also reset the robot's estimated position.
  localization_.SetIntegratedEstimate(loop_closure_.GetLastPose());
  return true;
}

bool BlamSlam::BatchLoopClosureService(blam_slam::BatchLoopClosureRequest &request,
                                blam_slam::BatchLoopClosureResponse &response) {
 
  std::cout << "Looking for any loop closures..." << std::endl;

  response.success = loop_closure_.BatchLoopClosure();
  // We found one - regenerate the 3D map.
  PointCloud::Ptr regenerated_map(new PointCloud);
  loop_closure_.GetMaximumLikelihoodPoints(regenerated_map.get());

  mapper_.Reset();
  PointCloud::Ptr unused(new PointCloud);
  mapper_.InsertPoints(regenerated_map, unused.get());

  // Also reset the robot's estimated position.
  localization_.SetIntegratedEstimate(loop_closure_.GetLastPose());
  return true; 
}


bool BlamSlam::DropUwbService(mesh_msgs::ProcessCommNodeRequest &request,
                              mesh_msgs::ProcessCommNodeResponse &response) {
  ROS_INFO_STREAM("Dropped UWB anchor is " + request.node.AnchorID);

  Eigen::Vector3d aug_robot_position = localization_.GetIntegratedEstimate().translation.Eigen();

  loop_closure_.DropUwbAnchor(request.node.AnchorID, request.node.DropTime, aug_robot_position);

  uwb_drop_status_[request.node.AnchorID] = true;
  
  return true;
}

void BlamSlam::PointCloudCallback(const PointCloud::ConstPtr& msg) {
  synchronizer_.AddPCLPointCloudMessage(msg);
}

void BlamSlam::EstimateTimerCallback(const ros::TimerEvent& ev) {
  // Sort all messages accumulated since the last estimate update.
  synchronizer_.SortMessages();

  // Iterate through sensor messages, passing to update functions.
  MeasurementSynchronizer::sensor_type type;
  unsigned int index = 0;
  while (synchronizer_.GetNextMessage(&type, &index)) {
    switch(type) {

      // Point cloud messages.
      case MeasurementSynchronizer::PCL_POINTCLOUD: {
        const MeasurementSynchronizer::Message<PointCloud>::ConstPtr& m =
            synchronizer_.GetPCLPointCloudMessage(index);

        ProcessPointCloudMessage(m->msg);
        break;
      }

      // Unhandled sensor messages.
      default: {
        ROS_WARN("%s: Unhandled measurement type (%s).", name_.c_str(),
                 MeasurementSynchronizer::GetTypeString(type).c_str());
        break;
      }
    }
  }

  // Remove processed messages from the synchronizer.
  synchronizer_.ClearMessages();
}

void BlamSlam::ArtifactCallback(const core_msgs::Artifact& msg) {
  // Subscribe to artifact messages, include in pose graph, publish global position 

  std::cout << "Artifact message received is for id " << msg.id << std::endl;
  std::cout << "\t Parent id: " << msg.parent_id << std::endl;
  std::cout << "\t Confidence: " << msg.confidence << std::endl;
  std::cout << "\t Position:\n[" << msg.point.point.x << ", "
            << msg.point.point.y << ", " << msg.point.point.z << "]"
            << std::endl;
  std::cout << "\t Label: " << msg.label << std::endl;

  // Check for NaNs and reject 
  if (std::isnan(msg.point.point.x) || std::isnan(msg.point.point.y) || std::isnan(msg.point.point.z)){
    ROS_WARN("NAN positions input from artifact message - ignoring");
    return;
  }

  // Get artifact position 
  Eigen::Vector3d artifact_position;
  artifact_position << msg.point.point.x, msg.point.point.y, msg.point.point.z;

  // Get global pose (of robot)
  // geometry_utils::Transform3 global_pose = localization_.GetIntegratedEstimate();

  Eigen::Vector3d R_artifact_position; // In robot frame

  gtsam::Key pose_key = loop_closure_.GetKeyAtTime(msg.point.header.stamp);

  // Chck if artifact is published in global frame 
  // And convert to local frame to include in pose graph 
  if (artifacts_in_global_) { // Already in fixed frame
    geometry_utils::Transform3 global_pose = loop_closure_.GetPoseAtKey(pose_key);

    // Transform artifact pose from global frame to body frame 
    Eigen::Matrix<double, 3, 3> R_global = global_pose.rotation.Eigen();
    Eigen::Matrix<double, 3, 1> T_global = global_pose.translation.Eigen();
    // std::cout << "Global robot position is: " << T_global[0] << ", " << T_global[1] << ", " << T_global[2] << std::endl;
    // std::cout << "Global robot rotation is: " << R_global << std::endl;

    R_artifact_position = R_global.transpose() * (artifact_position - T_global); // Apply transform
  } else {
    R_artifact_position = artifact_position;
  }

  std::cout << "Artifact position in robot frame is: " << R_artifact_position[0] << ", "
            << R_artifact_position[1] << ", " << R_artifact_position[2]
            << std::endl;

  std::string artifact_id = msg.parent_id; // Note that we are looking at the parent id here
  gtsam::Key cur_artifact_key; 
  bool b_is_new_artifact = false;
  gu::Transform3 last_key_pose;
  // get artifact id / key -----------------------------------------------
  // Check if the ID of the object already exists in the object hash
  if (use_artifact_loop_closure_ && artifact_id2key_hash.find(artifact_id) != artifact_id2key_hash.end()) {
    // Take the ID for that object
    cur_artifact_key = artifact_id2key_hash[artifact_id];
    std::cout << "artifact previously observed, artifact id " << artifact_id 
              << " with key in pose graph " 
              << gtsam::DefaultKeyFormatter(cur_artifact_key) << std::endl;
    // Get last node pose before doing artifact loop closure 
    last_key_pose = loop_closure_.GetLastPose();
  } else {
    // New artifact - increment the id counters
    b_is_new_artifact = true;
    ++largest_artifact_id_;
    cur_artifact_key = gtsam::Symbol('l', largest_artifact_id_);
    std::cout << "new artifact observed, artifact id " << artifact_id 
              << " with key in pose graph " 
              << gtsam::DefaultKeyFormatter(cur_artifact_key) << std::endl;
    // update hash
    artifact_id2key_hash[artifact_id] = cur_artifact_key;
  }

  // add to pose graph and optimize --------------------------------------
  const gtsam::Pose3 R_pose_A 
      = gtsam::Pose3(gtsam::Rot3(), gtsam::Point3(R_artifact_position[0], 
                                                  R_artifact_position[1],
                                                  R_artifact_position[2]));
  R_pose_A.print("Between pose is ");

  ArtifactInfo artifactinfo(msg.parent_id);
  artifactinfo.msg = msg;

  bool result = loop_closure_.AddArtifact(
    pose_key,
    cur_artifact_key,
    R_pose_A, 
    artifactinfo);

  if (result){
    std::cout << "adding artifact observation succeeded" << std::endl;
  } else {
    std::cout << "adding artifact observation failed" << std::endl;
  }

  if (b_is_new_artifact){
    // Don't need to update the map at all - just publish artifacts
    // Publish artifacts - from pose-graph positions
    ROS_INFO_STREAM("Publishing new artifact key: " << gtsam::DefaultKeyFormatter(cur_artifact_key));
    loop_closure_.PublishArtifacts(cur_artifact_key);
  }else{
    // Loop closure has been performed - update the graph
    // Update the map from the loop closures
    std::cout << "Updating the map" << std::endl;
    PointCloud::Ptr regenerated_map(new PointCloud);
    loop_closure_.GetMaximumLikelihoodPoints(regenerated_map.get());

    mapper_.Reset();
    PointCloud::Ptr unused(new PointCloud);
    mapper_.InsertPoints(regenerated_map, unused.get());

    // Get new pose
    // New key pose of last pose key
    gu::Transform3 new_key_pose = loop_closure_.GetLastPose();
    // Update to the pose of the last key
    // Current estimate
    gu::Transform3 new_pose = localization_.GetIntegratedEstimate();
    // Delta translation from the loop closure change to the last pose node
    new_pose.translation = new_pose.translation + (new_key_pose.translation - last_key_pose.translation);
    // Delta rotation
    new_pose.rotation = new_pose.rotation*(new_key_pose.rotation*last_key_pose.rotation.Trans());

    // Update localization
    // Also reset the robot's estimated position.
    localization_.SetIntegratedEstimate(new_pose);

    // Visualize the pose graph updates
    loop_closure_.PublishPoseGraph();

    // Publish artifacts - from pose-graph positions
    loop_closure_.PublishArtifacts();

    // Publish updated map // TODO have criteria of change for when to publish the map?
    mapper_.PublishMap();
  }
}

void BlamSlam::UwbTimerCallback(const ros::TimerEvent& ev) {
  if (!b_use_uwb_) {
    return;
  }

  // Show range data for debug
  for (auto itr = map_uwbid_time_data_.begin(); itr != map_uwbid_time_data_.end(); itr++) {
    ROS_DEBUG_STREAM("UWB-ID: " + itr->first);
    for (auto itr_child = (itr->second).begin(); itr_child != (itr->second).end(); itr_child++) {
      ROS_DEBUG_STREAM("time = " << itr_child->first << ", range = " << itr_child->second.first);
    }
  }

  for (auto itr = map_uwbid_time_data_.begin(); itr != map_uwbid_time_data_.end(); itr++) {
    if (!itr->second.empty()) {
      auto itr_end = (itr->second).end();
      itr_end--;
      auto time_diff = ros::Time::now() - itr_end->first;
      ROS_WARN("Time difference is %f s",time_diff.toSec());
      if (time_diff.toSec() > 20.0) {
        if (itr->second.size() > 4) {
<<<<<<< HEAD

=======
>>>>>>> b634a77a
          ProcessUwbRangeData(itr->first);

          itr->second.clear();
        }
        else {
          ROS_INFO("Number of range measurement is NOT enough");
          itr->second.clear();
        }
        
      }
    }
  }
}

void BlamSlam::ProcessUwbRangeData(const std::string uwb_id) {
  ROS_INFO_STREAM("Start to process UWB range measurement data of " << uwb_id);

  std::map<double, ros::Time> map_range_time_;

  for (auto itr = map_uwbid_time_data_[uwb_id].begin(); itr != map_uwbid_time_data_[uwb_id].end(); itr++) {
    map_range_time_[itr->second.first] = itr->first;
  }

  auto minItr = std::min_element(map_range_time_.begin(), map_range_time_.end());

  ros::Time aug_time = minItr->second;
  double aug_range = minItr->first;
  Eigen::Vector3d aug_robot_position = map_uwbid_time_data_[uwb_id][aug_time].second;

  if (loop_closure_.AddUwbFactor(uwb_id, aug_time, aug_range, aug_robot_position)) {
    ROS_INFO("Updating the map by UWB data");
    PointCloud::Ptr regenerated_map(new PointCloud);
    loop_closure_.GetMaximumLikelihoodPoints(regenerated_map.get());

    mapper_.Reset();
    PointCloud::Ptr unused(new PointCloud);
    mapper_.InsertPoints(regenerated_map, unused.get());

    // Also reset the robot's estimated position.
    localization_.SetIntegratedEstimate(loop_closure_.GetLastPose());

    // Visualize the pose graph and current loop closure radius.
    loop_closure_.PublishPoseGraph();

    // Publish updated map
    mapper_.PublishMap();

    ROS_INFO("Updated the map by UWB Range Factors");
  }
}

void BlamSlam::UwbSignalCallback(const uwb_msgs::Anchor& msg) {
  if (!b_use_uwb_) {
    return;
  }

  // TODO: Screening before entering into this subscriber
  auto itr = uwb_drop_status_.find(msg.id);
  if (itr != end(uwb_drop_status_)) {
    if (itr->second == true) {
      map_uwbid_time_data_[msg.id][msg.header.stamp].first = msg.range;
      map_uwbid_time_data_[msg.id][msg.header.stamp].second
      = localization_.GetIntegratedEstimate().translation.Eigen();
    }
  }
  else {
    map_uwbid_time_data_[msg.id][msg.header.stamp].first = msg.range;
    map_uwbid_time_data_[msg.id][msg.header.stamp].second
    = localization_.GetIntegratedEstimate().translation.Eigen();
  }
}

void BlamSlam::VisualizationTimerCallback(const ros::TimerEvent& ev) {
  mapper_.PublishMap();
}

void BlamSlam::ProcessPointCloudMessage(const PointCloud::ConstPtr& msg) {
  // Filter the incoming point cloud message.
  PointCloud::Ptr msg_filtered(new PointCloud);
  filter_.Filter(msg, msg_filtered);

  // Update odometry by performing ICP.
  if (!odometry_.UpdateEstimate(*msg_filtered)) {
    // First update ever.
    PointCloud::Ptr unused(new PointCloud);
    mapper_.InsertPoints(msg_filtered, unused.get());
    loop_closure_.AddKeyScanPair(initial_key_, msg, true);
    return;
  }

  // Containers.
  PointCloud::Ptr msg_transformed(new PointCloud);
  PointCloud::Ptr msg_neighbors(new PointCloud);
  PointCloud::Ptr msg_base(new PointCloud);
  PointCloud::Ptr msg_fixed(new PointCloud);

  // Transform the incoming point cloud to the best estimate of the base frame.
  localization_.MotionUpdate(odometry_.GetIncrementalEstimate());
  localization_.TransformPointsToFixedFrame(*msg_filtered,
                                            msg_transformed.get());

  // Get approximate nearest neighbors from the map.
  mapper_.ApproxNearestNeighbors(*msg_transformed, msg_neighbors.get());

  // Transform those nearest neighbors back into sensor frame to perform ICP.
  localization_.TransformPointsToSensorFrame(*msg_neighbors, msg_neighbors.get());

  // Localize to the map. Localization will output a pointcloud aligned in the
  // sensor frame.
  localization_.MeasurementUpdate(msg_filtered, msg_neighbors, msg_base.get());

  // Check for new loop closures.
  bool new_keyframe = false;
  if (HandleLoopClosures(msg, &new_keyframe)) {
    // We found one - regenerate the 3D map.
    PointCloud::Ptr regenerated_map(new PointCloud);
    loop_closure_.GetMaximumLikelihoodPoints(regenerated_map.get());

    mapper_.Reset();
    PointCloud::Ptr unused(new PointCloud);
    mapper_.InsertPoints(regenerated_map, unused.get());

    // Also reset the robot's estimated position.
    localization_.SetIntegratedEstimate(loop_closure_.GetLastPose());

    // Publish artifacts - should be updated from the pose-graph 
    loop_closure_.PublishArtifacts();

  } else {
    // ROS_INFO("No new loop closures");
    // No new loop closures - but was there a new key frame? If so, add new
    // points to the map.
    if (new_keyframe) {
      // ROS_INFO("Updating with a new key frame");
      localization_.MotionUpdate(gu::Transform3::Identity());
      localization_.TransformPointsToFixedFrame(*msg, msg_fixed.get());
      PointCloud::Ptr unused(new PointCloud);
      mapper_.InsertPoints(msg_fixed, unused.get());

      // Also reset the robot's estimated position.
      localization_.SetIntegratedEstimate(loop_closure_.GetLastPose());
    }
  }

  // Only publish the pose-graph if there is a new keyframe TODO consider changing to publishing for each new node 
  if (new_keyframe){
    // Visualize the pose graph and current loop closure radius.
    loop_closure_.PublishPoseGraph();
  }   
  

  // Publish the incoming point cloud message from the base frame.
  if (base_frame_pcld_pub_.getNumSubscribers() != 0) {
    PointCloud base_frame_pcld = *msg;
    base_frame_pcld.header.frame_id = base_frame_id_;
    base_frame_pcld_pub_.publish(base_frame_pcld);
  }
}

bool BlamSlam::RestartService(blam_slam::RestartRequest &request,
                                blam_slam::RestartResponse &response) {    
  ROS_INFO_STREAM(request.filename);
  // Erase the current posegraph to make space for the backup
  loop_closure_.ErasePosegraph();  
  // Run the load function to retrieve the posegraph
  response.success = loop_closure_.Load(request.filename);

  // Regenerate the 3D map from the loaded posegraph
  PointCloud::Ptr regenerated_map(new PointCloud);
  loop_closure_.GetMaximumLikelihoodPoints(regenerated_map.get());

  mapper_.Reset();
  PointCloud::Ptr unused(new PointCloud);
  mapper_.InsertPoints(regenerated_map, unused.get());

  initial_key_ = loop_closure_.GetKey();
  gu::MatrixNxNBase<double, 6> covariance;
  covariance.Zeros();
  for (int i = 0; i < 3; ++i)
    covariance(i, i) = attitude_sigma_*attitude_sigma_; //0.4, 0.004; 0.2 m sd
  for (int i = 3; i < 6; ++i)
    covariance(i, i) = position_sigma_*position_sigma_; //0.1, 0.01; sqrt(0.01) rad sd


  // This will add a between factor after obtaining the delta between poses.
  delta_after_restart_.translation = gu::Vec3(restart_x_, restart_y_, restart_z_);
  delta_after_restart_.rotation = gu::Rot3(restart_roll_, restart_pitch_, restart_yaw_);
  loop_closure_.AddFactorAtRestart(delta_after_restart_, covariance);

  // Also reset the robot's estimated position.
  localization_.SetIntegratedEstimate(loop_closure_.GetLastPose());
  return true;
}

bool BlamSlam::HandleLoopClosures(const PointCloud::ConstPtr& scan,
                                  bool* new_keyframe) {
  if (new_keyframe == NULL) {
    ROS_ERROR("%s: Output boolean for new keyframe is null.", name_.c_str());
    return false;
  }

  unsigned int pose_key;
  if (!use_chordal_factor_) {
    // Add the new pose to the pose graph (BetweenFactor)
    // TODO rename to attitude and position sigma 
    gu::MatrixNxNBase<double, 6> covariance;
    covariance.Zeros();
    for (int i = 0; i < 3; ++i)
      covariance(i, i) = attitude_sigma_*attitude_sigma_; //0.4, 0.004; 0.2 m sd
    for (int i = 3; i < 6; ++i)
      covariance(i, i) = position_sigma_*position_sigma_; //0.1, 0.01; sqrt(0.01) rad sd

    const ros::Time stamp = pcl_conversions::fromPCL(scan->header.stamp);

    // Add between factor
    if (!loop_closure_.AddBetweenFactor(localization_.GetIncrementalEstimate(),
                                        covariance, stamp, &pose_key)) {
      return false;
    }
  } else {
    // Add the new pose to the pose graph (BetweenChordalFactor)
    gu::MatrixNxNBase<double, 12> covariance;
    covariance.Zeros();
    for (int i = 0; i < 9; ++i)
      covariance(i, i) = attitude_sigma_*attitude_sigma_; //0.1, 0.01; sqrt(0.01) rad sd
    for (int i = 9; i < 12; ++i)
      covariance(i, i) = position_sigma_*position_sigma_; //0.4, 0.004; 0.2 m sd

    const ros::Time stamp = pcl_conversions::fromPCL(scan->header.stamp);

    // Add between factor
    if (!loop_closure_.AddBetweenChordalFactor(localization_.GetIncrementalEstimate(),
                                                covariance, stamp, &pose_key)) {
      return false;
    }
  }

  *new_keyframe = true;

  if (!loop_closure_.AddKeyScanPair(pose_key, scan, false)) {
    return false;
  }

  std::vector<unsigned int> closure_keys;
  if (!loop_closure_.FindLoopClosures(pose_key, &closure_keys)) {
    return false;
  }

  for (const auto& closure_key : closure_keys) {
    ROS_INFO("%s: Closed loop between poses %u and %u.", name_.c_str(),
             pose_key, closure_key);
  }
  return true;
}

<|MERGE_RESOLUTION|>--- conflicted
+++ resolved
@@ -605,10 +605,6 @@
       ROS_WARN("Time difference is %f s",time_diff.toSec());
       if (time_diff.toSec() > 20.0) {
         if (itr->second.size() > 4) {
-<<<<<<< HEAD
-
-=======
->>>>>>> b634a77a
           ProcessUwbRangeData(itr->first);
 
           itr->second.clear();
