/*
 * Copyright (c) 2016, The Regents of the University of California (Regents).
 * All rights reserved.
 *
 * Redistribution and use in source and binary forms, with or without
 * modification, are permitted provided that the following conditions are
 * met:
 *
 *    1. Redistributions of source code must retain the above copyright
 *       notice, this list of conditions and the following disclaimer.
 *
 *    2. Redistributions in binary form must reproduce the above
 *       copyright notice, this list of conditions and the following
 *       disclaimer in the documentation and/or other materials provided
 *       with the distribution.
 *
 *    3. Neither the name of the copyright holder nor the names of its
 *       contributors may be used to endorse or promote products derived
 *       from this software without specific prior written permission.
 *
 * THIS SOFTWARE IS PROVIDED BY THE COPYRIGHT HOLDERS AND CONTRIBUTORS AS IS
 * AND ANY EXPRESS OR IMPLIED WARRANTIES, INCLUDING, BUT NOT LIMITED TO, THE
 * IMPLIED WARRANTIES OF MERCHANTABILITY AND FITNESS FOR A PARTICULAR PURPOSE
 * ARE DISCLAIMED. IN NO EVENT SHALL THE COPYRIGHT HOLDER OR CONTRIBUTORS BE
 * LIABLE FOR ANY DIRECT, INDIRECT, INCIDENTAL, SPECIAL, EXEMPLARY, OR
 * CONSEQUENTIAL DAMAGES (INCLUDING, BUT NOT LIMITED TO, PROCUREMENT OF
 * SUBSTITUTE GOODS OR SERVICES; LOSS OF USE, DATA, OR PROFITS; OR BUSINESS
 * INTERRUPTION) HOWEVER CAUSED AND ON ANY THEORY OF LIABILITY, WHETHER IN
 * CONTRACT, STRICT LIABILITY, OR TORT (INCLUDING NEGLIGENCE OR OTHERWISE)
 * ARISING IN ANY WAY OUT OF THE USE OF THIS SOFTWARE, EVEN IF ADVISED OF THE
 * POSSIBILITY OF SUCH DAMAGE.
 *
 * Please contact the author(s) of this library if you have any questions.
 * Authors: Erik Nelson            ( eanelson@eecs.berkeley.edu )
 */

#ifndef BLAM_SLAM_H
#define BLAM_SLAM_H

#include <ros/ros.h>

#include <blam_slam/AddFactor.h>
#include <blam_slam/RemoveFactor.h>
#include <blam_slam/SaveGraph.h>
#include <blam_slam/Restart.h>
#include <blam_slam/LoadGraph.h>
#include <blam_slam/BatchLoopClosure.h>


#include <measurement_synchronizer/MeasurementSynchronizer.h>
#include <point_cloud_filter/PointCloudFilter.h>
#include <point_cloud_odometry/PointCloudOdometry.h>
#include <laser_loop_closure/LaserLoopClosure.h>
#include <pcl_ros/point_cloud.h>
#include <point_cloud_localization/PointCloudLocalization.h>
#include <point_cloud_mapper/PointCloudMapper.h>

#include <tf/transform_broadcaster.h>
#include <tf/transform_listener.h>
#include <tf_conversions/tf_eigen.h>

#include <core_msgs/Artifact.h>
#include <uwb_msgs/Anchor.h>
#include <mesh_msgs/ProcessCommNode.h>

class BlamSlam {
 public:
  typedef pcl::PointCloud<pcl::PointXYZ> PointCloud;

  BlamSlam();
  ~BlamSlam();

  // Calls LoadParameters and RegisterCallbacks. Fails on failure of either.
  // The from_log argument specifies whether to run SLAM online (subscribe to
  // topics) or by loading messages from a bag file.
  bool Initialize(const ros::NodeHandle& n, bool from_log);

  // Sensor message processing.
  void ProcessPointCloudMessage(const PointCloud::ConstPtr& msg);

  // UWB range measurement data processing
  void ProcessUwbRangeData(const std::string uwb_id);

  int marker_id_;
<<<<<<< HEAD
=======
  
  //listener for tf published by fiducials
  tf::TransformListener tf_listener_;
>>>>>>> 41492583

 private:
  // Node initialization.
  bool LoadParameters(const ros::NodeHandle& n);
  bool RegisterCallbacks(const ros::NodeHandle& n, bool from_log);
  bool RegisterLogCallbacks(const ros::NodeHandle& n);
  bool RegisterOnlineCallbacks(const ros::NodeHandle& n);
  bool CreatePublishers(const ros::NodeHandle& n);

  // Sensor callbacks.
  void PointCloudCallback(const PointCloud::ConstPtr& msg);
  void ArtifactCallback(const core_msgs::Artifact& msg);
  void UwbSignalCallback(const uwb_msgs::Anchor& msg);

  // Timer callbacks.
  void EstimateTimerCallback(const ros::TimerEvent& ev);
  void VisualizationTimerCallback(const ros::TimerEvent& ev);
  void UwbTimerCallback(const ros::TimerEvent& ev);

  // Base Station Callbacks
  void KeyedScanCallback(const pose_graph_msgs::KeyedScan::ConstPtr &msg);
  void PoseGraphCallback(const pose_graph_msgs::PoseGraph::ConstPtr &msg);
  void ArtifactBaseCallback(const core_msgs::Artifact::ConstPtr& msg);

  // Loop closing. Returns true if at least one loop closure was found. Also
  // output whether or not a new keyframe was added to the pose graph.
  bool HandleLoopClosures(const PointCloud::ConstPtr& scan, bool* new_keyframe);

  // Generic add Factor service - for human loop closures to start
  bool AddFactorService(blam_slam::AddFactorRequest &request,
                        blam_slam::AddFactorResponse &response);
  // Generic remove Factor service - removes edges from pose graph
  bool RemoveFactorService(blam_slam::RemoveFactorRequest &request,
                           blam_slam::RemoveFactorResponse &response);

  // Service for restarting from last saved posegraph
  bool RestartService(blam_slam::RestartRequest &request,
                        blam_slam::RestartResponse &response);
  // Drop UWB from a robot
  bool DropUwbService(mesh_msgs::ProcessCommNodeRequest &request,
                      mesh_msgs::ProcessCommNodeResponse &response);
  
  // Clear UWB buffer
  void UwbClearBuffer(const std::string uwb_id);

  // Service for rinning lazer loop closure again
  bool BatchLoopClosureService(blam_slam::BatchLoopClosureRequest &request,
                        blam_slam::BatchLoopClosureResponse &response);

  bool use_chordal_factor_;

  // Service to write the pose graph and all point clouds to a zip file.
  bool SaveGraphService(blam_slam::SaveGraphRequest &request,
                        blam_slam::SaveGraphResponse &response);

  bool LoadGraphService(blam_slam::LoadGraphRequest &request,
                        blam_slam::LoadGraphResponse &response);                      

  // Publish Artifacts
  void PublishArtifact(const Eigen::Vector3d& W_artifact_position,
                       const core_msgs::Artifact& msg);

  bool getTransformEigenFromTF(const std::string& parent_frame,
                               const std::string& child_frame,
                               const ros::Time& time,
                               Eigen::Affine3d& T);

  // The node's name.
  std::string name_;

  std::string blam_frame_;
  std::string world_frame_;

  // The intial key in the pose graph
  gtsam::Symbol initial_key_;

  // The delta between where LAMP was last saved, and where it is restarted.
  geometry_utils::Transform3 delta_after_restart_;

   // Update rates and callback timers.
  double estimate_update_rate_;
  double visualization_update_rate_;
  double uwb_update_rate_;
  ros::Timer estimate_update_timer_;
  ros::Timer visualization_update_timer_;
  ros::Timer uwb_update_timer_;

  // Covariances
  double position_sigma_;
  double attitude_sigma_;

  // Subscribers.
  ros::Subscriber pcld_sub_;
  ros::Subscriber artifact_sub_;
  ros::Subscriber uwb_sub_;
  std::vector<ros::Subscriber> Subscriber_posegraphList_;
  std::vector<ros::Subscriber> Subscriber_keyedscanList_;
  std::vector<ros::Subscriber> Subscriber_artifactList_;

  // Publishers
  ros::Publisher base_frame_pcld_pub_;

  // Restart delta
  double restart_x_;
  double restart_y_;
  double restart_z_;
  double restart_roll_;
  double restart_pitch_;
  double restart_yaw_;
  
  // Artifact prefix
  unsigned char artifact_prefix_;

  // Services
  ros::ServiceServer add_factor_srv_;
  ros::ServiceServer remove_factor_srv_;
  ros::ServiceServer save_graph_srv_;
  ros::ServiceServer restart_srv_;
  ros::ServiceServer load_graph_srv_;
  ros::ServiceServer batch_loop_closure_srv_;
  ros::ServiceServer drop_uwb_srv_;

  // Names of coordinate frames.
  std::string fixed_frame_id_;
  std::string base_frame_id_;
  bool artifacts_in_global_;
  int largest_artifact_id_; 
  bool use_artifact_loop_closure_;
  bool b_use_uwb_;
  bool b_add_first_scan_to_key_;

  //Basestation
  bool b_is_basestation_;
  std::vector<std::string> robot_names_;

  // Object IDs
  std::unordered_map<std::string, gtsam::Key> artifact_id2key_hash;

  // UWB
  std::vector<std::string> uwb_id_list_all_;
  std::vector<std::string> uwb_id_list_drop_;
  unsigned int uwb_skip_measurement_number_;
  unsigned int uwb_update_key_number_;
  unsigned int uwb_required_key_number_first_;
  unsigned int uwb_required_key_number_not_first_;
  unsigned int uwb_first_key_threshold_;
  std::map<std::string, UwbMeasurementInfo> uwb_id2data_hash_;

  // Class objects (BlamSlam is a composite class).
  MeasurementSynchronizer synchronizer_;
  PointCloudFilter filter_;
  PointCloudOdometry odometry_;
  LaserLoopClosure loop_closure_;
  PointCloudLocalization localization_;
  PointCloudMapper mapper_;
};

#endif<|MERGE_RESOLUTION|>--- conflicted
+++ resolved
@@ -82,12 +82,9 @@
   void ProcessUwbRangeData(const std::string uwb_id);
 
   int marker_id_;
-<<<<<<< HEAD
-=======
   
   //listener for tf published by fiducials
   tf::TransformListener tf_listener_;
->>>>>>> 41492583
 
  private:
   // Node initialization.
@@ -167,7 +164,9 @@
   // The delta between where LAMP was last saved, and where it is restarted.
   geometry_utils::Transform3 delta_after_restart_;
 
-   // Update rates and callback timers.
+  geometry_utils::Transform3 delta_after_load_;
+
+  // Update rates and callback timers.
   double estimate_update_rate_;
   double visualization_update_rate_;
   double uwb_update_rate_;
@@ -190,7 +189,6 @@
   // Publishers
   ros::Publisher base_frame_pcld_pub_;
 
-  // Restart delta
   double restart_x_;
   double restart_y_;
   double restart_z_;
