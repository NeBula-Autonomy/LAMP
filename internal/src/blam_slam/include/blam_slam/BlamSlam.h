/*
 * Copyright (c) 2016, The Regents of the University of California (Regents).
 * All rights reserved.
 *
 * Redistribution and use in source and binary forms, with or without
 * modification, are permitted provided that the following conditions are
 * met:
 *
 *    1. Redistributions of source code must retain the above copyright
 *       notice, this list of conditions and the following disclaimer.
 *
 *    2. Redistributions in binary form must reproduce the above
 *       copyright notice, this list of conditions and the following
 *       disclaimer in the documentation and/or other materials provided
 *       with the distribution.
 *
 *    3. Neither the name of the copyright holder nor the names of its
 *       contributors may be used to endorse or promote products derived
 *       from this software without specific prior written permission.
 *
 * THIS SOFTWARE IS PROVIDED BY THE COPYRIGHT HOLDERS AND CONTRIBUTORS AS IS
 * AND ANY EXPRESS OR IMPLIED WARRANTIES, INCLUDING, BUT NOT LIMITED TO, THE
 * IMPLIED WARRANTIES OF MERCHANTABILITY AND FITNESS FOR A PARTICULAR PURPOSE
 * ARE DISCLAIMED. IN NO EVENT SHALL THE COPYRIGHT HOLDER OR CONTRIBUTORS BE
 * LIABLE FOR ANY DIRECT, INDIRECT, INCIDENTAL, SPECIAL, EXEMPLARY, OR
 * CONSEQUENTIAL DAMAGES (INCLUDING, BUT NOT LIMITED TO, PROCUREMENT OF
 * SUBSTITUTE GOODS OR SERVICES; LOSS OF USE, DATA, OR PROFITS; OR BUSINESS
 * INTERRUPTION) HOWEVER CAUSED AND ON ANY THEORY OF LIABILITY, WHETHER IN
 * CONTRACT, STRICT LIABILITY, OR TORT (INCLUDING NEGLIGENCE OR OTHERWISE)
 * ARISING IN ANY WAY OUT OF THE USE OF THIS SOFTWARE, EVEN IF ADVISED OF THE
 * POSSIBILITY OF SUCH DAMAGE.
 *
 * Please contact the author(s) of this library if you have any questions.
 * Authors: Erik Nelson            ( eanelson@eecs.berkeley.edu )
 */

#ifndef BLAM_SLAM_H
#define BLAM_SLAM_H

#include <ros/ros.h>

#include <blam_slam/AddFactor.h>
#include <blam_slam/RemoveFactor.h>
#include <blam_slam/SaveGraph.h>
#include <blam_slam/Restart.h>
#include <blam_slam/LoadGraph.h>

#include <measurement_synchronizer/MeasurementSynchronizer.h>
#include <point_cloud_filter/PointCloudFilter.h>
#include <point_cloud_odometry/PointCloudOdometry.h>
#include <laser_loop_closure/LaserLoopClosure.h>
#include <pcl_ros/point_cloud.h>
#include <point_cloud_localization/PointCloudLocalization.h>
#include <point_cloud_mapper/PointCloudMapper.h>

#include <core_msgs/Artifact.h>
#include <uwb_msgs/Anchor.h>
#include <mesh_msgs/ProcessCommNode.h>

class BlamSlam {
 public:
  typedef pcl::PointCloud<pcl::PointXYZ> PointCloud;

  BlamSlam();
  ~BlamSlam();

  // Calls LoadParameters and RegisterCallbacks. Fails on failure of either.
  // The from_log argument specifies whether to run SLAM online (subscribe to
  // topics) or by loading messages from a bag file.
  bool Initialize(const ros::NodeHandle& n, bool from_log);

  // Sensor message processing.
  void ProcessPointCloudMessage(const PointCloud::ConstPtr& msg);

  // UWB range measurement data processing
  void ProcessUwbRangeData(const std::string uwb_id);

  int marker_id_;
  bool map_loaded_;

 private:
  // Node initialization.
  bool LoadParameters(const ros::NodeHandle& n);
  bool RegisterCallbacks(const ros::NodeHandle& n, bool from_log);
  bool RegisterLogCallbacks(const ros::NodeHandle& n);
  bool RegisterOnlineCallbacks(const ros::NodeHandle& n);
  bool CreatePublishers(const ros::NodeHandle& n);

  // Sensor callbacks.
  void PointCloudCallback(const PointCloud::ConstPtr& msg);
  void ArtifactCallback(const core_msgs::Artifact& msg);
  void UwbSignalCallback(const uwb_msgs::Anchor& msg);

  // Timer callbacks.
  void EstimateTimerCallback(const ros::TimerEvent& ev);
  void VisualizationTimerCallback(const ros::TimerEvent& ev);
  void UwbTimerCallback(const ros::TimerEvent& ev);

  // Loop closing. Returns true if at least one loop closure was found. Also
  // output whether or not a new keyframe was added to the pose graph.
  bool HandleLoopClosures(const PointCloud::ConstPtr& scan, bool* new_keyframe);

  // Generic add Factor service - for human loop closures to start
  bool AddFactorService(blam_slam::AddFactorRequest &request,
                        blam_slam::AddFactorResponse &response);
  // Generic remove Factor service - removes edges from pose graph
  bool RemoveFactorService(blam_slam::RemoveFactorRequest &request,
                           blam_slam::RemoveFactorResponse &response);

<<<<<<< HEAD
  // Generic restart service - for restarting from last saved posegraph
  bool RestartService(blam_slam::RestartRequest &request,
                        blam_slam::RestartResponse &response);
=======
  // Drop UWB from a robot
  bool DropUwbService(mesh_msgs::ProcessCommNodeRequest &request,
                      mesh_msgs::ProcessCommNodeResponse &response);
>>>>>>> 03303e9a

  bool use_chordal_factor_;

  // Service to write the pose graph and all point clouds to a zip file.
  bool SaveGraphService(blam_slam::SaveGraphRequest &request,
                        blam_slam::SaveGraphResponse &response);

  bool LoadGraphService(blam_slam::LoadGraphRequest &request,
                        blam_slam::LoadGraphResponse &response);                      

  // Publish Artifacts
  void PublishArtifact(const Eigen::Vector3d& W_artifact_position,
                       const core_msgs::Artifact& msg);

  // The node's name.
  std::string name_;

  // Update rates and callback timers.
  double estimate_update_rate_;
  double visualization_update_rate_;
  double uwb_update_rate_;
  ros::Timer estimate_update_timer_;
  ros::Timer visualization_update_timer_;
  ros::Timer uwb_update_timer_;

  // Covariances
  double position_sigma_;
  double attitude_sigma_;

  // Subscribers.
  ros::Subscriber pcld_sub_;
  ros::Subscriber artifact_sub_;
<<<<<<< HEAD
=======
  ros::Subscriber uwb_sub_;
  tf2_ros::Buffer tf_buffer_;
  tf2_ros::TransformListener tf_listener_;
>>>>>>> 03303e9a

  // Publishers
  ros::Publisher base_frame_pcld_pub_;
  

  // Services
  ros::ServiceServer add_factor_srv_;
  ros::ServiceServer remove_factor_srv_;
  ros::ServiceServer save_graph_srv_;
<<<<<<< HEAD
  ros::ServiceServer restart_srv_;
  ros::ServiceServer load_graph_srv_;
=======
  ros::ServiceServer drop_uwb_srv_;
>>>>>>> 03303e9a

  // Names of coordinate frames.
  std::string fixed_frame_id_;
  std::string base_frame_id_;
  bool artifacts_in_global_;
  int largest_artifact_id_; 
  bool use_artifact_loop_closure_;

  // Object IDs
  std::unordered_map<std::string, gtsam::Key> artifact_id2key_hash;

  // UWB
  std::map<std::string, std::map<ros::Time, std::pair<double, Eigen::Vector3d>>> map_uwbid_time_data_;
  std::map<std::string, bool> uwb_drop_status_; // true: dropped, false: on the robot
  std::vector<std::string> uwb_id_list_;

  // Class objects (BlamSlam is a composite class).
  MeasurementSynchronizer synchronizer_;
  PointCloudFilter filter_;
  PointCloudOdometry odometry_;
  LaserLoopClosure loop_closure_;
  PointCloudLocalization localization_;
  PointCloudMapper mapper_;
};

#endif<|MERGE_RESOLUTION|>--- conflicted
+++ resolved
@@ -107,15 +107,12 @@
   bool RemoveFactorService(blam_slam::RemoveFactorRequest &request,
                            blam_slam::RemoveFactorResponse &response);
 
-<<<<<<< HEAD
   // Generic restart service - for restarting from last saved posegraph
   bool RestartService(blam_slam::RestartRequest &request,
                         blam_slam::RestartResponse &response);
-=======
   // Drop UWB from a robot
   bool DropUwbService(mesh_msgs::ProcessCommNodeRequest &request,
                       mesh_msgs::ProcessCommNodeResponse &response);
->>>>>>> 03303e9a
 
   bool use_chordal_factor_;
 
@@ -148,12 +145,9 @@
   // Subscribers.
   ros::Subscriber pcld_sub_;
   ros::Subscriber artifact_sub_;
-<<<<<<< HEAD
-=======
   ros::Subscriber uwb_sub_;
   tf2_ros::Buffer tf_buffer_;
   tf2_ros::TransformListener tf_listener_;
->>>>>>> 03303e9a
 
   // Publishers
   ros::Publisher base_frame_pcld_pub_;
@@ -163,12 +157,9 @@
   ros::ServiceServer add_factor_srv_;
   ros::ServiceServer remove_factor_srv_;
   ros::ServiceServer save_graph_srv_;
-<<<<<<< HEAD
   ros::ServiceServer restart_srv_;
   ros::ServiceServer load_graph_srv_;
-=======
   ros::ServiceServer drop_uwb_srv_;
->>>>>>> 03303e9a
 
   // Names of coordinate frames.
   std::string fixed_frame_id_;
