--- conflicted
+++ resolved
@@ -120,7 +120,6 @@
   bool BatchLoopClosureService(blam_slam::BatchLoopClosureRequest &request,
                         blam_slam::BatchLoopClosureResponse &response);
 
-
   bool use_chordal_factor_;
 
   // Service to write the pose graph and all point clouds to a zip file.
@@ -165,18 +164,15 @@
   // Publishers
   ros::Publisher base_frame_pcld_pub_;
   
+
   // Services
   ros::ServiceServer add_factor_srv_;
   ros::ServiceServer remove_factor_srv_;
   ros::ServiceServer save_graph_srv_;
   ros::ServiceServer restart_srv_;
   ros::ServiceServer load_graph_srv_;
-<<<<<<< HEAD
   ros::ServiceServer batch_loop_closure_srv_;
-
-=======
   ros::ServiceServer drop_uwb_srv_;
->>>>>>> a86cbfb9
 
   // Names of coordinate frames.
   std::string fixed_frame_id_;
